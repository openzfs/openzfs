--- conflicted
+++ resolved
@@ -12,10 +12,7 @@
 #
 # Copyright 2015 Nexenta Systems, Inc.  All rights reserved.
 # Copyright 2017 RackTop Systems.
-<<<<<<< HEAD
-=======
 # Copyright 2018, Joyent, Inc.
->>>>>>> e144c4e6
 #
 
 #
