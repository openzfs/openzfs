/*
 * CDDL HEADER START
 *
 * The contents of this file are subject to the terms of the
 * Common Development and Distribution License (the "License").
 * You may not use this file except in compliance with the License.
 *
 * You can obtain a copy of the license at usr/src/OPENSOLARIS.LICENSE
 * or http://www.opensolaris.org/os/licensing.
 * See the License for the specific language governing permissions
 * and limitations under the License.
 *
 * When distributing Covered Code, include this CDDL HEADER in each
 * file and include the License file at usr/src/OPENSOLARIS.LICENSE.
 * If applicable, add the following below this CDDL HEADER, with the
 * fields enclosed by brackets "[]" replaced with your own identifying
 * information: Portions Copyright [yyyy] [name of copyright owner]
 *
 * CDDL HEADER END
 */
/*
 * Copyright 2010 Sun Microsystems, Inc.  All rights reserved.
 * Use is subject to license terms.
 */
/*
 * Copyright 2012 Garrett D'Amore <garrett@damore.org>.  All rights reserved.
 * Copyright 2013 Nexenta Systems, Inc.  All rights reserved.
 * Copyright 2017 RackTop Systems.
<<<<<<< HEAD
=======
 * Copyright 2018, Joyent, Inc.
>>>>>>> e144c4e6
 */

#include <sys/taskq_impl.h>

#include <sys/class.h>
#include <sys/debug.h>
#include <sys/ksynch.h>
#include <sys/kmem.h>
#include <sys/time.h>
#include <sys/systm.h>
#include <sys/sysmacros.h>
#include <sys/unistd.h>

/* avoid <sys/disp.h> */
#define	maxclsyspri	99

/* avoid <unistd.h> */
extern long sysconf(int);

/* avoiding <thread.h> */
typedef unsigned int thread_t;
typedef unsigned int thread_key_t;

extern int thr_create(void *, size_t, void *(*)(void *), void *, long,
			thread_t *);
extern int thr_join(thread_t, thread_t *, void **);

/*
 * POSIX.1c Note:
 * THR_BOUND is defined same as PTHREAD_SCOPE_SYSTEM in <pthread.h>
 * THR_DETACHED is defined same as PTHREAD_CREATE_DETACHED in <pthread.h>
 * Any changes in these definitions should be reflected in <pthread.h>
 */
#define	THR_BOUND		0x00000001	/* = PTHREAD_SCOPE_SYSTEM */
#define	THR_NEW_LWP		0x00000002
#define	THR_DETACHED		0x00000040	/* = PTHREAD_CREATE_DETACHED */
#define	THR_SUSPENDED		0x00000080
#define	THR_DAEMON		0x00000100


int taskq_now;
taskq_t *system_taskq;

#define	TASKQ_ACTIVE	0x00010000

struct taskq {
	kmutex_t	tq_lock;
	krwlock_t	tq_threadlock;
	kcondvar_t	tq_dispatch_cv;
	kcondvar_t	tq_wait_cv;
	thread_t	*tq_threadlist;
	int		tq_flags;
	int		tq_active;
	int		tq_nthreads;
	int		tq_nalloc;
	int		tq_minalloc;
	int		tq_maxalloc;
	kcondvar_t	tq_maxalloc_cv;
	int		tq_maxalloc_wait;
	taskq_ent_t	*tq_freelist;
	taskq_ent_t	tq_task;
};

static taskq_ent_t *
task_alloc(taskq_t *tq, int tqflags)
{
	taskq_ent_t *t;
	int rv;

again:	if ((t = tq->tq_freelist) != NULL && tq->tq_nalloc >= tq->tq_minalloc) {
		tq->tq_freelist = t->tqent_next;
	} else {
		if (tq->tq_nalloc >= tq->tq_maxalloc) {
			if (!(tqflags & KM_SLEEP))
				return (NULL);

			/*
			 * We don't want to exceed tq_maxalloc, but we can't
			 * wait for other tasks to complete (and thus free up
			 * task structures) without risking deadlock with
			 * the caller.  So, we just delay for one second
			 * to throttle the allocation rate. If we have tasks
			 * complete before one second timeout expires then
			 * taskq_ent_free will signal us and we will
			 * immediately retry the allocation.
			 */
			tq->tq_maxalloc_wait++;
			rv = cv_timedwait(&tq->tq_maxalloc_cv,
			    &tq->tq_lock, ddi_get_lbolt() + hz);
			tq->tq_maxalloc_wait--;
			if (rv > 0)
				goto again;		/* signaled */
		}
		mutex_exit(&tq->tq_lock);

		t = kmem_alloc(sizeof (taskq_ent_t), tqflags);

		mutex_enter(&tq->tq_lock);
		if (t != NULL)
			tq->tq_nalloc++;
	}
	return (t);
}

static void
task_free(taskq_t *tq, taskq_ent_t *t)
{
	if (tq->tq_nalloc <= tq->tq_minalloc) {
		t->tqent_next = tq->tq_freelist;
		tq->tq_freelist = t;
	} else {
		tq->tq_nalloc--;
		mutex_exit(&tq->tq_lock);
		kmem_free(t, sizeof (taskq_ent_t));
		mutex_enter(&tq->tq_lock);
	}

	if (tq->tq_maxalloc_wait)
		cv_signal(&tq->tq_maxalloc_cv);
}

taskqid_t
taskq_dispatch(taskq_t *tq, task_func_t func, void *arg, uint_t tqflags)
{
	taskq_ent_t *t;

	if (taskq_now) {
		func(arg);
		return (1);
	}

	mutex_enter(&tq->tq_lock);
	ASSERT(tq->tq_flags & TASKQ_ACTIVE);
	if ((t = task_alloc(tq, tqflags)) == NULL) {
		mutex_exit(&tq->tq_lock);
		return (0);
	}
	if (tqflags & TQ_FRONT) {
		t->tqent_next = tq->tq_task.tqent_next;
		t->tqent_prev = &tq->tq_task;
	} else {
		t->tqent_next = &tq->tq_task;
		t->tqent_prev = tq->tq_task.tqent_prev;
	}
	t->tqent_next->tqent_prev = t;
	t->tqent_prev->tqent_next = t;
	t->tqent_func = func;
	t->tqent_arg = arg;
	t->tqent_flags = 0;
	cv_signal(&tq->tq_dispatch_cv);
	mutex_exit(&tq->tq_lock);
	return (1);
}

void
taskq_dispatch_ent(taskq_t *tq, task_func_t func, void *arg, uint_t flags,
    taskq_ent_t *t)
{
	ASSERT(func != NULL);
	ASSERT(!(tq->tq_flags & TASKQ_DYNAMIC));

	/*
	 * Mark it as a prealloc'd task.  This is important
	 * to ensure that we don't free it later.
	 */
	t->tqent_flags |= TQENT_FLAG_PREALLOC;
	/*
	 * Enqueue the task to the underlying queue.
	 */
	mutex_enter(&tq->tq_lock);

	if (flags & TQ_FRONT) {
		t->tqent_next = tq->tq_task.tqent_next;
		t->tqent_prev = &tq->tq_task;
	} else {
		t->tqent_next = &tq->tq_task;
		t->tqent_prev = tq->tq_task.tqent_prev;
	}
	t->tqent_next->tqent_prev = t;
	t->tqent_prev->tqent_next = t;
	t->tqent_func = func;
	t->tqent_arg = arg;
	cv_signal(&tq->tq_dispatch_cv);
	mutex_exit(&tq->tq_lock);
}

boolean_t
taskq_empty(taskq_t *tq)
{
	boolean_t rv;

	mutex_enter(&tq->tq_lock);
	rv = (tq->tq_task.tqent_next == &tq->tq_task) && (tq->tq_active == 0);
	mutex_exit(&tq->tq_lock);

	return (rv);
}

void
taskq_wait(taskq_t *tq)
{
	mutex_enter(&tq->tq_lock);
	while (tq->tq_task.tqent_next != &tq->tq_task || tq->tq_active != 0)
		cv_wait(&tq->tq_wait_cv, &tq->tq_lock);
	mutex_exit(&tq->tq_lock);
}

static void *
taskq_thread(void *arg)
{
	taskq_t *tq = arg;
	taskq_ent_t *t;
	boolean_t prealloc;

	mutex_enter(&tq->tq_lock);
	while (tq->tq_flags & TASKQ_ACTIVE) {
		if ((t = tq->tq_task.tqent_next) == &tq->tq_task) {
			if (--tq->tq_active == 0)
				cv_broadcast(&tq->tq_wait_cv);
			cv_wait(&tq->tq_dispatch_cv, &tq->tq_lock);
			tq->tq_active++;
			continue;
		}
		t->tqent_prev->tqent_next = t->tqent_next;
		t->tqent_next->tqent_prev = t->tqent_prev;
		t->tqent_next = NULL;
		t->tqent_prev = NULL;
		prealloc = t->tqent_flags & TQENT_FLAG_PREALLOC;
		mutex_exit(&tq->tq_lock);

		rw_enter(&tq->tq_threadlock, RW_READER);
		t->tqent_func(t->tqent_arg);
		rw_exit(&tq->tq_threadlock);

		mutex_enter(&tq->tq_lock);
		if (!prealloc)
			task_free(tq, t);
	}
	tq->tq_nthreads--;
	cv_broadcast(&tq->tq_wait_cv);
	mutex_exit(&tq->tq_lock);
	return (NULL);
}

/*ARGSUSED*/
taskq_t *
taskq_create(const char *name, int nthr, pri_t pri, int minalloc,
    int maxalloc, uint_t flags)
{
	return (taskq_create_proc(name, nthr, pri,
	    minalloc, maxalloc, NULL, flags));
}

/*ARGSUSED*/
taskq_t *
taskq_create_sysdc(const char *name, int nthr, int minalloc,
    int maxalloc, proc_t *proc, uint_t dc, uint_t flags)
{
	return (taskq_create_proc(name, nthr, maxclsyspri,
	    minalloc, maxalloc, proc, flags));
}

/*ARGSUSED*/
taskq_t *
taskq_create_proc(const char *name, int nthreads, pri_t pri,
    int minalloc, int maxalloc, proc_t *proc, uint_t flags)
{
	taskq_t *tq = kmem_zalloc(sizeof (taskq_t), KM_SLEEP);
	int t;

	if (flags & TASKQ_THREADS_CPU_PCT) {
		int pct;
		ASSERT3S(nthreads, >=, 0);
		ASSERT3S(nthreads, <=, 100);
		pct = MIN(nthreads, 100);
		pct = MAX(pct, 0);

		nthreads = (sysconf(_SC_NPROCESSORS_ONLN) * pct) / 100;
		nthreads = MAX(nthreads, 1);	/* need at least 1 thread */
	} else {
		ASSERT3S(nthreads, >=, 1);
	}

	rw_init(&tq->tq_threadlock, NULL, RW_DEFAULT, NULL);
	mutex_init(&tq->tq_lock, NULL, MUTEX_DEFAULT, NULL);
	cv_init(&tq->tq_dispatch_cv, NULL, CV_DEFAULT, NULL);
	cv_init(&tq->tq_wait_cv, NULL, CV_DEFAULT, NULL);
	cv_init(&tq->tq_maxalloc_cv, NULL, CV_DEFAULT, NULL);
	tq->tq_flags = flags | TASKQ_ACTIVE;
	tq->tq_active = nthreads;
	tq->tq_nthreads = nthreads;
	tq->tq_minalloc = minalloc;
	tq->tq_maxalloc = maxalloc;
	tq->tq_task.tqent_next = &tq->tq_task;
	tq->tq_task.tqent_prev = &tq->tq_task;
	tq->tq_threadlist = kmem_alloc(nthreads * sizeof (thread_t), KM_SLEEP);

	if (flags & TASKQ_PREPOPULATE) {
		mutex_enter(&tq->tq_lock);
		while (minalloc-- > 0)
			task_free(tq, task_alloc(tq, KM_SLEEP));
		mutex_exit(&tq->tq_lock);
	}

	for (t = 0; t < nthreads; t++)
		(void) thr_create(0, 0, taskq_thread,
		    tq, THR_BOUND, &tq->tq_threadlist[t]);

	return (tq);
}

void
taskq_destroy(taskq_t *tq)
{
	int t;
	int nthreads = tq->tq_nthreads;

	taskq_wait(tq);

	mutex_enter(&tq->tq_lock);

	tq->tq_flags &= ~TASKQ_ACTIVE;
	cv_broadcast(&tq->tq_dispatch_cv);

	while (tq->tq_nthreads != 0)
		cv_wait(&tq->tq_wait_cv, &tq->tq_lock);

	tq->tq_minalloc = 0;
	while (tq->tq_nalloc != 0) {
		ASSERT(tq->tq_freelist != NULL);
		task_free(tq, task_alloc(tq, KM_SLEEP));
	}

	mutex_exit(&tq->tq_lock);

	for (t = 0; t < nthreads; t++)
		(void) thr_join(tq->tq_threadlist[t], NULL, NULL);

	kmem_free(tq->tq_threadlist, nthreads * sizeof (thread_t));

	rw_destroy(&tq->tq_threadlock);
	mutex_destroy(&tq->tq_lock);
	cv_destroy(&tq->tq_dispatch_cv);
	cv_destroy(&tq->tq_wait_cv);
	cv_destroy(&tq->tq_maxalloc_cv);

	kmem_free(tq, sizeof (taskq_t));
}

int
taskq_member(taskq_t *tq, struct _kthread *t)
{
	int i;

	if (taskq_now)
		return (1);

	for (i = 0; i < tq->tq_nthreads; i++)
		if (tq->tq_threadlist[i] == (thread_t)(uintptr_t)t)
			return (1);

	return (0);
}

void
system_taskq_init(void)
{
	system_taskq = taskq_create("system_taskq", 64, minclsyspri, 4, 512,
	    TASKQ_DYNAMIC | TASKQ_PREPOPULATE);
}

void
system_taskq_fini(void)
{
	taskq_destroy(system_taskq);
	system_taskq = NULL; /* defensive */
}<|MERGE_RESOLUTION|>--- conflicted
+++ resolved
@@ -26,10 +26,7 @@
  * Copyright 2012 Garrett D'Amore <garrett@damore.org>.  All rights reserved.
  * Copyright 2013 Nexenta Systems, Inc.  All rights reserved.
  * Copyright 2017 RackTop Systems.
-<<<<<<< HEAD
-=======
  * Copyright 2018, Joyent, Inc.
->>>>>>> e144c4e6
  */
 
 #include <sys/taskq_impl.h>
