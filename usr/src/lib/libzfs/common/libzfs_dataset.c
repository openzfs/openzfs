/*
 * CDDL HEADER START
 *
 * The contents of this file are subject to the terms of the
 * Common Development and Distribution License (the "License").
 * You may not use this file except in compliance with the License.
 *
 * You can obtain a copy of the license at usr/src/OPENSOLARIS.LICENSE
 * or http://www.opensolaris.org/os/licensing.
 * See the License for the specific language governing permissions
 * and limitations under the License.
 *
 * When distributing Covered Code, include this CDDL HEADER in each
 * file and include the License file at usr/src/OPENSOLARIS.LICENSE.
 * If applicable, add the following below this CDDL HEADER, with the
 * fields enclosed by brackets "[]" replaced with your own identifying
 * information: Portions Copyright [yyyy] [name of copyright owner]
 *
 * CDDL HEADER END
 */

/*
 * Copyright (c) 2005, 2010, Oracle and/or its affiliates. All rights reserved.
 * Copyright (c) 2013, Joyent, Inc. All rights reserved.
 * Copyright (c) 2011, 2015 by Delphix. All rights reserved.
 * Copyright (c) 2012 DEY Storage Systems, Inc.  All rights reserved.
 * Copyright (c) 2013 Martin Matuska. All rights reserved.
 * Copyright (c) 2013 Steven Hartland. All rights reserved.
<<<<<<< HEAD
=======
 * Copyright (c) 2014 Integros [integros.com]
>>>>>>> 286ef713
 * Copyright 2016 Nexenta Systems, Inc.
 */

#include <ctype.h>
#include <errno.h>
#include <libintl.h>
#include <math.h>
#include <stdio.h>
#include <stdlib.h>
#include <strings.h>
#include <unistd.h>
#include <stddef.h>
#include <zone.h>
#include <fcntl.h>
#include <sys/mntent.h>
#include <sys/mount.h>
#include <priv.h>
#include <pwd.h>
#include <grp.h>
#include <stddef.h>
#include <ucred.h>
#include <idmap.h>
#include <aclutils.h>
#include <directory.h>

#include <sys/dnode.h>
#include <sys/spa.h>
#include <sys/zap.h>
#include <libzfs.h>

#include "zfs_namecheck.h"
#include "zfs_prop.h"
#include "libzfs_impl.h"
#include "zfs_deleg.h"

static int userquota_propname_decode(const char *propname, boolean_t zoned,
    zfs_userquota_prop_t *typep, char *domain, int domainlen, uint64_t *ridp);

/*
 * Given a single type (not a mask of types), return the type in a human
 * readable form.
 */
const char *
zfs_type_to_name(zfs_type_t type)
{
	switch (type) {
	case ZFS_TYPE_FILESYSTEM:
		return (dgettext(TEXT_DOMAIN, "filesystem"));
	case ZFS_TYPE_SNAPSHOT:
		return (dgettext(TEXT_DOMAIN, "snapshot"));
	case ZFS_TYPE_VOLUME:
		return (dgettext(TEXT_DOMAIN, "volume"));
	}

	return (NULL);
}

/*
 * Given a path and mask of ZFS types, return a string describing this dataset.
 * This is used when we fail to open a dataset and we cannot get an exact type.
 * We guess what the type would have been based on the path and the mask of
 * acceptable types.
 */
static const char *
path_to_str(const char *path, int types)
{
	/*
	 * When given a single type, always report the exact type.
	 */
	if (types == ZFS_TYPE_SNAPSHOT)
		return (dgettext(TEXT_DOMAIN, "snapshot"));
	if (types == ZFS_TYPE_FILESYSTEM)
		return (dgettext(TEXT_DOMAIN, "filesystem"));
	if (types == ZFS_TYPE_VOLUME)
		return (dgettext(TEXT_DOMAIN, "volume"));

	/*
	 * The user is requesting more than one type of dataset.  If this is the
	 * case, consult the path itself.  If we're looking for a snapshot, and
	 * a '@' is found, then report it as "snapshot".  Otherwise, remove the
	 * snapshot attribute and try again.
	 */
	if (types & ZFS_TYPE_SNAPSHOT) {
		if (strchr(path, '@') != NULL)
			return (dgettext(TEXT_DOMAIN, "snapshot"));
		return (path_to_str(path, types & ~ZFS_TYPE_SNAPSHOT));
	}

	/*
	 * The user has requested either filesystems or volumes.
	 * We have no way of knowing a priori what type this would be, so always
	 * report it as "filesystem" or "volume", our two primitive types.
	 */
	if (types & ZFS_TYPE_FILESYSTEM)
		return (dgettext(TEXT_DOMAIN, "filesystem"));

	assert(types & ZFS_TYPE_VOLUME);
	return (dgettext(TEXT_DOMAIN, "volume"));
}

/*
 * Validate a ZFS path.  This is used even before trying to open the dataset, to
 * provide a more meaningful error message.  We call zfs_error_aux() to
 * explain exactly why the name was not valid.
 */
int
zfs_validate_name(libzfs_handle_t *hdl, const char *path, int type,
    boolean_t modifying)
{
	namecheck_err_t why;
	char what;

	(void) zfs_prop_get_table();
	if (dataset_namecheck(path, &why, &what) != 0) {
		if (hdl != NULL) {
			switch (why) {
			case NAME_ERR_TOOLONG:
				zfs_error_aux(hdl, dgettext(TEXT_DOMAIN,
				    "name is too long"));
				break;

			case NAME_ERR_LEADING_SLASH:
				zfs_error_aux(hdl, dgettext(TEXT_DOMAIN,
				    "leading slash in name"));
				break;

			case NAME_ERR_EMPTY_COMPONENT:
				zfs_error_aux(hdl, dgettext(TEXT_DOMAIN,
				    "empty component in name"));
				break;

			case NAME_ERR_TRAILING_SLASH:
				zfs_error_aux(hdl, dgettext(TEXT_DOMAIN,
				    "trailing slash in name"));
				break;

			case NAME_ERR_INVALCHAR:
				zfs_error_aux(hdl,
				    dgettext(TEXT_DOMAIN, "invalid character "
				    "'%c' in name"), what);
				break;

			case NAME_ERR_MULTIPLE_AT:
				zfs_error_aux(hdl, dgettext(TEXT_DOMAIN,
				    "multiple '@' delimiters in name"));
				break;

			case NAME_ERR_NOLETTER:
				zfs_error_aux(hdl, dgettext(TEXT_DOMAIN,
				    "pool doesn't begin with a letter"));
				break;

			case NAME_ERR_RESERVED:
				zfs_error_aux(hdl, dgettext(TEXT_DOMAIN,
				    "name is reserved"));
				break;

			case NAME_ERR_DISKLIKE:
				zfs_error_aux(hdl, dgettext(TEXT_DOMAIN,
				    "reserved disk name"));
				break;
			}
		}

		return (0);
	}

	if (!(type & ZFS_TYPE_SNAPSHOT) && strchr(path, '@') != NULL) {
		if (hdl != NULL)
			zfs_error_aux(hdl, dgettext(TEXT_DOMAIN,
			    "snapshot delimiter '@' in filesystem name"));
		return (0);
	}

	if (type == ZFS_TYPE_SNAPSHOT && strchr(path, '@') == NULL) {
		if (hdl != NULL)
			zfs_error_aux(hdl, dgettext(TEXT_DOMAIN,
			    "missing '@' delimiter in snapshot name"));
		return (0);
	}

	if (modifying && strchr(path, '%') != NULL) {
		if (hdl != NULL)
			zfs_error_aux(hdl, dgettext(TEXT_DOMAIN,
			    "invalid character %c in name"), '%');
		return (0);
	}

	return (-1);
}

int
zfs_name_valid(const char *name, zfs_type_t type)
{
	if (type == ZFS_TYPE_POOL)
		return (zpool_name_valid(NULL, B_FALSE, name));
	return (zfs_validate_name(NULL, name, type, B_FALSE));
}

/*
 * This function takes the raw DSL properties, and filters out the user-defined
 * properties into a separate nvlist.
 */
static nvlist_t *
process_user_props(zfs_handle_t *zhp, nvlist_t *props)
{
	libzfs_handle_t *hdl = zhp->zfs_hdl;
	nvpair_t *elem;
	nvlist_t *propval;
	nvlist_t *nvl;

	if (nvlist_alloc(&nvl, NV_UNIQUE_NAME, 0) != 0) {
		(void) no_memory(hdl);
		return (NULL);
	}

	elem = NULL;
	while ((elem = nvlist_next_nvpair(props, elem)) != NULL) {
		if (!zfs_prop_user(nvpair_name(elem)))
			continue;

		verify(nvpair_value_nvlist(elem, &propval) == 0);
		if (nvlist_add_nvlist(nvl, nvpair_name(elem), propval) != 0) {
			nvlist_free(nvl);
			(void) no_memory(hdl);
			return (NULL);
		}
	}

	return (nvl);
}

static zpool_handle_t *
zpool_add_handle(zfs_handle_t *zhp, const char *pool_name)
{
	libzfs_handle_t *hdl = zhp->zfs_hdl;
	zpool_handle_t *zph;

	if ((zph = zpool_open_canfail(hdl, pool_name)) != NULL) {
		if (hdl->libzfs_pool_handles != NULL)
			zph->zpool_next = hdl->libzfs_pool_handles;
		hdl->libzfs_pool_handles = zph;
	}
	return (zph);
}

static zpool_handle_t *
zpool_find_handle(zfs_handle_t *zhp, const char *pool_name, int len)
{
	libzfs_handle_t *hdl = zhp->zfs_hdl;
	zpool_handle_t *zph = hdl->libzfs_pool_handles;

	while ((zph != NULL) &&
	    (strncmp(pool_name, zpool_get_name(zph), len) != 0))
		zph = zph->zpool_next;
	return (zph);
}

/*
 * Returns a handle to the pool that contains the provided dataset.
 * If a handle to that pool already exists then that handle is returned.
 * Otherwise, a new handle is created and added to the list of handles.
 */
static zpool_handle_t *
zpool_handle(zfs_handle_t *zhp)
{
	char *pool_name;
	int len;
	zpool_handle_t *zph;

	len = strcspn(zhp->zfs_name, "/@#") + 1;
	pool_name = zfs_alloc(zhp->zfs_hdl, len);
	(void) strlcpy(pool_name, zhp->zfs_name, len);

	zph = zpool_find_handle(zhp, pool_name, len);
	if (zph == NULL)
		zph = zpool_add_handle(zhp, pool_name);

	free(pool_name);
	return (zph);
}

void
zpool_free_handles(libzfs_handle_t *hdl)
{
	zpool_handle_t *next, *zph = hdl->libzfs_pool_handles;

	while (zph != NULL) {
		next = zph->zpool_next;
		zpool_close(zph);
		zph = next;
	}
	hdl->libzfs_pool_handles = NULL;
}

/*
 * Utility function to gather stats (objset and zpl) for the given object.
 */
static int
get_stats_ioctl(zfs_handle_t *zhp, zfs_cmd_t *zc)
{
	libzfs_handle_t *hdl = zhp->zfs_hdl;

	(void) strlcpy(zc->zc_name, zhp->zfs_name, sizeof (zc->zc_name));

	while (ioctl(hdl->libzfs_fd, ZFS_IOC_OBJSET_STATS, zc) != 0) {
		if (errno == ENOMEM) {
			if (zcmd_expand_dst_nvlist(hdl, zc) != 0) {
				return (-1);
			}
		} else {
			return (-1);
		}
	}
	return (0);
}

/*
 * Utility function to get the received properties of the given object.
 */
static int
get_recvd_props_ioctl(zfs_handle_t *zhp)
{
	libzfs_handle_t *hdl = zhp->zfs_hdl;
	nvlist_t *recvdprops;
	zfs_cmd_t zc = { 0 };
	int err;

	if (zcmd_alloc_dst_nvlist(hdl, &zc, 0) != 0)
		return (-1);

	(void) strlcpy(zc.zc_name, zhp->zfs_name, sizeof (zc.zc_name));

	while (ioctl(hdl->libzfs_fd, ZFS_IOC_OBJSET_RECVD_PROPS, &zc) != 0) {
		if (errno == ENOMEM) {
			if (zcmd_expand_dst_nvlist(hdl, &zc) != 0) {
				return (-1);
			}
		} else {
			zcmd_free_nvlists(&zc);
			return (-1);
		}
	}

	err = zcmd_read_dst_nvlist(zhp->zfs_hdl, &zc, &recvdprops);
	zcmd_free_nvlists(&zc);
	if (err != 0)
		return (-1);

	nvlist_free(zhp->zfs_recvd_props);
	zhp->zfs_recvd_props = recvdprops;

	return (0);
}

static int
put_stats_zhdl(zfs_handle_t *zhp, zfs_cmd_t *zc)
{
	nvlist_t *allprops, *userprops;

	zhp->zfs_dmustats = zc->zc_objset_stats; /* structure assignment */

	if (zcmd_read_dst_nvlist(zhp->zfs_hdl, zc, &allprops) != 0) {
		return (-1);
	}

	/*
	 * XXX Why do we store the user props separately, in addition to
	 * storing them in zfs_props?
	 */
	if ((userprops = process_user_props(zhp, allprops)) == NULL) {
		nvlist_free(allprops);
		return (-1);
	}

	nvlist_free(zhp->zfs_props);
	nvlist_free(zhp->zfs_user_props);

	zhp->zfs_props = allprops;
	zhp->zfs_user_props = userprops;

	return (0);
}

static int
get_stats(zfs_handle_t *zhp)
{
	int rc = 0;
	zfs_cmd_t zc = { 0 };

	if (zcmd_alloc_dst_nvlist(zhp->zfs_hdl, &zc, 0) != 0)
		return (-1);
	if (get_stats_ioctl(zhp, &zc) != 0)
		rc = -1;
	else if (put_stats_zhdl(zhp, &zc) != 0)
		rc = -1;
	zcmd_free_nvlists(&zc);
	return (rc);
}

/*
 * Refresh the properties currently stored in the handle.
 */
void
zfs_refresh_properties(zfs_handle_t *zhp)
{
	(void) get_stats(zhp);
}

/*
 * Makes a handle from the given dataset name.  Used by zfs_open() and
 * zfs_iter_* to create child handles on the fly.
 */
static int
make_dataset_handle_common(zfs_handle_t *zhp, zfs_cmd_t *zc)
{
	if (put_stats_zhdl(zhp, zc) != 0)
		return (-1);

	/*
	 * We've managed to open the dataset and gather statistics.  Determine
	 * the high-level type.
	 */
	if (zhp->zfs_dmustats.dds_type == DMU_OST_ZVOL)
		zhp->zfs_head_type = ZFS_TYPE_VOLUME;
	else if (zhp->zfs_dmustats.dds_type == DMU_OST_ZFS)
		zhp->zfs_head_type = ZFS_TYPE_FILESYSTEM;
	else
		abort();

	if (zhp->zfs_dmustats.dds_is_snapshot)
		zhp->zfs_type = ZFS_TYPE_SNAPSHOT;
	else if (zhp->zfs_dmustats.dds_type == DMU_OST_ZVOL)
		zhp->zfs_type = ZFS_TYPE_VOLUME;
	else if (zhp->zfs_dmustats.dds_type == DMU_OST_ZFS)
		zhp->zfs_type = ZFS_TYPE_FILESYSTEM;
	else
		abort();	/* we should never see any other types */

	if ((zhp->zpool_hdl = zpool_handle(zhp)) == NULL)
		return (-1);

	return (0);
}

zfs_handle_t *
make_dataset_handle(libzfs_handle_t *hdl, const char *path)
{
	zfs_cmd_t zc = { 0 };

	zfs_handle_t *zhp = calloc(sizeof (zfs_handle_t), 1);

	if (zhp == NULL)
		return (NULL);

	zhp->zfs_hdl = hdl;
	(void) strlcpy(zhp->zfs_name, path, sizeof (zhp->zfs_name));
	if (zcmd_alloc_dst_nvlist(hdl, &zc, 0) != 0) {
		free(zhp);
		return (NULL);
	}
	if (get_stats_ioctl(zhp, &zc) == -1) {
		zcmd_free_nvlists(&zc);
		free(zhp);
		return (NULL);
	}
	if (make_dataset_handle_common(zhp, &zc) == -1) {
		free(zhp);
		zhp = NULL;
	}
	zcmd_free_nvlists(&zc);
	return (zhp);
}

zfs_handle_t *
make_dataset_handle_zc(libzfs_handle_t *hdl, zfs_cmd_t *zc)
{
	zfs_handle_t *zhp = calloc(sizeof (zfs_handle_t), 1);

	if (zhp == NULL)
		return (NULL);

	zhp->zfs_hdl = hdl;
	(void) strlcpy(zhp->zfs_name, zc->zc_name, sizeof (zhp->zfs_name));
	if (make_dataset_handle_common(zhp, zc) == -1) {
		free(zhp);
		return (NULL);
	}
	return (zhp);
}

zfs_handle_t *
zfs_handle_dup(zfs_handle_t *zhp_orig)
{
	zfs_handle_t *zhp = calloc(sizeof (zfs_handle_t), 1);

	if (zhp == NULL)
		return (NULL);

	zhp->zfs_hdl = zhp_orig->zfs_hdl;
	zhp->zpool_hdl = zhp_orig->zpool_hdl;
	(void) strlcpy(zhp->zfs_name, zhp_orig->zfs_name,
	    sizeof (zhp->zfs_name));
	zhp->zfs_type = zhp_orig->zfs_type;
	zhp->zfs_head_type = zhp_orig->zfs_head_type;
	zhp->zfs_dmustats = zhp_orig->zfs_dmustats;
	if (zhp_orig->zfs_props != NULL) {
		if (nvlist_dup(zhp_orig->zfs_props, &zhp->zfs_props, 0) != 0) {
			(void) no_memory(zhp->zfs_hdl);
			zfs_close(zhp);
			return (NULL);
		}
	}
	if (zhp_orig->zfs_user_props != NULL) {
		if (nvlist_dup(zhp_orig->zfs_user_props,
		    &zhp->zfs_user_props, 0) != 0) {
			(void) no_memory(zhp->zfs_hdl);
			zfs_close(zhp);
			return (NULL);
		}
	}
	if (zhp_orig->zfs_recvd_props != NULL) {
		if (nvlist_dup(zhp_orig->zfs_recvd_props,
		    &zhp->zfs_recvd_props, 0)) {
			(void) no_memory(zhp->zfs_hdl);
			zfs_close(zhp);
			return (NULL);
		}
	}
	zhp->zfs_mntcheck = zhp_orig->zfs_mntcheck;
	if (zhp_orig->zfs_mntopts != NULL) {
		zhp->zfs_mntopts = zfs_strdup(zhp_orig->zfs_hdl,
		    zhp_orig->zfs_mntopts);
	}
	zhp->zfs_props_table = zhp_orig->zfs_props_table;
	return (zhp);
}

boolean_t
zfs_bookmark_exists(const char *path)
{
	nvlist_t *bmarks;
	nvlist_t *props;
	char fsname[ZFS_MAXNAMELEN];
	char *bmark_name;
	char *pound;
	int err;
	boolean_t rv;


	(void) strlcpy(fsname, path, sizeof (fsname));
	pound = strchr(fsname, '#');
	if (pound == NULL)
		return (B_FALSE);

	*pound = '\0';
	bmark_name = pound + 1;
	props = fnvlist_alloc();
	err = lzc_get_bookmarks(fsname, props, &bmarks);
	nvlist_free(props);
	if (err != 0) {
		nvlist_free(bmarks);
		return (B_FALSE);
	}

	rv = nvlist_exists(bmarks, bmark_name);
	nvlist_free(bmarks);
	return (rv);
}

zfs_handle_t *
make_bookmark_handle(zfs_handle_t *parent, const char *path,
    nvlist_t *bmark_props)
{
	zfs_handle_t *zhp = calloc(sizeof (zfs_handle_t), 1);

	if (zhp == NULL)
		return (NULL);

	/* Fill in the name. */
	zhp->zfs_hdl = parent->zfs_hdl;
	(void) strlcpy(zhp->zfs_name, path, sizeof (zhp->zfs_name));

	/* Set the property lists. */
	if (nvlist_dup(bmark_props, &zhp->zfs_props, 0) != 0) {
		free(zhp);
		return (NULL);
	}

	/* Set the types. */
	zhp->zfs_head_type = parent->zfs_head_type;
	zhp->zfs_type = ZFS_TYPE_BOOKMARK;

	if ((zhp->zpool_hdl = zpool_handle(zhp)) == NULL) {
		nvlist_free(zhp->zfs_props);
		free(zhp);
		return (NULL);
	}

	return (zhp);
}

/*
 * Opens the given snapshot, filesystem, or volume.   The 'types'
 * argument is a mask of acceptable types.  The function will print an
 * appropriate error message and return NULL if it can't be opened.
 */
zfs_handle_t *
zfs_open(libzfs_handle_t *hdl, const char *path, int types)
{
	zfs_handle_t *zhp;
	char errbuf[1024];

	(void) snprintf(errbuf, sizeof (errbuf),
	    dgettext(TEXT_DOMAIN, "cannot open '%s'"), path);

	/*
	 * Validate the name before we even try to open it.
	 */
	if (!zfs_validate_name(hdl, path, ZFS_TYPE_DATASET, B_FALSE)) {
		zfs_error_aux(hdl, dgettext(TEXT_DOMAIN,
		    "invalid dataset name"));
		(void) zfs_error(hdl, EZFS_INVALIDNAME, errbuf);
		return (NULL);
	}

	/*
	 * Try to get stats for the dataset, which will tell us if it exists.
	 */
	errno = 0;
	if ((zhp = make_dataset_handle(hdl, path)) == NULL) {
		(void) zfs_standard_error(hdl, errno, errbuf);
		return (NULL);
	}

	if (!(types & zhp->zfs_type)) {
		(void) zfs_error(hdl, EZFS_BADTYPE, errbuf);
		zfs_close(zhp);
		return (NULL);
	}

	return (zhp);
}

/*
 * Release a ZFS handle.  Nothing to do but free the associated memory.
 */
void
zfs_close(zfs_handle_t *zhp)
{
	if (zhp->zfs_mntopts)
		free(zhp->zfs_mntopts);
	nvlist_free(zhp->zfs_props);
	nvlist_free(zhp->zfs_user_props);
	nvlist_free(zhp->zfs_recvd_props);
	free(zhp);
}

typedef struct mnttab_node {
	struct mnttab mtn_mt;
	avl_node_t mtn_node;
} mnttab_node_t;

static int
libzfs_mnttab_cache_compare(const void *arg1, const void *arg2)
{
	const mnttab_node_t *mtn1 = arg1;
	const mnttab_node_t *mtn2 = arg2;
	int rv;

	rv = strcmp(mtn1->mtn_mt.mnt_special, mtn2->mtn_mt.mnt_special);

	if (rv == 0)
		return (0);
	return (rv > 0 ? 1 : -1);
}

void
libzfs_mnttab_init(libzfs_handle_t *hdl)
{
	assert(avl_numnodes(&hdl->libzfs_mnttab_cache) == 0);
	avl_create(&hdl->libzfs_mnttab_cache, libzfs_mnttab_cache_compare,
	    sizeof (mnttab_node_t), offsetof(mnttab_node_t, mtn_node));
}

void
libzfs_mnttab_update(libzfs_handle_t *hdl)
{
	struct mnttab entry;

	rewind(hdl->libzfs_mnttab);
	while (getmntent(hdl->libzfs_mnttab, &entry) == 0) {
		mnttab_node_t *mtn;

		if (strcmp(entry.mnt_fstype, MNTTYPE_ZFS) != 0)
			continue;
		mtn = zfs_alloc(hdl, sizeof (mnttab_node_t));
		mtn->mtn_mt.mnt_special = zfs_strdup(hdl, entry.mnt_special);
		mtn->mtn_mt.mnt_mountp = zfs_strdup(hdl, entry.mnt_mountp);
		mtn->mtn_mt.mnt_fstype = zfs_strdup(hdl, entry.mnt_fstype);
		mtn->mtn_mt.mnt_mntopts = zfs_strdup(hdl, entry.mnt_mntopts);
		avl_add(&hdl->libzfs_mnttab_cache, mtn);
	}
}

void
libzfs_mnttab_fini(libzfs_handle_t *hdl)
{
	void *cookie = NULL;
	mnttab_node_t *mtn;

	while (mtn = avl_destroy_nodes(&hdl->libzfs_mnttab_cache, &cookie)) {
		free(mtn->mtn_mt.mnt_special);
		free(mtn->mtn_mt.mnt_mountp);
		free(mtn->mtn_mt.mnt_fstype);
		free(mtn->mtn_mt.mnt_mntopts);
		free(mtn);
	}
	avl_destroy(&hdl->libzfs_mnttab_cache);
}

void
libzfs_mnttab_cache(libzfs_handle_t *hdl, boolean_t enable)
{
	hdl->libzfs_mnttab_enable = enable;
}

int
libzfs_mnttab_find(libzfs_handle_t *hdl, const char *fsname,
    struct mnttab *entry)
{
	mnttab_node_t find;
	mnttab_node_t *mtn;

	if (!hdl->libzfs_mnttab_enable) {
		struct mnttab srch = { 0 };

		if (avl_numnodes(&hdl->libzfs_mnttab_cache))
			libzfs_mnttab_fini(hdl);
		rewind(hdl->libzfs_mnttab);
		srch.mnt_special = (char *)fsname;
		srch.mnt_fstype = MNTTYPE_ZFS;
		if (getmntany(hdl->libzfs_mnttab, entry, &srch) == 0)
			return (0);
		else
			return (ENOENT);
	}

	if (avl_numnodes(&hdl->libzfs_mnttab_cache) == 0)
		libzfs_mnttab_update(hdl);

	find.mtn_mt.mnt_special = (char *)fsname;
	mtn = avl_find(&hdl->libzfs_mnttab_cache, &find, NULL);
	if (mtn) {
		*entry = mtn->mtn_mt;
		return (0);
	}
	return (ENOENT);
}

void
libzfs_mnttab_add(libzfs_handle_t *hdl, const char *special,
    const char *mountp, const char *mntopts)
{
	mnttab_node_t *mtn;

	if (avl_numnodes(&hdl->libzfs_mnttab_cache) == 0)
		return;
	mtn = zfs_alloc(hdl, sizeof (mnttab_node_t));
	mtn->mtn_mt.mnt_special = zfs_strdup(hdl, special);
	mtn->mtn_mt.mnt_mountp = zfs_strdup(hdl, mountp);
	mtn->mtn_mt.mnt_fstype = zfs_strdup(hdl, MNTTYPE_ZFS);
	mtn->mtn_mt.mnt_mntopts = zfs_strdup(hdl, mntopts);
	avl_add(&hdl->libzfs_mnttab_cache, mtn);
}

void
libzfs_mnttab_remove(libzfs_handle_t *hdl, const char *fsname)
{
	mnttab_node_t find;
	mnttab_node_t *ret;

	find.mtn_mt.mnt_special = (char *)fsname;
	if (ret = avl_find(&hdl->libzfs_mnttab_cache, (void *)&find, NULL)) {
		avl_remove(&hdl->libzfs_mnttab_cache, ret);
		free(ret->mtn_mt.mnt_special);
		free(ret->mtn_mt.mnt_mountp);
		free(ret->mtn_mt.mnt_fstype);
		free(ret->mtn_mt.mnt_mntopts);
		free(ret);
	}
}

int
zfs_spa_version(zfs_handle_t *zhp, int *spa_version)
{
	zpool_handle_t *zpool_handle = zhp->zpool_hdl;

	if (zpool_handle == NULL)
		return (-1);

	*spa_version = zpool_get_prop_int(zpool_handle,
	    ZPOOL_PROP_VERSION, NULL);
	return (0);
}

/*
 * The choice of reservation property depends on the SPA version.
 */
static int
zfs_which_resv_prop(zfs_handle_t *zhp, zfs_prop_t *resv_prop)
{
	int spa_version;

	if (zfs_spa_version(zhp, &spa_version) < 0)
		return (-1);

	if (spa_version >= SPA_VERSION_REFRESERVATION)
		*resv_prop = ZFS_PROP_REFRESERVATION;
	else
		*resv_prop = ZFS_PROP_RESERVATION;

	return (0);
}

/*
 * Given an nvlist of properties to set, validates that they are correct, and
 * parses any numeric properties (index, boolean, etc) if they are specified as
 * strings.
 */
nvlist_t *
zfs_valid_proplist(libzfs_handle_t *hdl, zfs_type_t type, nvlist_t *nvl,
    uint64_t zoned, zfs_handle_t *zhp, zpool_handle_t *zpool_hdl,
    const char *errbuf)
{
	nvpair_t *elem;
	uint64_t intval;
	char *strval;
	zfs_prop_t prop;
	nvlist_t *ret;
	int chosen_normal = -1;
	int chosen_utf = -1;

	if (nvlist_alloc(&ret, NV_UNIQUE_NAME, 0) != 0) {
		(void) no_memory(hdl);
		return (NULL);
	}

	/*
	 * Make sure this property is valid and applies to this type.
	 */

	elem = NULL;
	while ((elem = nvlist_next_nvpair(nvl, elem)) != NULL) {
		const char *propname = nvpair_name(elem);

		prop = zfs_name_to_prop(propname);
		if (prop == ZPROP_INVAL && zfs_prop_user(propname)) {
			/*
			 * This is a user property: make sure it's a
			 * string, and that it's less than ZAP_MAXNAMELEN.
			 */
			if (nvpair_type(elem) != DATA_TYPE_STRING) {
				zfs_error_aux(hdl, dgettext(TEXT_DOMAIN,
				    "'%s' must be a string"), propname);
				(void) zfs_error(hdl, EZFS_BADPROP, errbuf);
				goto error;
			}

			if (strlen(nvpair_name(elem)) >= ZAP_MAXNAMELEN) {
				zfs_error_aux(hdl, dgettext(TEXT_DOMAIN,
				    "property name '%s' is too long"),
				    propname);
				(void) zfs_error(hdl, EZFS_BADPROP, errbuf);
				goto error;
			}

			(void) nvpair_value_string(elem, &strval);
			if (nvlist_add_string(ret, propname, strval) != 0) {
				(void) no_memory(hdl);
				goto error;
			}
			continue;
		}

		/*
		 * Currently, only user properties can be modified on
		 * snapshots.
		 */
		if (type == ZFS_TYPE_SNAPSHOT) {
			zfs_error_aux(hdl, dgettext(TEXT_DOMAIN,
			    "this property can not be modified for snapshots"));
			(void) zfs_error(hdl, EZFS_PROPTYPE, errbuf);
			goto error;
		}

		if (prop == ZPROP_INVAL && zfs_prop_userquota(propname)) {
			zfs_userquota_prop_t uqtype;
			char newpropname[128];
			char domain[128];
			uint64_t rid;
			uint64_t valary[3];

			if (userquota_propname_decode(propname, zoned,
			    &uqtype, domain, sizeof (domain), &rid) != 0) {
				zfs_error_aux(hdl,
				    dgettext(TEXT_DOMAIN,
				    "'%s' has an invalid user/group name"),
				    propname);
				(void) zfs_error(hdl, EZFS_BADPROP, errbuf);
				goto error;
			}

			if (uqtype != ZFS_PROP_USERQUOTA &&
			    uqtype != ZFS_PROP_GROUPQUOTA) {
				zfs_error_aux(hdl,
				    dgettext(TEXT_DOMAIN, "'%s' is readonly"),
				    propname);
				(void) zfs_error(hdl, EZFS_PROPREADONLY,
				    errbuf);
				goto error;
			}

			if (nvpair_type(elem) == DATA_TYPE_STRING) {
				(void) nvpair_value_string(elem, &strval);
				if (strcmp(strval, "none") == 0) {
					intval = 0;
				} else if (zfs_nicestrtonum(hdl,
				    strval, &intval) != 0) {
					(void) zfs_error(hdl,
					    EZFS_BADPROP, errbuf);
					goto error;
				}
			} else if (nvpair_type(elem) ==
			    DATA_TYPE_UINT64) {
				(void) nvpair_value_uint64(elem, &intval);
				if (intval == 0) {
					zfs_error_aux(hdl, dgettext(TEXT_DOMAIN,
					    "use 'none' to disable "
					    "userquota/groupquota"));
					goto error;
				}
			} else {
				zfs_error_aux(hdl, dgettext(TEXT_DOMAIN,
				    "'%s' must be a number"), propname);
				(void) zfs_error(hdl, EZFS_BADPROP, errbuf);
				goto error;
			}

			/*
			 * Encode the prop name as
			 * userquota@<hex-rid>-domain, to make it easy
			 * for the kernel to decode.
			 */
			(void) snprintf(newpropname, sizeof (newpropname),
			    "%s%llx-%s", zfs_userquota_prop_prefixes[uqtype],
			    (longlong_t)rid, domain);
			valary[0] = uqtype;
			valary[1] = rid;
			valary[2] = intval;
			if (nvlist_add_uint64_array(ret, newpropname,
			    valary, 3) != 0) {
				(void) no_memory(hdl);
				goto error;
			}
			continue;
		} else if (prop == ZPROP_INVAL && zfs_prop_written(propname)) {
			zfs_error_aux(hdl, dgettext(TEXT_DOMAIN,
			    "'%s' is readonly"),
			    propname);
			(void) zfs_error(hdl, EZFS_PROPREADONLY, errbuf);
			goto error;
		}

		if (prop == ZPROP_INVAL) {
			zfs_error_aux(hdl, dgettext(TEXT_DOMAIN,
			    "invalid property '%s'"), propname);
			(void) zfs_error(hdl, EZFS_BADPROP, errbuf);
			goto error;
		}

		if (!zfs_prop_valid_for_type(prop, type)) {
			zfs_error_aux(hdl,
			    dgettext(TEXT_DOMAIN, "'%s' does not "
			    "apply to datasets of this type"), propname);
			(void) zfs_error(hdl, EZFS_PROPTYPE, errbuf);
			goto error;
		}

		if (zfs_prop_readonly(prop) &&
		    (!zfs_prop_setonce(prop) || zhp != NULL)) {
			zfs_error_aux(hdl,
			    dgettext(TEXT_DOMAIN, "'%s' is readonly"),
			    propname);
			(void) zfs_error(hdl, EZFS_PROPREADONLY, errbuf);
			goto error;
		}

		if (zprop_parse_value(hdl, elem, prop, type, ret,
		    &strval, &intval, errbuf) != 0)
			goto error;

		/*
		 * Perform some additional checks for specific properties.
		 */
		switch (prop) {
		case ZFS_PROP_VERSION:
		{
			int version;

			if (zhp == NULL)
				break;
			version = zfs_prop_get_int(zhp, ZFS_PROP_VERSION);
			if (intval < version) {
				zfs_error_aux(hdl, dgettext(TEXT_DOMAIN,
				    "Can not downgrade; already at version %u"),
				    version);
				(void) zfs_error(hdl, EZFS_BADPROP, errbuf);
				goto error;
			}
			break;
		}

		case ZFS_PROP_VOLBLOCKSIZE:
		case ZFS_PROP_RECORDSIZE:
		{
			int maxbs = SPA_MAXBLOCKSIZE;
			if (zpool_hdl != NULL) {
				maxbs = zpool_get_prop_int(zpool_hdl,
				    ZPOOL_PROP_MAXBLOCKSIZE, NULL);
			}
			/*
			 * Volumes are limited to a volblocksize of 128KB,
			 * because they typically service workloads with
			 * small random writes, which incur a large performance
			 * penalty with large blocks.
			 */
			if (prop == ZFS_PROP_VOLBLOCKSIZE)
				maxbs = SPA_OLD_MAXBLOCKSIZE;
			/*
			 * The value must be a power of two between
			 * SPA_MINBLOCKSIZE and maxbs.
			 */
			if (intval < SPA_MINBLOCKSIZE ||
			    intval > maxbs || !ISP2(intval)) {
				zfs_error_aux(hdl, dgettext(TEXT_DOMAIN,
				    "'%s' must be power of 2 from 512B "
				    "to %uKB"), propname, maxbs >> 10);
				(void) zfs_error(hdl, EZFS_BADPROP, errbuf);
				goto error;
			}
			break;
		}
		case ZFS_PROP_MLSLABEL:
		{
			/*
			 * Verify the mlslabel string and convert to
			 * internal hex label string.
			 */

			m_label_t *new_sl;
			char *hex = NULL;	/* internal label string */

			/* Default value is already OK. */
			if (strcasecmp(strval, ZFS_MLSLABEL_DEFAULT) == 0)
				break;

			/* Verify the label can be converted to binary form */
			if (((new_sl = m_label_alloc(MAC_LABEL)) == NULL) ||
			    (str_to_label(strval, &new_sl, MAC_LABEL,
			    L_NO_CORRECTION, NULL) == -1)) {
				goto badlabel;
			}

			/* Now translate to hex internal label string */
			if (label_to_str(new_sl, &hex, M_INTERNAL,
			    DEF_NAMES) != 0) {
				if (hex)
					free(hex);
				goto badlabel;
			}
			m_label_free(new_sl);

			/* If string is already in internal form, we're done. */
			if (strcmp(strval, hex) == 0) {
				free(hex);
				break;
			}

			/* Replace the label string with the internal form. */
			(void) nvlist_remove(ret, zfs_prop_to_name(prop),
			    DATA_TYPE_STRING);
			verify(nvlist_add_string(ret, zfs_prop_to_name(prop),
			    hex) == 0);
			free(hex);

			break;

badlabel:
			zfs_error_aux(hdl, dgettext(TEXT_DOMAIN,
			    "invalid mlslabel '%s'"), strval);
			(void) zfs_error(hdl, EZFS_BADPROP, errbuf);
			m_label_free(new_sl);	/* OK if null */
			goto error;

		}

		case ZFS_PROP_MOUNTPOINT:
		{
			namecheck_err_t why;

			if (strcmp(strval, ZFS_MOUNTPOINT_NONE) == 0 ||
			    strcmp(strval, ZFS_MOUNTPOINT_LEGACY) == 0)
				break;

			if (mountpoint_namecheck(strval, &why)) {
				switch (why) {
				case NAME_ERR_LEADING_SLASH:
					zfs_error_aux(hdl,
					    dgettext(TEXT_DOMAIN,
					    "'%s' must be an absolute path, "
					    "'none', or 'legacy'"), propname);
					break;
				case NAME_ERR_TOOLONG:
					zfs_error_aux(hdl,
					    dgettext(TEXT_DOMAIN,
					    "component of '%s' is too long"),
					    propname);
					break;
				}
				(void) zfs_error(hdl, EZFS_BADPROP, errbuf);
				goto error;
			}
		}

			/*FALLTHRU*/

		case ZFS_PROP_SHARESMB:
		case ZFS_PROP_SHARENFS:
			/*
			 * For the mountpoint and sharenfs or sharesmb
			 * properties, check if it can be set in a
			 * global/non-global zone based on
			 * the zoned property value:
			 *
			 *		global zone	    non-global zone
			 * --------------------------------------------------
			 * zoned=on	mountpoint (no)	    mountpoint (yes)
			 *		sharenfs (no)	    sharenfs (no)
			 *		sharesmb (no)	    sharesmb (no)
			 *
			 * zoned=off	mountpoint (yes)	N/A
			 *		sharenfs (yes)
			 *		sharesmb (yes)
			 */
			if (zoned) {
				if (getzoneid() == GLOBAL_ZONEID) {
					zfs_error_aux(hdl, dgettext(TEXT_DOMAIN,
					    "'%s' cannot be set on "
					    "dataset in a non-global zone"),
					    propname);
					(void) zfs_error(hdl, EZFS_ZONED,
					    errbuf);
					goto error;
				} else if (prop == ZFS_PROP_SHARENFS ||
				    prop == ZFS_PROP_SHARESMB) {
					zfs_error_aux(hdl, dgettext(TEXT_DOMAIN,
					    "'%s' cannot be set in "
					    "a non-global zone"), propname);
					(void) zfs_error(hdl, EZFS_ZONED,
					    errbuf);
					goto error;
				}
			} else if (getzoneid() != GLOBAL_ZONEID) {
				/*
				 * If zoned property is 'off', this must be in
				 * a global zone. If not, something is wrong.
				 */
				zfs_error_aux(hdl, dgettext(TEXT_DOMAIN,
				    "'%s' cannot be set while dataset "
				    "'zoned' property is set"), propname);
				(void) zfs_error(hdl, EZFS_ZONED, errbuf);
				goto error;
			}

			/*
			 * At this point, it is legitimate to set the
			 * property. Now we want to make sure that the
			 * property value is valid if it is sharenfs.
			 */
			if ((prop == ZFS_PROP_SHARENFS ||
			    prop == ZFS_PROP_SHARESMB) &&
			    strcmp(strval, "on") != 0 &&
			    strcmp(strval, "off") != 0) {
				zfs_share_proto_t proto;

				if (prop == ZFS_PROP_SHARESMB)
					proto = PROTO_SMB;
				else
					proto = PROTO_NFS;

				/*
				 * Must be an valid sharing protocol
				 * option string so init the libshare
				 * in order to enable the parser and
				 * then parse the options. We use the
				 * control API since we don't care about
				 * the current configuration and don't
				 * want the overhead of loading it
				 * until we actually do something.
				 */

				if (zfs_init_libshare(hdl,
				    SA_INIT_CONTROL_API) != SA_OK) {
					/*
					 * An error occurred so we can't do
					 * anything
					 */
					zfs_error_aux(hdl, dgettext(TEXT_DOMAIN,
					    "'%s' cannot be set: problem "
					    "in share initialization"),
					    propname);
					(void) zfs_error(hdl, EZFS_BADPROP,
					    errbuf);
					goto error;
				}

				if (zfs_parse_options(strval, proto) != SA_OK) {
					/*
					 * There was an error in parsing so
					 * deal with it by issuing an error
					 * message and leaving after
					 * uninitializing the the libshare
					 * interface.
					 */
					zfs_error_aux(hdl, dgettext(TEXT_DOMAIN,
					    "'%s' cannot be set to invalid "
					    "options"), propname);
					(void) zfs_error(hdl, EZFS_BADPROP,
					    errbuf);
					zfs_uninit_libshare(hdl);
					goto error;
				}
				zfs_uninit_libshare(hdl);
			}

			break;
		case ZFS_PROP_UTF8ONLY:
			chosen_utf = (int)intval;
			break;
		case ZFS_PROP_NORMALIZE:
			chosen_normal = (int)intval;
			break;
		}

		/*
		 * For changes to existing volumes, we have some additional
		 * checks to enforce.
		 */
		if (type == ZFS_TYPE_VOLUME && zhp != NULL) {
			uint64_t volsize = zfs_prop_get_int(zhp,
			    ZFS_PROP_VOLSIZE);
			uint64_t blocksize = zfs_prop_get_int(zhp,
			    ZFS_PROP_VOLBLOCKSIZE);
			char buf[64];

			switch (prop) {
			case ZFS_PROP_RESERVATION:
			case ZFS_PROP_REFRESERVATION:
				if (intval > volsize) {
					zfs_error_aux(hdl, dgettext(TEXT_DOMAIN,
					    "'%s' is greater than current "
					    "volume size"), propname);
					(void) zfs_error(hdl, EZFS_BADPROP,
					    errbuf);
					goto error;
				}
				break;

			case ZFS_PROP_VOLSIZE:
				if (intval % blocksize != 0) {
					zfs_nicenum(blocksize, buf,
					    sizeof (buf));
					zfs_error_aux(hdl, dgettext(TEXT_DOMAIN,
					    "'%s' must be a multiple of "
					    "volume block size (%s)"),
					    propname, buf);
					(void) zfs_error(hdl, EZFS_BADPROP,
					    errbuf);
					goto error;
				}

				if (intval == 0) {
					zfs_error_aux(hdl, dgettext(TEXT_DOMAIN,
					    "'%s' cannot be zero"),
					    propname);
					(void) zfs_error(hdl, EZFS_BADPROP,
					    errbuf);
					goto error;
				}
				break;
			}
		}
	}

	/*
	 * If normalization was chosen, but no UTF8 choice was made,
	 * enforce rejection of non-UTF8 names.
	 *
	 * If normalization was chosen, but rejecting non-UTF8 names
	 * was explicitly not chosen, it is an error.
	 */
	if (chosen_normal > 0 && chosen_utf < 0) {
		if (nvlist_add_uint64(ret,
		    zfs_prop_to_name(ZFS_PROP_UTF8ONLY), 1) != 0) {
			(void) no_memory(hdl);
			goto error;
		}
	} else if (chosen_normal > 0 && chosen_utf == 0) {
		zfs_error_aux(hdl, dgettext(TEXT_DOMAIN,
		    "'%s' must be set 'on' if normalization chosen"),
		    zfs_prop_to_name(ZFS_PROP_UTF8ONLY));
		(void) zfs_error(hdl, EZFS_BADPROP, errbuf);
		goto error;
	}
	return (ret);

error:
	nvlist_free(ret);
	return (NULL);
}

int
zfs_add_synthetic_resv(zfs_handle_t *zhp, nvlist_t *nvl)
{
	uint64_t old_volsize;
	uint64_t new_volsize;
	uint64_t old_reservation;
	uint64_t new_reservation;
	zfs_prop_t resv_prop;
	nvlist_t *props;

	/*
	 * If this is an existing volume, and someone is setting the volsize,
	 * make sure that it matches the reservation, or add it if necessary.
	 */
	old_volsize = zfs_prop_get_int(zhp, ZFS_PROP_VOLSIZE);
	if (zfs_which_resv_prop(zhp, &resv_prop) < 0)
		return (-1);
	old_reservation = zfs_prop_get_int(zhp, resv_prop);

	props = fnvlist_alloc();
	fnvlist_add_uint64(props, zfs_prop_to_name(ZFS_PROP_VOLBLOCKSIZE),
	    zfs_prop_get_int(zhp, ZFS_PROP_VOLBLOCKSIZE));

	if ((zvol_volsize_to_reservation(old_volsize, props) !=
	    old_reservation) || nvlist_exists(nvl,
	    zfs_prop_to_name(resv_prop))) {
		fnvlist_free(props);
		return (0);
	}
	if (nvlist_lookup_uint64(nvl, zfs_prop_to_name(ZFS_PROP_VOLSIZE),
	    &new_volsize) != 0) {
		fnvlist_free(props);
		return (-1);
	}
	new_reservation = zvol_volsize_to_reservation(new_volsize, props);
	fnvlist_free(props);

	if (nvlist_add_uint64(nvl, zfs_prop_to_name(resv_prop),
	    new_reservation) != 0) {
		(void) no_memory(zhp->zfs_hdl);
		return (-1);
	}
	return (1);
}

void
zfs_setprop_error(libzfs_handle_t *hdl, zfs_prop_t prop, int err,
    char *errbuf)
{
	switch (err) {

	case ENOSPC:
		/*
		 * For quotas and reservations, ENOSPC indicates
		 * something different; setting a quota or reservation
		 * doesn't use any disk space.
		 */
		switch (prop) {
		case ZFS_PROP_QUOTA:
		case ZFS_PROP_REFQUOTA:
			zfs_error_aux(hdl, dgettext(TEXT_DOMAIN,
			    "size is less than current used or "
			    "reserved space"));
			(void) zfs_error(hdl, EZFS_PROPSPACE, errbuf);
			break;

		case ZFS_PROP_RESERVATION:
		case ZFS_PROP_REFRESERVATION:
			zfs_error_aux(hdl, dgettext(TEXT_DOMAIN,
			    "size is greater than available space"));
			(void) zfs_error(hdl, EZFS_PROPSPACE, errbuf);
			break;

		default:
			(void) zfs_standard_error(hdl, err, errbuf);
			break;
		}
		break;

	case EBUSY:
		(void) zfs_standard_error(hdl, EBUSY, errbuf);
		break;

	case EROFS:
		(void) zfs_error(hdl, EZFS_DSREADONLY, errbuf);
		break;

	case E2BIG:
		zfs_error_aux(hdl, dgettext(TEXT_DOMAIN,
		    "property value too long"));
		(void) zfs_error(hdl, EZFS_BADPROP, errbuf);
		break;

	case ENOTSUP:
		zfs_error_aux(hdl, dgettext(TEXT_DOMAIN,
		    "pool and or dataset must be upgraded to set this "
		    "property or value"));
		(void) zfs_error(hdl, EZFS_BADVERSION, errbuf);
		break;

	case ERANGE:
		if (prop == ZFS_PROP_COMPRESSION ||
		    prop == ZFS_PROP_RECORDSIZE) {
			(void) zfs_error_aux(hdl, dgettext(TEXT_DOMAIN,
			    "property setting is not allowed on "
			    "bootable datasets"));
			(void) zfs_error(hdl, EZFS_NOTSUP, errbuf);
		} else if (prop == ZFS_PROP_CHECKSUM ||
		    prop == ZFS_PROP_DEDUP) {
			(void) zfs_error_aux(hdl, dgettext(TEXT_DOMAIN,
			    "property setting is not allowed on "
			    "root pools"));
			(void) zfs_error(hdl, EZFS_NOTSUP, errbuf);
		} else {
			(void) zfs_standard_error(hdl, err, errbuf);
		}
		break;

	case EINVAL:
		if (prop == ZPROP_INVAL) {
			(void) zfs_error(hdl, EZFS_BADPROP, errbuf);
		} else {
			(void) zfs_standard_error(hdl, err, errbuf);
		}
		break;

	case EOVERFLOW:
		/*
		 * This platform can't address a volume this big.
		 */
#ifdef _ILP32
		if (prop == ZFS_PROP_VOLSIZE) {
			(void) zfs_error(hdl, EZFS_VOLTOOBIG, errbuf);
			break;
		}
#endif
		/* FALLTHROUGH */
	default:
		(void) zfs_standard_error(hdl, err, errbuf);
	}
}

/*
 * Given a property name and value, set the property for the given dataset.
 */
int
zfs_prop_set(zfs_handle_t *zhp, const char *propname, const char *propval)
{
	int ret = -1;
	char errbuf[1024];
	libzfs_handle_t *hdl = zhp->zfs_hdl;
	nvlist_t *nvl = NULL;

	(void) snprintf(errbuf, sizeof (errbuf),
	    dgettext(TEXT_DOMAIN, "cannot set property for '%s'"),
	    zhp->zfs_name);

	if (nvlist_alloc(&nvl, NV_UNIQUE_NAME, 0) != 0 ||
	    nvlist_add_string(nvl, propname, propval) != 0) {
		(void) no_memory(hdl);
		goto error;
	}

	ret = zfs_prop_set_list(zhp, nvl);

error:
	nvlist_free(nvl);
	return (ret);
}



/*
 * Given an nvlist of property names and values, set the properties for the
 * given dataset.
 */
int
zfs_prop_set_list(zfs_handle_t *zhp, nvlist_t *props)
{
	zfs_cmd_t zc = { 0 };
	int ret = -1;
	prop_changelist_t **cls = NULL;
	int cl_idx;
	char errbuf[1024];
	libzfs_handle_t *hdl = zhp->zfs_hdl;
	nvlist_t *nvl;
	int nvl_len;
	int added_resv;

	(void) snprintf(errbuf, sizeof (errbuf),
	    dgettext(TEXT_DOMAIN, "cannot set property for '%s'"),
	    zhp->zfs_name);

	if ((nvl = zfs_valid_proplist(hdl, zhp->zfs_type, props,
	    zfs_prop_get_int(zhp, ZFS_PROP_ZONED), zhp, zhp->zpool_hdl,
	    errbuf)) == NULL)
		goto error;

	/*
	 * We have to check for any extra properties which need to be added
	 * before computing the length of the nvlist.
	 */
	for (nvpair_t *elem = nvlist_next_nvpair(nvl, NULL);
	    elem != NULL;
	    elem = nvlist_next_nvpair(nvl, elem)) {
		if (zfs_name_to_prop(nvpair_name(elem)) == ZFS_PROP_VOLSIZE &&
		    (added_resv = zfs_add_synthetic_resv(zhp, nvl)) == -1) {
			goto error;
		}
	}
	/*
	 * Check how many properties we're setting and allocate an array to
	 * store changelist pointers for postfix().
	 */
	nvl_len = 0;
	for (nvpair_t *elem = nvlist_next_nvpair(nvl, NULL);
	    elem != NULL;
	    elem = nvlist_next_nvpair(nvl, elem))
		nvl_len++;
	if ((cls = calloc(nvl_len, sizeof (prop_changelist_t *))) == NULL)
		goto error;

	cl_idx = 0;
	for (nvpair_t *elem = nvlist_next_nvpair(nvl, NULL);
	    elem != NULL;
	    elem = nvlist_next_nvpair(nvl, elem)) {

		zfs_prop_t prop = zfs_name_to_prop(nvpair_name(elem));

		assert(cl_idx < nvl_len);
		/*
		 * We don't want to unmount & remount the dataset when changing
		 * its canmount property to 'on' or 'noauto'.  We only use
		 * the changelist logic to unmount when setting canmount=off.
		 */
		if (!(prop == ZFS_PROP_CANMOUNT &&
		    fnvpair_value_uint64(elem) != ZFS_CANMOUNT_OFF)) {
			cls[cl_idx] = changelist_gather(zhp, prop, 0, 0);
			if (cls[cl_idx] == NULL)
				goto error;
		}

		if (prop == ZFS_PROP_MOUNTPOINT &&
		    changelist_haszonedchild(cls[cl_idx])) {
			zfs_error_aux(hdl, dgettext(TEXT_DOMAIN,
			    "child dataset with inherited mountpoint is used "
			    "in a non-global zone"));
			ret = zfs_error(hdl, EZFS_ZONED, errbuf);
			goto error;
		}

		if (cls[cl_idx] != NULL &&
		    (ret = changelist_prefix(cls[cl_idx])) != 0)
			goto error;

		cl_idx++;
	}
	assert(cl_idx == nvl_len);

	/*
	 * Execute the corresponding ioctl() to set this list of properties.
	 */
	(void) strlcpy(zc.zc_name, zhp->zfs_name, sizeof (zc.zc_name));

	if ((ret = zcmd_write_src_nvlist(hdl, &zc, nvl)) != 0 ||
	    (ret = zcmd_alloc_dst_nvlist(hdl, &zc, 0)) != 0)
		goto error;

	ret = zfs_ioctl(hdl, ZFS_IOC_SET_PROP, &zc);

	if (ret != 0) {
		/* Get the list of unset properties back and report them. */
		nvlist_t *errorprops = NULL;
		if (zcmd_read_dst_nvlist(hdl, &zc, &errorprops) != 0)
			goto error;
		for (nvpair_t *elem = nvlist_next_nvpair(nvl, NULL);
		    elem != NULL;
		    elem = nvlist_next_nvpair(nvl, elem)) {
			zfs_prop_t prop = zfs_name_to_prop(nvpair_name(elem));
			zfs_setprop_error(hdl, prop, errno, errbuf);
		}
		nvlist_free(errorprops);

		if (added_resv && errno == ENOSPC) {
			/* clean up the volsize property we tried to set */
			uint64_t old_volsize = zfs_prop_get_int(zhp,
			    ZFS_PROP_VOLSIZE);
			nvlist_free(nvl);
			nvl = NULL;
			zcmd_free_nvlists(&zc);

			if (nvlist_alloc(&nvl, NV_UNIQUE_NAME, 0) != 0)
				goto error;
			if (nvlist_add_uint64(nvl,
			    zfs_prop_to_name(ZFS_PROP_VOLSIZE),
			    old_volsize) != 0)
				goto error;
			if (zcmd_write_src_nvlist(hdl, &zc, nvl) != 0)
				goto error;
			(void) zfs_ioctl(hdl, ZFS_IOC_SET_PROP, &zc);
		}
	} else {
		for (cl_idx = 0; cl_idx < nvl_len; cl_idx++) {
			if (cls[cl_idx] != NULL) {
				int clp_err = changelist_postfix(cls[cl_idx]);
				if (clp_err != 0)
					ret = clp_err;
			}
		}

		/*
		 * Refresh the statistics so the new property value
		 * is reflected.
		 */
		if (ret == 0)
			(void) get_stats(zhp);
	}

error:
	nvlist_free(nvl);
	zcmd_free_nvlists(&zc);
	if (cls != NULL) {
		for (cl_idx = 0; cl_idx < nvl_len; cl_idx++) {
			if (cls[cl_idx] != NULL)
				changelist_free(cls[cl_idx]);
		}
		free(cls);
	}
	return (ret);
}

/*
 * Given a property, inherit the value from the parent dataset, or if received
 * is TRUE, revert to the received value, if any.
 */
int
zfs_prop_inherit(zfs_handle_t *zhp, const char *propname, boolean_t received)
{
	zfs_cmd_t zc = { 0 };
	int ret;
	prop_changelist_t *cl;
	libzfs_handle_t *hdl = zhp->zfs_hdl;
	char errbuf[1024];
	zfs_prop_t prop;

	(void) snprintf(errbuf, sizeof (errbuf), dgettext(TEXT_DOMAIN,
	    "cannot inherit %s for '%s'"), propname, zhp->zfs_name);

	zc.zc_cookie = received;
	if ((prop = zfs_name_to_prop(propname)) == ZPROP_INVAL) {
		/*
		 * For user properties, the amount of work we have to do is very
		 * small, so just do it here.
		 */
		if (!zfs_prop_user(propname)) {
			zfs_error_aux(hdl, dgettext(TEXT_DOMAIN,
			    "invalid property"));
			return (zfs_error(hdl, EZFS_BADPROP, errbuf));
		}

		(void) strlcpy(zc.zc_name, zhp->zfs_name, sizeof (zc.zc_name));
		(void) strlcpy(zc.zc_value, propname, sizeof (zc.zc_value));

		if (zfs_ioctl(zhp->zfs_hdl, ZFS_IOC_INHERIT_PROP, &zc) != 0)
			return (zfs_standard_error(hdl, errno, errbuf));

		return (0);
	}

	/*
	 * Verify that this property is inheritable.
	 */
	if (zfs_prop_readonly(prop))
		return (zfs_error(hdl, EZFS_PROPREADONLY, errbuf));

	if (!zfs_prop_inheritable(prop) && !received)
		return (zfs_error(hdl, EZFS_PROPNONINHERIT, errbuf));

	/*
	 * Check to see if the value applies to this type
	 */
	if (!zfs_prop_valid_for_type(prop, zhp->zfs_type))
		return (zfs_error(hdl, EZFS_PROPTYPE, errbuf));

	/*
	 * Normalize the name, to get rid of shorthand abbreviations.
	 */
	propname = zfs_prop_to_name(prop);
	(void) strlcpy(zc.zc_name, zhp->zfs_name, sizeof (zc.zc_name));
	(void) strlcpy(zc.zc_value, propname, sizeof (zc.zc_value));

	if (prop == ZFS_PROP_MOUNTPOINT && getzoneid() == GLOBAL_ZONEID &&
	    zfs_prop_get_int(zhp, ZFS_PROP_ZONED)) {
		zfs_error_aux(hdl, dgettext(TEXT_DOMAIN,
		    "dataset is used in a non-global zone"));
		return (zfs_error(hdl, EZFS_ZONED, errbuf));
	}

	/*
	 * Determine datasets which will be affected by this change, if any.
	 */
	if ((cl = changelist_gather(zhp, prop, 0, 0)) == NULL)
		return (-1);

	if (prop == ZFS_PROP_MOUNTPOINT && changelist_haszonedchild(cl)) {
		zfs_error_aux(hdl, dgettext(TEXT_DOMAIN,
		    "child dataset with inherited mountpoint is used "
		    "in a non-global zone"));
		ret = zfs_error(hdl, EZFS_ZONED, errbuf);
		goto error;
	}

	if ((ret = changelist_prefix(cl)) != 0)
		goto error;

	if ((ret = zfs_ioctl(zhp->zfs_hdl, ZFS_IOC_INHERIT_PROP, &zc)) != 0) {
		return (zfs_standard_error(hdl, errno, errbuf));
	} else {

		if ((ret = changelist_postfix(cl)) != 0)
			goto error;

		/*
		 * Refresh the statistics so the new property is reflected.
		 */
		(void) get_stats(zhp);
	}

error:
	changelist_free(cl);
	return (ret);
}

/*
 * True DSL properties are stored in an nvlist.  The following two functions
 * extract them appropriately.
 */
static uint64_t
getprop_uint64(zfs_handle_t *zhp, zfs_prop_t prop, char **source)
{
	nvlist_t *nv;
	uint64_t value;

	*source = NULL;
	if (nvlist_lookup_nvlist(zhp->zfs_props,
	    zfs_prop_to_name(prop), &nv) == 0) {
		verify(nvlist_lookup_uint64(nv, ZPROP_VALUE, &value) == 0);
		(void) nvlist_lookup_string(nv, ZPROP_SOURCE, source);
	} else {
		verify(!zhp->zfs_props_table ||
		    zhp->zfs_props_table[prop] == B_TRUE);
		value = zfs_prop_default_numeric(prop);
		*source = "";
	}

	return (value);
}

static const char *
getprop_string(zfs_handle_t *zhp, zfs_prop_t prop, char **source)
{
	nvlist_t *nv;
	const char *value;

	*source = NULL;
	if (nvlist_lookup_nvlist(zhp->zfs_props,
	    zfs_prop_to_name(prop), &nv) == 0) {
		value = fnvlist_lookup_string(nv, ZPROP_VALUE);
		(void) nvlist_lookup_string(nv, ZPROP_SOURCE, source);
	} else {
		verify(!zhp->zfs_props_table ||
		    zhp->zfs_props_table[prop] == B_TRUE);
		value = zfs_prop_default_string(prop);
		*source = "";
	}

	return (value);
}

static boolean_t
zfs_is_recvd_props_mode(zfs_handle_t *zhp)
{
	return (zhp->zfs_props == zhp->zfs_recvd_props);
}

static void
zfs_set_recvd_props_mode(zfs_handle_t *zhp, uint64_t *cookie)
{
	*cookie = (uint64_t)(uintptr_t)zhp->zfs_props;
	zhp->zfs_props = zhp->zfs_recvd_props;
}

static void
zfs_unset_recvd_props_mode(zfs_handle_t *zhp, uint64_t *cookie)
{
	zhp->zfs_props = (nvlist_t *)(uintptr_t)*cookie;
	*cookie = 0;
}

/*
 * Internal function for getting a numeric property.  Both zfs_prop_get() and
 * zfs_prop_get_int() are built using this interface.
 *
 * Certain properties can be overridden using 'mount -o'.  In this case, scan
 * the contents of the /etc/mnttab entry, searching for the appropriate options.
 * If they differ from the on-disk values, report the current values and mark
 * the source "temporary".
 */
static int
get_numeric_property(zfs_handle_t *zhp, zfs_prop_t prop, zprop_source_t *src,
    char **source, uint64_t *val)
{
	zfs_cmd_t zc = { 0 };
	nvlist_t *zplprops = NULL;
	struct mnttab mnt;
	char *mntopt_on = NULL;
	char *mntopt_off = NULL;
	boolean_t received = zfs_is_recvd_props_mode(zhp);

	*source = NULL;

	switch (prop) {
	case ZFS_PROP_ATIME:
		mntopt_on = MNTOPT_ATIME;
		mntopt_off = MNTOPT_NOATIME;
		break;

	case ZFS_PROP_DEVICES:
		mntopt_on = MNTOPT_DEVICES;
		mntopt_off = MNTOPT_NODEVICES;
		break;

	case ZFS_PROP_EXEC:
		mntopt_on = MNTOPT_EXEC;
		mntopt_off = MNTOPT_NOEXEC;
		break;

	case ZFS_PROP_READONLY:
		mntopt_on = MNTOPT_RO;
		mntopt_off = MNTOPT_RW;
		break;

	case ZFS_PROP_SETUID:
		mntopt_on = MNTOPT_SETUID;
		mntopt_off = MNTOPT_NOSETUID;
		break;

	case ZFS_PROP_XATTR:
		mntopt_on = MNTOPT_XATTR;
		mntopt_off = MNTOPT_NOXATTR;
		break;

	case ZFS_PROP_NBMAND:
		mntopt_on = MNTOPT_NBMAND;
		mntopt_off = MNTOPT_NONBMAND;
		break;
	}

	/*
	 * Because looking up the mount options is potentially expensive
	 * (iterating over all of /etc/mnttab), we defer its calculation until
	 * we're looking up a property which requires its presence.
	 */
	if (!zhp->zfs_mntcheck &&
	    (mntopt_on != NULL || prop == ZFS_PROP_MOUNTED)) {
		libzfs_handle_t *hdl = zhp->zfs_hdl;
		struct mnttab entry;

		if (libzfs_mnttab_find(hdl, zhp->zfs_name, &entry) == 0) {
			zhp->zfs_mntopts = zfs_strdup(hdl,
			    entry.mnt_mntopts);
			if (zhp->zfs_mntopts == NULL)
				return (-1);
		}

		zhp->zfs_mntcheck = B_TRUE;
	}

	if (zhp->zfs_mntopts == NULL)
		mnt.mnt_mntopts = "";
	else
		mnt.mnt_mntopts = zhp->zfs_mntopts;

	switch (prop) {
	case ZFS_PROP_ATIME:
	case ZFS_PROP_DEVICES:
	case ZFS_PROP_EXEC:
	case ZFS_PROP_READONLY:
	case ZFS_PROP_SETUID:
	case ZFS_PROP_XATTR:
	case ZFS_PROP_NBMAND:
		*val = getprop_uint64(zhp, prop, source);

		if (received)
			break;

		if (hasmntopt(&mnt, mntopt_on) && !*val) {
			*val = B_TRUE;
			if (src)
				*src = ZPROP_SRC_TEMPORARY;
		} else if (hasmntopt(&mnt, mntopt_off) && *val) {
			*val = B_FALSE;
			if (src)
				*src = ZPROP_SRC_TEMPORARY;
		}
		break;

	case ZFS_PROP_CANMOUNT:
	case ZFS_PROP_VOLSIZE:
	case ZFS_PROP_QUOTA:
	case ZFS_PROP_REFQUOTA:
	case ZFS_PROP_RESERVATION:
	case ZFS_PROP_REFRESERVATION:
	case ZFS_PROP_FILESYSTEM_LIMIT:
	case ZFS_PROP_SNAPSHOT_LIMIT:
	case ZFS_PROP_FILESYSTEM_COUNT:
	case ZFS_PROP_SNAPSHOT_COUNT:
		*val = getprop_uint64(zhp, prop, source);

		if (*source == NULL) {
			/* not default, must be local */
			*source = zhp->zfs_name;
		}
		break;

	case ZFS_PROP_MOUNTED:
		*val = (zhp->zfs_mntopts != NULL);
		break;

	case ZFS_PROP_NUMCLONES:
		*val = zhp->zfs_dmustats.dds_num_clones;
		break;

	case ZFS_PROP_VERSION:
	case ZFS_PROP_NORMALIZE:
	case ZFS_PROP_UTF8ONLY:
	case ZFS_PROP_CASE:
		if (!zfs_prop_valid_for_type(prop, zhp->zfs_head_type) ||
		    zcmd_alloc_dst_nvlist(zhp->zfs_hdl, &zc, 0) != 0)
			return (-1);
		(void) strlcpy(zc.zc_name, zhp->zfs_name, sizeof (zc.zc_name));
		if (zfs_ioctl(zhp->zfs_hdl, ZFS_IOC_OBJSET_ZPLPROPS, &zc)) {
			zcmd_free_nvlists(&zc);
			return (-1);
		}
		if (zcmd_read_dst_nvlist(zhp->zfs_hdl, &zc, &zplprops) != 0 ||
		    nvlist_lookup_uint64(zplprops, zfs_prop_to_name(prop),
		    val) != 0) {
			zcmd_free_nvlists(&zc);
			return (-1);
		}
		nvlist_free(zplprops);
		zcmd_free_nvlists(&zc);
		break;

	case ZFS_PROP_INCONSISTENT:
		*val = zhp->zfs_dmustats.dds_inconsistent;
		break;

	default:
		switch (zfs_prop_get_type(prop)) {
		case PROP_TYPE_NUMBER:
		case PROP_TYPE_INDEX:
			*val = getprop_uint64(zhp, prop, source);
			/*
			 * If we tried to use a default value for a
			 * readonly property, it means that it was not
			 * present.
			 */
			if (zfs_prop_readonly(prop) &&
			    *source != NULL && (*source)[0] == '\0') {
				*source = NULL;
			}
			break;

		case PROP_TYPE_STRING:
		default:
			zfs_error_aux(zhp->zfs_hdl, dgettext(TEXT_DOMAIN,
			    "cannot get non-numeric property"));
			return (zfs_error(zhp->zfs_hdl, EZFS_BADPROP,
			    dgettext(TEXT_DOMAIN, "internal error")));
		}
	}

	return (0);
}

/*
 * Calculate the source type, given the raw source string.
 */
static void
get_source(zfs_handle_t *zhp, zprop_source_t *srctype, char *source,
    char *statbuf, size_t statlen)
{
	if (statbuf == NULL || *srctype == ZPROP_SRC_TEMPORARY)
		return;

	if (source == NULL) {
		*srctype = ZPROP_SRC_NONE;
	} else if (source[0] == '\0') {
		*srctype = ZPROP_SRC_DEFAULT;
	} else if (strstr(source, ZPROP_SOURCE_VAL_RECVD) != NULL) {
		*srctype = ZPROP_SRC_RECEIVED;
	} else {
		if (strcmp(source, zhp->zfs_name) == 0) {
			*srctype = ZPROP_SRC_LOCAL;
		} else {
			(void) strlcpy(statbuf, source, statlen);
			*srctype = ZPROP_SRC_INHERITED;
		}
	}

}

int
zfs_prop_get_recvd(zfs_handle_t *zhp, const char *propname, char *propbuf,
    size_t proplen, boolean_t literal)
{
	zfs_prop_t prop;
	int err = 0;

	if (zhp->zfs_recvd_props == NULL)
		if (get_recvd_props_ioctl(zhp) != 0)
			return (-1);

	prop = zfs_name_to_prop(propname);

	if (prop != ZPROP_INVAL) {
		uint64_t cookie;
		if (!nvlist_exists(zhp->zfs_recvd_props, propname))
			return (-1);
		zfs_set_recvd_props_mode(zhp, &cookie);
		err = zfs_prop_get(zhp, prop, propbuf, proplen,
		    NULL, NULL, 0, literal);
		zfs_unset_recvd_props_mode(zhp, &cookie);
	} else {
		nvlist_t *propval;
		char *recvdval;
		if (nvlist_lookup_nvlist(zhp->zfs_recvd_props,
		    propname, &propval) != 0)
			return (-1);
		verify(nvlist_lookup_string(propval, ZPROP_VALUE,
		    &recvdval) == 0);
		(void) strlcpy(propbuf, recvdval, proplen);
	}

	return (err == 0 ? 0 : -1);
}

static int
get_clones_string(zfs_handle_t *zhp, char *propbuf, size_t proplen)
{
	nvlist_t *value;
	nvpair_t *pair;

	value = zfs_get_clones_nvl(zhp);
	if (value == NULL)
		return (-1);

	propbuf[0] = '\0';
	for (pair = nvlist_next_nvpair(value, NULL); pair != NULL;
	    pair = nvlist_next_nvpair(value, pair)) {
		if (propbuf[0] != '\0')
			(void) strlcat(propbuf, ",", proplen);
		(void) strlcat(propbuf, nvpair_name(pair), proplen);
	}

	return (0);
}

struct get_clones_arg {
	uint64_t numclones;
	nvlist_t *value;
	const char *origin;
	char buf[ZFS_MAXNAMELEN];
};

int
get_clones_cb(zfs_handle_t *zhp, void *arg)
{
	struct get_clones_arg *gca = arg;

	if (gca->numclones == 0) {
		zfs_close(zhp);
		return (0);
	}

	if (zfs_prop_get(zhp, ZFS_PROP_ORIGIN, gca->buf, sizeof (gca->buf),
	    NULL, NULL, 0, B_TRUE) != 0)
		goto out;
	if (strcmp(gca->buf, gca->origin) == 0) {
		fnvlist_add_boolean(gca->value, zfs_get_name(zhp));
		gca->numclones--;
	}

out:
	(void) zfs_iter_children(zhp, get_clones_cb, gca);
	zfs_close(zhp);
	return (0);
}

nvlist_t *
zfs_get_clones_nvl(zfs_handle_t *zhp)
{
	nvlist_t *nv, *value;

	if (nvlist_lookup_nvlist(zhp->zfs_props,
	    zfs_prop_to_name(ZFS_PROP_CLONES), &nv) != 0) {
		struct get_clones_arg gca;

		/*
		 * if this is a snapshot, then the kernel wasn't able
		 * to get the clones.  Do it by slowly iterating.
		 */
		if (zhp->zfs_type != ZFS_TYPE_SNAPSHOT)
			return (NULL);
		if (nvlist_alloc(&nv, NV_UNIQUE_NAME, 0) != 0)
			return (NULL);
		if (nvlist_alloc(&value, NV_UNIQUE_NAME, 0) != 0) {
			nvlist_free(nv);
			return (NULL);
		}

		gca.numclones = zfs_prop_get_int(zhp, ZFS_PROP_NUMCLONES);
		gca.value = value;
		gca.origin = zhp->zfs_name;

		if (gca.numclones != 0) {
			zfs_handle_t *root;
			char pool[ZFS_MAXNAMELEN];
			char *cp = pool;

			/* get the pool name */
			(void) strlcpy(pool, zhp->zfs_name, sizeof (pool));
			(void) strsep(&cp, "/@");
			root = zfs_open(zhp->zfs_hdl, pool,
			    ZFS_TYPE_FILESYSTEM);

			(void) get_clones_cb(root, &gca);
		}

		if (gca.numclones != 0 ||
		    nvlist_add_nvlist(nv, ZPROP_VALUE, value) != 0 ||
		    nvlist_add_nvlist(zhp->zfs_props,
		    zfs_prop_to_name(ZFS_PROP_CLONES), nv) != 0) {
			nvlist_free(nv);
			nvlist_free(value);
			return (NULL);
		}
		nvlist_free(nv);
		nvlist_free(value);
		verify(0 == nvlist_lookup_nvlist(zhp->zfs_props,
		    zfs_prop_to_name(ZFS_PROP_CLONES), &nv));
	}

	verify(nvlist_lookup_nvlist(nv, ZPROP_VALUE, &value) == 0);

	return (value);
}

/*
 * Retrieve a property from the given object.  If 'literal' is specified, then
 * numbers are left as exact values.  Otherwise, numbers are converted to a
 * human-readable form.
 *
 * Returns 0 on success, or -1 on error.
 */
int
zfs_prop_get(zfs_handle_t *zhp, zfs_prop_t prop, char *propbuf, size_t proplen,
    zprop_source_t *src, char *statbuf, size_t statlen, boolean_t literal)
{
	char *source = NULL;
	uint64_t val;
	const char *str;
	const char *strval;
	boolean_t received = zfs_is_recvd_props_mode(zhp);

	/*
	 * Check to see if this property applies to our object
	 */
	if (!zfs_prop_valid_for_type(prop, zhp->zfs_type))
		return (-1);

	if (received && zfs_prop_readonly(prop))
		return (-1);

	if (src)
		*src = ZPROP_SRC_NONE;

	switch (prop) {
	case ZFS_PROP_CREATION:
		/*
		 * 'creation' is a time_t stored in the statistics.  We convert
		 * this into a string unless 'literal' is specified.
		 */
		{
			val = getprop_uint64(zhp, prop, &source);
			time_t time = (time_t)val;
			struct tm t;

			if (literal ||
			    localtime_r(&time, &t) == NULL ||
			    strftime(propbuf, proplen, "%a %b %e %k:%M %Y",
			    &t) == 0)
				(void) snprintf(propbuf, proplen, "%llu", val);
		}
		break;

	case ZFS_PROP_MOUNTPOINT:
		/*
		 * Getting the precise mountpoint can be tricky.
		 *
		 *  - for 'none' or 'legacy', return those values.
		 *  - for inherited mountpoints, we want to take everything
		 *    after our ancestor and append it to the inherited value.
		 *
		 * If the pool has an alternate root, we want to prepend that
		 * root to any values we return.
		 */

		str = getprop_string(zhp, prop, &source);

		if (str[0] == '/') {
			char buf[MAXPATHLEN];
			char *root = buf;
			const char *relpath;

			/*
			 * If we inherit the mountpoint, even from a dataset
			 * with a received value, the source will be the path of
			 * the dataset we inherit from. If source is
			 * ZPROP_SOURCE_VAL_RECVD, the received value is not
			 * inherited.
			 */
			if (strcmp(source, ZPROP_SOURCE_VAL_RECVD) == 0) {
				relpath = "";
			} else {
				relpath = zhp->zfs_name + strlen(source);
				if (relpath[0] == '/')
					relpath++;
			}

			if ((zpool_get_prop(zhp->zpool_hdl,
			    ZPOOL_PROP_ALTROOT, buf, MAXPATHLEN, NULL,
			    B_FALSE)) || (strcmp(root, "-") == 0))
				root[0] = '\0';
			/*
			 * Special case an alternate root of '/'. This will
			 * avoid having multiple leading slashes in the
			 * mountpoint path.
			 */
			if (strcmp(root, "/") == 0)
				root++;

			/*
			 * If the mountpoint is '/' then skip over this
			 * if we are obtaining either an alternate root or
			 * an inherited mountpoint.
			 */
			if (str[1] == '\0' && (root[0] != '\0' ||
			    relpath[0] != '\0'))
				str++;

			if (relpath[0] == '\0')
				(void) snprintf(propbuf, proplen, "%s%s",
				    root, str);
			else
				(void) snprintf(propbuf, proplen, "%s%s%s%s",
				    root, str, relpath[0] == '@' ? "" : "/",
				    relpath);
		} else {
			/* 'legacy' or 'none' */
			(void) strlcpy(propbuf, str, proplen);
		}

		break;

	case ZFS_PROP_ORIGIN:
		str = getprop_string(zhp, prop, &source);
		if (str == NULL)
			return (-1);
		(void) strlcpy(propbuf, str, proplen);
		break;

	case ZFS_PROP_CLONES:
		if (get_clones_string(zhp, propbuf, proplen) != 0)
			return (-1);
		break;

	case ZFS_PROP_QUOTA:
	case ZFS_PROP_REFQUOTA:
	case ZFS_PROP_RESERVATION:
	case ZFS_PROP_REFRESERVATION:

		if (get_numeric_property(zhp, prop, src, &source, &val) != 0)
			return (-1);

		/*
		 * If quota or reservation is 0, we translate this into 'none'
		 * (unless literal is set), and indicate that it's the default
		 * value.  Otherwise, we print the number nicely and indicate
		 * that its set locally.
		 */
		if (val == 0) {
			if (literal)
				(void) strlcpy(propbuf, "0", proplen);
			else
				(void) strlcpy(propbuf, "none", proplen);
		} else {
			if (literal)
				(void) snprintf(propbuf, proplen, "%llu",
				    (u_longlong_t)val);
			else
				zfs_nicenum(val, propbuf, proplen);
		}
		break;

	case ZFS_PROP_FILESYSTEM_LIMIT:
	case ZFS_PROP_SNAPSHOT_LIMIT:
	case ZFS_PROP_FILESYSTEM_COUNT:
	case ZFS_PROP_SNAPSHOT_COUNT:

		if (get_numeric_property(zhp, prop, src, &source, &val) != 0)
			return (-1);

		/*
		 * If limit is UINT64_MAX, we translate this into 'none' (unless
		 * literal is set), and indicate that it's the default value.
		 * Otherwise, we print the number nicely and indicate that it's
		 * set locally.
		 */
		if (literal) {
			(void) snprintf(propbuf, proplen, "%llu",
			    (u_longlong_t)val);
		} else if (val == UINT64_MAX) {
			(void) strlcpy(propbuf, "none", proplen);
		} else {
			zfs_nicenum(val, propbuf, proplen);
		}
		break;

	case ZFS_PROP_REFRATIO:
	case ZFS_PROP_COMPRESSRATIO:
		if (get_numeric_property(zhp, prop, src, &source, &val) != 0)
			return (-1);
		(void) snprintf(propbuf, proplen, "%llu.%02llux",
		    (u_longlong_t)(val / 100),
		    (u_longlong_t)(val % 100));
		break;

	case ZFS_PROP_TYPE:
		switch (zhp->zfs_type) {
		case ZFS_TYPE_FILESYSTEM:
			str = "filesystem";
			break;
		case ZFS_TYPE_VOLUME:
			str = "volume";
			break;
		case ZFS_TYPE_SNAPSHOT:
			str = "snapshot";
			break;
		case ZFS_TYPE_BOOKMARK:
			str = "bookmark";
			break;
		default:
			abort();
		}
		(void) snprintf(propbuf, proplen, "%s", str);
		break;

	case ZFS_PROP_MOUNTED:
		/*
		 * The 'mounted' property is a pseudo-property that described
		 * whether the filesystem is currently mounted.  Even though
		 * it's a boolean value, the typical values of "on" and "off"
		 * don't make sense, so we translate to "yes" and "no".
		 */
		if (get_numeric_property(zhp, ZFS_PROP_MOUNTED,
		    src, &source, &val) != 0)
			return (-1);
		if (val)
			(void) strlcpy(propbuf, "yes", proplen);
		else
			(void) strlcpy(propbuf, "no", proplen);
		break;

	case ZFS_PROP_NAME:
		/*
		 * The 'name' property is a pseudo-property derived from the
		 * dataset name.  It is presented as a real property to simplify
		 * consumers.
		 */
		(void) strlcpy(propbuf, zhp->zfs_name, proplen);
		break;

	case ZFS_PROP_MLSLABEL:
		{
			m_label_t *new_sl = NULL;
			char *ascii = NULL;	/* human readable label */

			(void) strlcpy(propbuf,
			    getprop_string(zhp, prop, &source), proplen);

			if (literal || (strcasecmp(propbuf,
			    ZFS_MLSLABEL_DEFAULT) == 0))
				break;

			/*
			 * Try to translate the internal hex string to
			 * human-readable output.  If there are any
			 * problems just use the hex string.
			 */

			if (str_to_label(propbuf, &new_sl, MAC_LABEL,
			    L_NO_CORRECTION, NULL) == -1) {
				m_label_free(new_sl);
				break;
			}

			if (label_to_str(new_sl, &ascii, M_LABEL,
			    DEF_NAMES) != 0) {
				if (ascii)
					free(ascii);
				m_label_free(new_sl);
				break;
			}
			m_label_free(new_sl);

			(void) strlcpy(propbuf, ascii, proplen);
			free(ascii);
		}
		break;

	case ZFS_PROP_GUID:
		/*
		 * GUIDs are stored as numbers, but they are identifiers.
		 * We don't want them to be pretty printed, because pretty
		 * printing mangles the ID into a truncated and useless value.
		 */
		if (get_numeric_property(zhp, prop, src, &source, &val) != 0)
			return (-1);
		(void) snprintf(propbuf, proplen, "%llu", (u_longlong_t)val);
		break;

	default:
		switch (zfs_prop_get_type(prop)) {
		case PROP_TYPE_NUMBER:
			if (get_numeric_property(zhp, prop, src,
			    &source, &val) != 0)
				return (-1);
			if (literal)
				(void) snprintf(propbuf, proplen, "%llu",
				    (u_longlong_t)val);
			else
				zfs_nicenum(val, propbuf, proplen);
			break;

		case PROP_TYPE_STRING:
			str = getprop_string(zhp, prop, &source);
			if (str == NULL)
				return (-1);
			(void) strlcpy(propbuf, str, proplen);
			break;

		case PROP_TYPE_INDEX:
			if (get_numeric_property(zhp, prop, src,
			    &source, &val) != 0)
				return (-1);
			if (zfs_prop_index_to_string(prop, val, &strval) != 0)
				return (-1);
			(void) strlcpy(propbuf, strval, proplen);
			break;

		default:
			abort();
		}
	}

	get_source(zhp, src, source, statbuf, statlen);

	return (0);
}

/*
 * Utility function to get the given numeric property.  Does no validation that
 * the given property is the appropriate type; should only be used with
 * hard-coded property types.
 */
uint64_t
zfs_prop_get_int(zfs_handle_t *zhp, zfs_prop_t prop)
{
	char *source;
	uint64_t val;

	(void) get_numeric_property(zhp, prop, NULL, &source, &val);

	return (val);
}

int
zfs_prop_set_int(zfs_handle_t *zhp, zfs_prop_t prop, uint64_t val)
{
	char buf[64];

	(void) snprintf(buf, sizeof (buf), "%llu", (longlong_t)val);
	return (zfs_prop_set(zhp, zfs_prop_to_name(prop), buf));
}

/*
 * Similar to zfs_prop_get(), but returns the value as an integer.
 */
int
zfs_prop_get_numeric(zfs_handle_t *zhp, zfs_prop_t prop, uint64_t *value,
    zprop_source_t *src, char *statbuf, size_t statlen)
{
	char *source;

	/*
	 * Check to see if this property applies to our object
	 */
	if (!zfs_prop_valid_for_type(prop, zhp->zfs_type)) {
		return (zfs_error_fmt(zhp->zfs_hdl, EZFS_PROPTYPE,
		    dgettext(TEXT_DOMAIN, "cannot get property '%s'"),
		    zfs_prop_to_name(prop)));
	}

	if (src)
		*src = ZPROP_SRC_NONE;

	if (get_numeric_property(zhp, prop, src, &source, value) != 0)
		return (-1);

	get_source(zhp, src, source, statbuf, statlen);

	return (0);
}

static int
idmap_id_to_numeric_domain_rid(uid_t id, boolean_t isuser,
    char **domainp, idmap_rid_t *ridp)
{
	idmap_get_handle_t *get_hdl = NULL;
	idmap_stat status;
	int err = EINVAL;

	if (idmap_get_create(&get_hdl) != IDMAP_SUCCESS)
		goto out;

	if (isuser) {
		err = idmap_get_sidbyuid(get_hdl, id,
		    IDMAP_REQ_FLG_USE_CACHE, domainp, ridp, &status);
	} else {
		err = idmap_get_sidbygid(get_hdl, id,
		    IDMAP_REQ_FLG_USE_CACHE, domainp, ridp, &status);
	}
	if (err == IDMAP_SUCCESS &&
	    idmap_get_mappings(get_hdl) == IDMAP_SUCCESS &&
	    status == IDMAP_SUCCESS)
		err = 0;
	else
		err = EINVAL;
out:
	if (get_hdl)
		idmap_get_destroy(get_hdl);
	return (err);
}

/*
 * convert the propname into parameters needed by kernel
 * Eg: userquota@ahrens -> ZFS_PROP_USERQUOTA, "", 126829
 * Eg: userused@matt@domain -> ZFS_PROP_USERUSED, "S-1-123-456", 789
 */
static int
userquota_propname_decode(const char *propname, boolean_t zoned,
    zfs_userquota_prop_t *typep, char *domain, int domainlen, uint64_t *ridp)
{
	zfs_userquota_prop_t type;
	char *cp, *end;
	char *numericsid = NULL;
	boolean_t isuser;

	domain[0] = '\0';
	*ridp = 0;
	/* Figure out the property type ({user|group}{quota|space}) */
	for (type = 0; type < ZFS_NUM_USERQUOTA_PROPS; type++) {
		if (strncmp(propname, zfs_userquota_prop_prefixes[type],
		    strlen(zfs_userquota_prop_prefixes[type])) == 0)
			break;
	}
	if (type == ZFS_NUM_USERQUOTA_PROPS)
		return (EINVAL);
	*typep = type;

	isuser = (type == ZFS_PROP_USERQUOTA ||
	    type == ZFS_PROP_USERUSED);

	cp = strchr(propname, '@') + 1;

	if (strchr(cp, '@')) {
		/*
		 * It's a SID name (eg "user@domain") that needs to be
		 * turned into S-1-domainID-RID.
		 */
		int flag = 0;
		idmap_stat stat, map_stat;
		uid_t pid;
		idmap_rid_t rid;
		idmap_get_handle_t *gh = NULL;

		stat = idmap_get_create(&gh);
		if (stat != IDMAP_SUCCESS) {
			idmap_get_destroy(gh);
			return (ENOMEM);
		}
		if (zoned && getzoneid() == GLOBAL_ZONEID)
			return (ENOENT);
		if (isuser) {
			stat = idmap_getuidbywinname(cp, NULL, flag, &pid);
			if (stat < 0)
				return (ENOENT);
			stat = idmap_get_sidbyuid(gh, pid, flag, &numericsid,
			    &rid, &map_stat);
		} else {
			stat = idmap_getgidbywinname(cp, NULL, flag, &pid);
			if (stat < 0)
				return (ENOENT);
			stat = idmap_get_sidbygid(gh, pid, flag, &numericsid,
			    &rid, &map_stat);
		}
		if (stat < 0) {
			idmap_get_destroy(gh);
			return (ENOENT);
		}
		stat = idmap_get_mappings(gh);
		idmap_get_destroy(gh);

		if (stat < 0) {
			return (ENOENT);
		}
		if (numericsid == NULL)
			return (ENOENT);
		cp = numericsid;
		*ridp = rid;
		/* will be further decoded below */
	}

	if (strncmp(cp, "S-1-", 4) == 0) {
		/* It's a numeric SID (eg "S-1-234-567-89") */
		(void) strlcpy(domain, cp, domainlen);
		errno = 0;
		if (*ridp == 0) {
			cp = strrchr(domain, '-');
			*cp = '\0';
			cp++;
			*ridp = strtoull(cp, &end, 10);
		} else {
			end = "";
		}
		if (numericsid) {
			free(numericsid);
			numericsid = NULL;
		}
		if (errno != 0 || *end != '\0')
			return (EINVAL);
	} else if (!isdigit(*cp)) {
		/*
		 * It's a user/group name (eg "user") that needs to be
		 * turned into a uid/gid
		 */
		if (zoned && getzoneid() == GLOBAL_ZONEID)
			return (ENOENT);
		if (isuser) {
			struct passwd *pw;
			pw = getpwnam(cp);
			if (pw == NULL)
				return (ENOENT);
			*ridp = pw->pw_uid;
		} else {
			struct group *gr;
			gr = getgrnam(cp);
			if (gr == NULL)
				return (ENOENT);
			*ridp = gr->gr_gid;
		}
	} else {
		/* It's a user/group ID (eg "12345"). */
		uid_t id = strtoul(cp, &end, 10);
		idmap_rid_t rid;
		char *mapdomain;

		if (*end != '\0')
			return (EINVAL);
		if (id > MAXUID) {
			/* It's an ephemeral ID. */
			if (idmap_id_to_numeric_domain_rid(id, isuser,
			    &mapdomain, &rid) != 0)
				return (ENOENT);
			(void) strlcpy(domain, mapdomain, domainlen);
			*ridp = rid;
		} else {
			*ridp = id;
		}
	}

	ASSERT3P(numericsid, ==, NULL);
	return (0);
}

static int
zfs_prop_get_userquota_common(zfs_handle_t *zhp, const char *propname,
    uint64_t *propvalue, zfs_userquota_prop_t *typep)
{
	int err;
	zfs_cmd_t zc = { 0 };

	(void) strlcpy(zc.zc_name, zhp->zfs_name, sizeof (zc.zc_name));

	err = userquota_propname_decode(propname,
	    zfs_prop_get_int(zhp, ZFS_PROP_ZONED),
	    typep, zc.zc_value, sizeof (zc.zc_value), &zc.zc_guid);
	zc.zc_objset_type = *typep;
	if (err)
		return (err);

	err = ioctl(zhp->zfs_hdl->libzfs_fd, ZFS_IOC_USERSPACE_ONE, &zc);
	if (err)
		return (err);

	*propvalue = zc.zc_cookie;
	return (0);
}

int
zfs_prop_get_userquota_int(zfs_handle_t *zhp, const char *propname,
    uint64_t *propvalue)
{
	zfs_userquota_prop_t type;

	return (zfs_prop_get_userquota_common(zhp, propname, propvalue,
	    &type));
}

int
zfs_prop_get_userquota(zfs_handle_t *zhp, const char *propname,
    char *propbuf, int proplen, boolean_t literal)
{
	int err;
	uint64_t propvalue;
	zfs_userquota_prop_t type;

	err = zfs_prop_get_userquota_common(zhp, propname, &propvalue,
	    &type);

	if (err)
		return (err);

	if (literal) {
		(void) snprintf(propbuf, proplen, "%llu", propvalue);
	} else if (propvalue == 0 &&
	    (type == ZFS_PROP_USERQUOTA || type == ZFS_PROP_GROUPQUOTA)) {
		(void) strlcpy(propbuf, "none", proplen);
	} else {
		zfs_nicenum(propvalue, propbuf, proplen);
	}
	return (0);
}

int
zfs_prop_get_written_int(zfs_handle_t *zhp, const char *propname,
    uint64_t *propvalue)
{
	int err;
	zfs_cmd_t zc = { 0 };
	const char *snapname;

	(void) strlcpy(zc.zc_name, zhp->zfs_name, sizeof (zc.zc_name));

	snapname = strchr(propname, '@') + 1;
	if (strchr(snapname, '@')) {
		(void) strlcpy(zc.zc_value, snapname, sizeof (zc.zc_value));
	} else {
		/* snapname is the short name, append it to zhp's fsname */
		char *cp;

		(void) strlcpy(zc.zc_value, zhp->zfs_name,
		    sizeof (zc.zc_value));
		cp = strchr(zc.zc_value, '@');
		if (cp != NULL)
			*cp = '\0';
		(void) strlcat(zc.zc_value, "@", sizeof (zc.zc_value));
		(void) strlcat(zc.zc_value, snapname, sizeof (zc.zc_value));
	}

	err = ioctl(zhp->zfs_hdl->libzfs_fd, ZFS_IOC_SPACE_WRITTEN, &zc);
	if (err)
		return (err);

	*propvalue = zc.zc_cookie;
	return (0);
}

int
zfs_prop_get_written(zfs_handle_t *zhp, const char *propname,
    char *propbuf, int proplen, boolean_t literal)
{
	int err;
	uint64_t propvalue;

	err = zfs_prop_get_written_int(zhp, propname, &propvalue);

	if (err)
		return (err);

	if (literal) {
		(void) snprintf(propbuf, proplen, "%llu", propvalue);
	} else {
		zfs_nicenum(propvalue, propbuf, proplen);
	}
	return (0);
}

/*
 * Returns the name of the given zfs handle.
 */
const char *
zfs_get_name(const zfs_handle_t *zhp)
{
	return (zhp->zfs_name);
}

/*
 * Returns the name of the parent pool for the given zfs handle.
 */
const char *
zfs_get_pool_name(const zfs_handle_t *zhp)
{
	return (zhp->zpool_hdl->zpool_name);
}

/*
 * Returns the type of the given zfs handle.
 */
zfs_type_t
zfs_get_type(const zfs_handle_t *zhp)
{
	return (zhp->zfs_type);
}

/*
 * Is one dataset name a child dataset of another?
 *
 * Needs to handle these cases:
 * Dataset 1	"a/foo"		"a/foo"		"a/foo"		"a/foo"
 * Dataset 2	"a/fo"		"a/foobar"	"a/bar/baz"	"a/foo/bar"
 * Descendant?	No.		No.		No.		Yes.
 */
static boolean_t
is_descendant(const char *ds1, const char *ds2)
{
	size_t d1len = strlen(ds1);

	/* ds2 can't be a descendant if it's smaller */
	if (strlen(ds2) < d1len)
		return (B_FALSE);

	/* otherwise, compare strings and verify that there's a '/' char */
	return (ds2[d1len] == '/' && (strncmp(ds1, ds2, d1len) == 0));
}

/*
 * Given a complete name, return just the portion that refers to the parent.
 * Will return -1 if there is no parent (path is just the name of the
 * pool).
 */
static int
parent_name(const char *path, char *buf, size_t buflen)
{
	char *slashp;

	(void) strlcpy(buf, path, buflen);

	if ((slashp = strrchr(buf, '/')) == NULL)
		return (-1);
	*slashp = '\0';

	return (0);
}

/*
 * If accept_ancestor is false, then check to make sure that the given path has
 * a parent, and that it exists.  If accept_ancestor is true, then find the
 * closest existing ancestor for the given path.  In prefixlen return the
 * length of already existing prefix of the given path.  We also fetch the
 * 'zoned' property, which is used to validate property settings when creating
 * new datasets.
 */
static int
check_parents(libzfs_handle_t *hdl, const char *path, uint64_t *zoned,
    boolean_t accept_ancestor, int *prefixlen)
{
	zfs_cmd_t zc = { 0 };
	char parent[ZFS_MAXNAMELEN];
	char *slash;
	zfs_handle_t *zhp;
	char errbuf[1024];
	uint64_t is_zoned;

	(void) snprintf(errbuf, sizeof (errbuf),
	    dgettext(TEXT_DOMAIN, "cannot create '%s'"), path);

	/* get parent, and check to see if this is just a pool */
	if (parent_name(path, parent, sizeof (parent)) != 0) {
		zfs_error_aux(hdl, dgettext(TEXT_DOMAIN,
		    "missing dataset name"));
		return (zfs_error(hdl, EZFS_INVALIDNAME, errbuf));
	}

	/* check to see if the pool exists */
	if ((slash = strchr(parent, '/')) == NULL)
		slash = parent + strlen(parent);
	(void) strncpy(zc.zc_name, parent, slash - parent);
	zc.zc_name[slash - parent] = '\0';
	if (ioctl(hdl->libzfs_fd, ZFS_IOC_OBJSET_STATS, &zc) != 0 &&
	    errno == ENOENT) {
		zfs_error_aux(hdl, dgettext(TEXT_DOMAIN,
		    "no such pool '%s'"), zc.zc_name);
		return (zfs_error(hdl, EZFS_NOENT, errbuf));
	}

	/* check to see if the parent dataset exists */
	while ((zhp = make_dataset_handle(hdl, parent)) == NULL) {
		if (errno == ENOENT && accept_ancestor) {
			/*
			 * Go deeper to find an ancestor, give up on top level.
			 */
			if (parent_name(parent, parent, sizeof (parent)) != 0) {
				zfs_error_aux(hdl, dgettext(TEXT_DOMAIN,
				    "no such pool '%s'"), zc.zc_name);
				return (zfs_error(hdl, EZFS_NOENT, errbuf));
			}
		} else if (errno == ENOENT) {
			zfs_error_aux(hdl, dgettext(TEXT_DOMAIN,
			    "parent does not exist"));
			return (zfs_error(hdl, EZFS_NOENT, errbuf));
		} else
			return (zfs_standard_error(hdl, errno, errbuf));
	}

	is_zoned = zfs_prop_get_int(zhp, ZFS_PROP_ZONED);
	if (zoned != NULL)
		*zoned = is_zoned;

	/* we are in a non-global zone, but parent is in the global zone */
	if (getzoneid() != GLOBAL_ZONEID && !is_zoned) {
		(void) zfs_standard_error(hdl, EPERM, errbuf);
		zfs_close(zhp);
		return (-1);
	}

	/* make sure parent is a filesystem */
	if (zfs_get_type(zhp) != ZFS_TYPE_FILESYSTEM) {
		zfs_error_aux(hdl, dgettext(TEXT_DOMAIN,
		    "parent is not a filesystem"));
		(void) zfs_error(hdl, EZFS_BADTYPE, errbuf);
		zfs_close(zhp);
		return (-1);
	}

	zfs_close(zhp);
	if (prefixlen != NULL)
		*prefixlen = strlen(parent);
	return (0);
}

/*
 * Finds whether the dataset of the given type(s) exists.
 */
boolean_t
zfs_dataset_exists(libzfs_handle_t *hdl, const char *path, zfs_type_t types)
{
	zfs_handle_t *zhp;

	if (!zfs_validate_name(hdl, path, types, B_FALSE))
		return (B_FALSE);

	/*
	 * Try to get stats for the dataset, which will tell us if it exists.
	 */
	if ((zhp = make_dataset_handle(hdl, path)) != NULL) {
		int ds_type = zhp->zfs_type;

		zfs_close(zhp);
		if (types & ds_type)
			return (B_TRUE);
	}
	return (B_FALSE);
}

/*
 * Given a path to 'target', create all the ancestors between
 * the prefixlen portion of the path, and the target itself.
 * Fail if the initial prefixlen-ancestor does not already exist.
 */
int
create_parents(libzfs_handle_t *hdl, char *target, int prefixlen)
{
	zfs_handle_t *h;
	char *cp;
	const char *opname;

	/* make sure prefix exists */
	cp = target + prefixlen;
	if (*cp != '/') {
		assert(strchr(cp, '/') == NULL);
		h = zfs_open(hdl, target, ZFS_TYPE_FILESYSTEM);
	} else {
		*cp = '\0';
		h = zfs_open(hdl, target, ZFS_TYPE_FILESYSTEM);
		*cp = '/';
	}
	if (h == NULL)
		return (-1);
	zfs_close(h);

	/*
	 * Attempt to create, mount, and share any ancestor filesystems,
	 * up to the prefixlen-long one.
	 */
	for (cp = target + prefixlen + 1;
	    cp = strchr(cp, '/'); *cp = '/', cp++) {

		*cp = '\0';

		h = make_dataset_handle(hdl, target);
		if (h) {
			/* it already exists, nothing to do here */
			zfs_close(h);
			continue;
		}

		if (zfs_create(hdl, target, ZFS_TYPE_FILESYSTEM,
		    NULL) != 0) {
			opname = dgettext(TEXT_DOMAIN, "create");
			goto ancestorerr;
		}

		h = zfs_open(hdl, target, ZFS_TYPE_FILESYSTEM);
		if (h == NULL) {
			opname = dgettext(TEXT_DOMAIN, "open");
			goto ancestorerr;
		}

		if (zfs_mount(h, NULL, 0) != 0) {
			opname = dgettext(TEXT_DOMAIN, "mount");
			goto ancestorerr;
		}

		if (zfs_share(h) != 0) {
			opname = dgettext(TEXT_DOMAIN, "share");
			goto ancestorerr;
		}

		zfs_close(h);
	}

	return (0);

ancestorerr:
	zfs_error_aux(hdl, dgettext(TEXT_DOMAIN,
	    "failed to %s ancestor '%s'"), opname, target);
	return (-1);
}

/*
 * Creates non-existing ancestors of the given path.
 */
int
zfs_create_ancestors(libzfs_handle_t *hdl, const char *path)
{
	int prefix;
	char *path_copy;
	int rc;

	if (check_parents(hdl, path, NULL, B_TRUE, &prefix) != 0)
		return (-1);

	if ((path_copy = strdup(path)) != NULL) {
		rc = create_parents(hdl, path_copy, prefix);
		free(path_copy);
	}
	if (path_copy == NULL || rc != 0)
		return (-1);

	return (0);
}

/*
 * Create a new filesystem or volume.
 */
int
zfs_create(libzfs_handle_t *hdl, const char *path, zfs_type_t type,
    nvlist_t *props)
{
	int ret;
	uint64_t size = 0;
	uint64_t blocksize = zfs_prop_default_numeric(ZFS_PROP_VOLBLOCKSIZE);
	char errbuf[1024];
	uint64_t zoned;
	dmu_objset_type_t ost;

	(void) snprintf(errbuf, sizeof (errbuf), dgettext(TEXT_DOMAIN,
	    "cannot create '%s'"), path);

	/* validate the path, taking care to note the extended error message */
	if (!zfs_validate_name(hdl, path, type, B_TRUE))
		return (zfs_error(hdl, EZFS_INVALIDNAME, errbuf));

	/* validate parents exist */
	if (check_parents(hdl, path, &zoned, B_FALSE, NULL) != 0)
		return (-1);

	/*
	 * The failure modes when creating a dataset of a different type over
	 * one that already exists is a little strange.  In particular, if you
	 * try to create a dataset on top of an existing dataset, the ioctl()
	 * will return ENOENT, not EEXIST.  To prevent this from happening, we
	 * first try to see if the dataset exists.
	 */
	if (zfs_dataset_exists(hdl, path, ZFS_TYPE_DATASET)) {
		zfs_error_aux(hdl, dgettext(TEXT_DOMAIN,
		    "dataset already exists"));
		return (zfs_error(hdl, EZFS_EXISTS, errbuf));
	}

	if (type == ZFS_TYPE_VOLUME)
		ost = DMU_OST_ZVOL;
	else
		ost = DMU_OST_ZFS;

	/* open zpool handle for prop validation */
	char pool_path[MAXNAMELEN];
	(void) strlcpy(pool_path, path, sizeof (pool_path));

	/* truncate pool_path at first slash */
	char *p = strchr(pool_path, '/');
	if (p != NULL)
		*p = '\0';

	zpool_handle_t *zpool_handle = zpool_open(hdl, pool_path);

	if (props && (props = zfs_valid_proplist(hdl, type, props,
	    zoned, NULL, zpool_handle, errbuf)) == 0) {
		zpool_close(zpool_handle);
		return (-1);
	}
	zpool_close(zpool_handle);

	if (type == ZFS_TYPE_VOLUME) {
		/*
		 * If we are creating a volume, the size and block size must
		 * satisfy a few restraints.  First, the blocksize must be a
		 * valid block size between SPA_{MIN,MAX}BLOCKSIZE.  Second, the
		 * volsize must be a multiple of the block size, and cannot be
		 * zero.
		 */
		if (props == NULL || nvlist_lookup_uint64(props,
		    zfs_prop_to_name(ZFS_PROP_VOLSIZE), &size) != 0) {
			nvlist_free(props);
			zfs_error_aux(hdl, dgettext(TEXT_DOMAIN,
			    "missing volume size"));
			return (zfs_error(hdl, EZFS_BADPROP, errbuf));
		}

		if ((ret = nvlist_lookup_uint64(props,
		    zfs_prop_to_name(ZFS_PROP_VOLBLOCKSIZE),
		    &blocksize)) != 0) {
			if (ret == ENOENT) {
				blocksize = zfs_prop_default_numeric(
				    ZFS_PROP_VOLBLOCKSIZE);
			} else {
				nvlist_free(props);
				zfs_error_aux(hdl, dgettext(TEXT_DOMAIN,
				    "missing volume block size"));
				return (zfs_error(hdl, EZFS_BADPROP, errbuf));
			}
		}

		if (size == 0) {
			nvlist_free(props);
			zfs_error_aux(hdl, dgettext(TEXT_DOMAIN,
			    "volume size cannot be zero"));
			return (zfs_error(hdl, EZFS_BADPROP, errbuf));
		}

		if (size % blocksize != 0) {
			nvlist_free(props);
			zfs_error_aux(hdl, dgettext(TEXT_DOMAIN,
			    "volume size must be a multiple of volume block "
			    "size"));
			return (zfs_error(hdl, EZFS_BADPROP, errbuf));
		}
	}

	/* create the dataset */
	ret = lzc_create(path, ost, props);
	nvlist_free(props);

	/* check for failure */
	if (ret != 0) {
		char parent[ZFS_MAXNAMELEN];
		(void) parent_name(path, parent, sizeof (parent));

		switch (errno) {
		case ENOENT:
			zfs_error_aux(hdl, dgettext(TEXT_DOMAIN,
			    "no such parent '%s'"), parent);
			return (zfs_error(hdl, EZFS_NOENT, errbuf));

		case EINVAL:
			zfs_error_aux(hdl, dgettext(TEXT_DOMAIN,
			    "parent '%s' is not a filesystem"), parent);
			return (zfs_error(hdl, EZFS_BADTYPE, errbuf));

		case ENOTSUP:
			zfs_error_aux(hdl, dgettext(TEXT_DOMAIN,
			    "pool must be upgraded to set this "
			    "property or value"));
			return (zfs_error(hdl, EZFS_BADVERSION, errbuf));
#ifdef _ILP32
		case EOVERFLOW:
			/*
			 * This platform can't address a volume this big.
			 */
			if (type == ZFS_TYPE_VOLUME)
				return (zfs_error(hdl, EZFS_VOLTOOBIG,
				    errbuf));
#endif
			/* FALLTHROUGH */
		default:
			return (zfs_standard_error(hdl, errno, errbuf));
		}
	}

	return (0);
}

/*
 * Destroys the given dataset.  The caller must make sure that the filesystem
 * isn't mounted, and that there are no active dependents. If the file system
 * does not exist this function does nothing.
 */
int
zfs_destroy(zfs_handle_t *zhp, boolean_t defer)
{
	zfs_cmd_t zc = { 0 };

	if (zhp->zfs_type == ZFS_TYPE_BOOKMARK) {
		nvlist_t *nv = fnvlist_alloc();
		fnvlist_add_boolean(nv, zhp->zfs_name);
		int error = lzc_destroy_bookmarks(nv, NULL);
		fnvlist_free(nv);
		if (error != 0) {
			return (zfs_standard_error_fmt(zhp->zfs_hdl, errno,
			    dgettext(TEXT_DOMAIN, "cannot destroy '%s'"),
			    zhp->zfs_name));
		}
		return (0);
	}

	(void) strlcpy(zc.zc_name, zhp->zfs_name, sizeof (zc.zc_name));

	if (ZFS_IS_VOLUME(zhp)) {
		zc.zc_objset_type = DMU_OST_ZVOL;
	} else {
		zc.zc_objset_type = DMU_OST_ZFS;
	}

	zc.zc_defer_destroy = defer;
	if (zfs_ioctl(zhp->zfs_hdl, ZFS_IOC_DESTROY, &zc) != 0 &&
	    errno != ENOENT) {
		return (zfs_standard_error_fmt(zhp->zfs_hdl, errno,
		    dgettext(TEXT_DOMAIN, "cannot destroy '%s'"),
		    zhp->zfs_name));
	}

	remove_mountpoint(zhp);

	return (0);
}

struct destroydata {
	nvlist_t *nvl;
	const char *snapname;
};

static int
zfs_check_snap_cb(zfs_handle_t *zhp, void *arg)
{
	struct destroydata *dd = arg;
	char name[ZFS_MAXNAMELEN];
	int rv = 0;

	(void) snprintf(name, sizeof (name),
	    "%s@%s", zhp->zfs_name, dd->snapname);

	if (lzc_exists(name))
		verify(nvlist_add_boolean(dd->nvl, name) == 0);

	rv = zfs_iter_filesystems(zhp, zfs_check_snap_cb, dd);
	zfs_close(zhp);
	return (rv);
}

/*
 * Destroys all snapshots with the given name in zhp & descendants.
 */
int
zfs_destroy_snaps(zfs_handle_t *zhp, char *snapname, boolean_t defer)
{
	int ret;
	struct destroydata dd = { 0 };

	dd.snapname = snapname;
	verify(nvlist_alloc(&dd.nvl, NV_UNIQUE_NAME, 0) == 0);
	(void) zfs_check_snap_cb(zfs_handle_dup(zhp), &dd);

	if (nvlist_empty(dd.nvl)) {
		ret = zfs_standard_error_fmt(zhp->zfs_hdl, ENOENT,
		    dgettext(TEXT_DOMAIN, "cannot destroy '%s@%s'"),
		    zhp->zfs_name, snapname);
	} else {
		ret = zfs_destroy_snaps_nvl(zhp->zfs_hdl, dd.nvl, defer);
	}
	nvlist_free(dd.nvl);
	return (ret);
}

/*
 * Destroys all the snapshots named in the nvlist.
 */
int
zfs_destroy_snaps_nvl(libzfs_handle_t *hdl, nvlist_t *snaps, boolean_t defer)
{
	int ret;
	nvlist_t *errlist;

	ret = lzc_destroy_snaps(snaps, defer, &errlist);

	if (ret == 0)
		return (0);

	if (nvlist_empty(errlist)) {
		char errbuf[1024];
		(void) snprintf(errbuf, sizeof (errbuf),
		    dgettext(TEXT_DOMAIN, "cannot destroy snapshots"));

		ret = zfs_standard_error(hdl, ret, errbuf);
	}
	for (nvpair_t *pair = nvlist_next_nvpair(errlist, NULL);
	    pair != NULL; pair = nvlist_next_nvpair(errlist, pair)) {
		char errbuf[1024];
		(void) snprintf(errbuf, sizeof (errbuf),
		    dgettext(TEXT_DOMAIN, "cannot destroy snapshot %s"),
		    nvpair_name(pair));

		switch (fnvpair_value_int32(pair)) {
		case EEXIST:
			zfs_error_aux(hdl,
			    dgettext(TEXT_DOMAIN, "snapshot is cloned"));
			ret = zfs_error(hdl, EZFS_EXISTS, errbuf);
			break;
		default:
			ret = zfs_standard_error(hdl, errno, errbuf);
			break;
		}
	}

	return (ret);
}

/*
 * Clones the given dataset.  The target must be of the same type as the source.
 */
int
zfs_clone(zfs_handle_t *zhp, const char *target, nvlist_t *props)
{
	char parent[ZFS_MAXNAMELEN];
	int ret;
	char errbuf[1024];
	libzfs_handle_t *hdl = zhp->zfs_hdl;
	uint64_t zoned;

	assert(zhp->zfs_type == ZFS_TYPE_SNAPSHOT);

	(void) snprintf(errbuf, sizeof (errbuf), dgettext(TEXT_DOMAIN,
	    "cannot create '%s'"), target);

	/* validate the target/clone name */
	if (!zfs_validate_name(hdl, target, ZFS_TYPE_FILESYSTEM, B_TRUE))
		return (zfs_error(hdl, EZFS_INVALIDNAME, errbuf));

	/* validate parents exist */
	if (check_parents(hdl, target, &zoned, B_FALSE, NULL) != 0)
		return (-1);

	(void) parent_name(target, parent, sizeof (parent));

	/* do the clone */

	if (props) {
		zfs_type_t type;
		if (ZFS_IS_VOLUME(zhp)) {
			type = ZFS_TYPE_VOLUME;
		} else {
			type = ZFS_TYPE_FILESYSTEM;
		}
		if ((props = zfs_valid_proplist(hdl, type, props, zoned,
		    zhp, zhp->zpool_hdl, errbuf)) == NULL)
			return (-1);
	}

	ret = lzc_clone(target, zhp->zfs_name, props);
	nvlist_free(props);

	if (ret != 0) {
		switch (errno) {

		case ENOENT:
			/*
			 * The parent doesn't exist.  We should have caught this
			 * above, but there may a race condition that has since
			 * destroyed the parent.
			 *
			 * At this point, we don't know whether it's the source
			 * that doesn't exist anymore, or whether the target
			 * dataset doesn't exist.
			 */
			zfs_error_aux(zhp->zfs_hdl, dgettext(TEXT_DOMAIN,
			    "no such parent '%s'"), parent);
			return (zfs_error(zhp->zfs_hdl, EZFS_NOENT, errbuf));

		case EXDEV:
			zfs_error_aux(zhp->zfs_hdl, dgettext(TEXT_DOMAIN,
			    "source and target pools differ"));
			return (zfs_error(zhp->zfs_hdl, EZFS_CROSSTARGET,
			    errbuf));

		default:
			return (zfs_standard_error(zhp->zfs_hdl, errno,
			    errbuf));
		}
	}

	return (ret);
}

/*
 * Promotes the given clone fs to be the clone parent.
 */
int
zfs_promote(zfs_handle_t *zhp)
{
	libzfs_handle_t *hdl = zhp->zfs_hdl;
	zfs_cmd_t zc = { 0 };
	char parent[MAXPATHLEN];
	int ret;
	char errbuf[1024];

	(void) snprintf(errbuf, sizeof (errbuf), dgettext(TEXT_DOMAIN,
	    "cannot promote '%s'"), zhp->zfs_name);

	if (zhp->zfs_type == ZFS_TYPE_SNAPSHOT) {
		zfs_error_aux(hdl, dgettext(TEXT_DOMAIN,
		    "snapshots can not be promoted"));
		return (zfs_error(hdl, EZFS_BADTYPE, errbuf));
	}

	(void) strlcpy(parent, zhp->zfs_dmustats.dds_origin, sizeof (parent));
	if (parent[0] == '\0') {
		zfs_error_aux(hdl, dgettext(TEXT_DOMAIN,
		    "not a cloned filesystem"));
		return (zfs_error(hdl, EZFS_BADTYPE, errbuf));
	}

	(void) strlcpy(zc.zc_value, zhp->zfs_dmustats.dds_origin,
	    sizeof (zc.zc_value));
	(void) strlcpy(zc.zc_name, zhp->zfs_name, sizeof (zc.zc_name));
	ret = zfs_ioctl(hdl, ZFS_IOC_PROMOTE, &zc);

	if (ret != 0) {
		int save_errno = errno;

		switch (save_errno) {
		case EEXIST:
			/* There is a conflicting snapshot name. */
			zfs_error_aux(hdl, dgettext(TEXT_DOMAIN,
			    "conflicting snapshot '%s' from parent '%s'"),
			    zc.zc_string, parent);
			return (zfs_error(hdl, EZFS_EXISTS, errbuf));

		default:
			return (zfs_standard_error(hdl, save_errno, errbuf));
		}
	}
	return (ret);
}

typedef struct snapdata {
	nvlist_t *sd_nvl;
	const char *sd_snapname;
} snapdata_t;

static int
zfs_snapshot_cb(zfs_handle_t *zhp, void *arg)
{
	snapdata_t *sd = arg;
	char name[ZFS_MAXNAMELEN];
	int rv = 0;

	if (zfs_prop_get_int(zhp, ZFS_PROP_INCONSISTENT) == 0) {
		(void) snprintf(name, sizeof (name),
		    "%s@%s", zfs_get_name(zhp), sd->sd_snapname);

		fnvlist_add_boolean(sd->sd_nvl, name);

		rv = zfs_iter_filesystems(zhp, zfs_snapshot_cb, sd);
	}
	zfs_close(zhp);

	return (rv);
}

/*
 * Creates snapshots.  The keys in the snaps nvlist are the snapshots to be
 * created.
 */
int
zfs_snapshot_nvl(libzfs_handle_t *hdl, nvlist_t *snaps, nvlist_t *props)
{
	int ret;
	char errbuf[1024];
	nvpair_t *elem;
	nvlist_t *errors;

	(void) snprintf(errbuf, sizeof (errbuf), dgettext(TEXT_DOMAIN,
	    "cannot create snapshots "));

	elem = NULL;
	while ((elem = nvlist_next_nvpair(snaps, elem)) != NULL) {
		const char *snapname = nvpair_name(elem);

		/* validate the target name */
		if (!zfs_validate_name(hdl, snapname, ZFS_TYPE_SNAPSHOT,
		    B_TRUE)) {
			(void) snprintf(errbuf, sizeof (errbuf),
			    dgettext(TEXT_DOMAIN,
			    "cannot create snapshot '%s'"), snapname);
			return (zfs_error(hdl, EZFS_INVALIDNAME, errbuf));
		}
	}

	/*
	 * get pool handle for prop validation. assumes all snaps are in the
	 * same pool, as does lzc_snapshot (below).
	 */
	char pool[MAXNAMELEN];
	elem = nvlist_next_nvpair(snaps, NULL);
	(void) strlcpy(pool, nvpair_name(elem), sizeof (pool));
	pool[strcspn(pool, "/@")] = '\0';
	zpool_handle_t *zpool_hdl = zpool_open(hdl, pool);

	if (props != NULL &&
	    (props = zfs_valid_proplist(hdl, ZFS_TYPE_SNAPSHOT,
	    props, B_FALSE, NULL, zpool_hdl, errbuf)) == NULL) {
		zpool_close(zpool_hdl);
		return (-1);
	}
	zpool_close(zpool_hdl);

	ret = lzc_snapshot(snaps, props, &errors);

	if (ret != 0) {
		boolean_t printed = B_FALSE;
		for (elem = nvlist_next_nvpair(errors, NULL);
		    elem != NULL;
		    elem = nvlist_next_nvpair(errors, elem)) {
			(void) snprintf(errbuf, sizeof (errbuf),
			    dgettext(TEXT_DOMAIN,
			    "cannot create snapshot '%s'"), nvpair_name(elem));
			(void) zfs_standard_error(hdl,
			    fnvpair_value_int32(elem), errbuf);
			printed = B_TRUE;
		}
		if (!printed) {
			switch (ret) {
			case EXDEV:
				zfs_error_aux(hdl, dgettext(TEXT_DOMAIN,
				    "multiple snapshots of same "
				    "fs not allowed"));
				(void) zfs_error(hdl, EZFS_EXISTS, errbuf);

				break;
			default:
				(void) zfs_standard_error(hdl, ret, errbuf);
			}
		}
	}

	nvlist_free(props);
	nvlist_free(errors);
	return (ret);
}

int
zfs_snapshot(libzfs_handle_t *hdl, const char *path, boolean_t recursive,
    nvlist_t *props)
{
	int ret;
	snapdata_t sd = { 0 };
	char fsname[ZFS_MAXNAMELEN];
	char *cp;
	zfs_handle_t *zhp;
	char errbuf[1024];

	(void) snprintf(errbuf, sizeof (errbuf), dgettext(TEXT_DOMAIN,
	    "cannot snapshot %s"), path);

	if (!zfs_validate_name(hdl, path, ZFS_TYPE_SNAPSHOT, B_TRUE))
		return (zfs_error(hdl, EZFS_INVALIDNAME, errbuf));

	(void) strlcpy(fsname, path, sizeof (fsname));
	cp = strchr(fsname, '@');
	*cp = '\0';
	sd.sd_snapname = cp + 1;

	if ((zhp = zfs_open(hdl, fsname, ZFS_TYPE_FILESYSTEM |
	    ZFS_TYPE_VOLUME)) == NULL) {
		return (-1);
	}

	verify(nvlist_alloc(&sd.sd_nvl, NV_UNIQUE_NAME, 0) == 0);
	if (recursive) {
		(void) zfs_snapshot_cb(zfs_handle_dup(zhp), &sd);
	} else {
		fnvlist_add_boolean(sd.sd_nvl, path);
	}

	ret = zfs_snapshot_nvl(hdl, sd.sd_nvl, props);
	nvlist_free(sd.sd_nvl);
	zfs_close(zhp);
	return (ret);
}

/*
 * Destroy any more recent snapshots.  We invoke this callback on any dependents
 * of the snapshot first.  If the 'cb_dependent' member is non-zero, then this
 * is a dependent and we should just destroy it without checking the transaction
 * group.
 */
typedef struct rollback_data {
	const char	*cb_target;		/* the snapshot */
	uint64_t	cb_create;		/* creation time reference */
	boolean_t	cb_error;
	boolean_t	cb_force;
} rollback_data_t;

static int
rollback_destroy_dependent(zfs_handle_t *zhp, void *data)
{
	rollback_data_t *cbp = data;
	prop_changelist_t *clp;

	/* We must destroy this clone; first unmount it */
	clp = changelist_gather(zhp, ZFS_PROP_NAME, 0,
	    cbp->cb_force ? MS_FORCE: 0);
	if (clp == NULL || changelist_prefix(clp) != 0) {
		cbp->cb_error = B_TRUE;
		zfs_close(zhp);
		return (0);
	}
	if (zfs_destroy(zhp, B_FALSE) != 0)
		cbp->cb_error = B_TRUE;
	else
		changelist_remove(clp, zhp->zfs_name);
	(void) changelist_postfix(clp);
	changelist_free(clp);

	zfs_close(zhp);
	return (0);
}

static int
rollback_destroy(zfs_handle_t *zhp, void *data)
{
	rollback_data_t *cbp = data;

	if (zfs_prop_get_int(zhp, ZFS_PROP_CREATETXG) > cbp->cb_create) {
		cbp->cb_error |= zfs_iter_dependents(zhp, B_FALSE,
		    rollback_destroy_dependent, cbp);

		cbp->cb_error |= zfs_destroy(zhp, B_FALSE);
	}

	zfs_close(zhp);
	return (0);
}

/*
 * Given a dataset, rollback to a specific snapshot, discarding any
 * data changes since then and making it the active dataset.
 *
 * Any snapshots and bookmarks more recent than the target are
 * destroyed, along with their dependents (i.e. clones).
 */
int
zfs_rollback(zfs_handle_t *zhp, zfs_handle_t *snap, boolean_t force)
{
	rollback_data_t cb = { 0 };
	int err;
	boolean_t restore_resv = 0;
	uint64_t old_volsize, new_volsize;
	zfs_prop_t resv_prop;

	assert(zhp->zfs_type == ZFS_TYPE_FILESYSTEM ||
	    zhp->zfs_type == ZFS_TYPE_VOLUME);

	/*
	 * Destroy all recent snapshots and their dependents.
	 */
	cb.cb_force = force;
	cb.cb_target = snap->zfs_name;
	cb.cb_create = zfs_prop_get_int(snap, ZFS_PROP_CREATETXG);
	(void) zfs_iter_snapshots(zhp, rollback_destroy, &cb);
	(void) zfs_iter_bookmarks(zhp, rollback_destroy, &cb);

	if (cb.cb_error)
		return (-1);

	/*
	 * Now that we have verified that the snapshot is the latest,
	 * rollback to the given snapshot.
	 */

	if (zhp->zfs_type == ZFS_TYPE_VOLUME) {
		if (zfs_which_resv_prop(zhp, &resv_prop) < 0)
			return (-1);
		old_volsize = zfs_prop_get_int(zhp, ZFS_PROP_VOLSIZE);
		restore_resv =
		    (old_volsize == zfs_prop_get_int(zhp, resv_prop));
	}

	/*
	 * We rely on zfs_iter_children() to verify that there are no
	 * newer snapshots for the given dataset.  Therefore, we can
	 * simply pass the name on to the ioctl() call.  There is still
	 * an unlikely race condition where the user has taken a
	 * snapshot since we verified that this was the most recent.
	 */
	err = lzc_rollback(zhp->zfs_name, NULL, 0);
	if (err != 0) {
		(void) zfs_standard_error_fmt(zhp->zfs_hdl, errno,
		    dgettext(TEXT_DOMAIN, "cannot rollback '%s'"),
		    zhp->zfs_name);
		return (err);
	}

	/*
	 * For volumes, if the pre-rollback volsize matched the pre-
	 * rollback reservation and the volsize has changed then set
	 * the reservation property to the post-rollback volsize.
	 * Make a new handle since the rollback closed the dataset.
	 */
	if ((zhp->zfs_type == ZFS_TYPE_VOLUME) &&
	    (zhp = make_dataset_handle(zhp->zfs_hdl, zhp->zfs_name))) {
		if (restore_resv) {
			new_volsize = zfs_prop_get_int(zhp, ZFS_PROP_VOLSIZE);
			if (old_volsize != new_volsize)
				err = zfs_prop_set_int(zhp, resv_prop,
				    new_volsize);
		}
		zfs_close(zhp);
	}
	return (err);
}

/*
 * Renames the given dataset.
 */
int
zfs_rename(zfs_handle_t *zhp, const char *target, boolean_t recursive,
    boolean_t force_unmount)
{
	int ret;
	zfs_cmd_t zc = { 0 };
	char *delim;
	prop_changelist_t *cl = NULL;
	zfs_handle_t *zhrp = NULL;
	char *parentname = NULL;
	char parent[ZFS_MAXNAMELEN];
	libzfs_handle_t *hdl = zhp->zfs_hdl;
	char errbuf[1024];

	/* if we have the same exact name, just return success */
	if (strcmp(zhp->zfs_name, target) == 0)
		return (0);

	(void) snprintf(errbuf, sizeof (errbuf), dgettext(TEXT_DOMAIN,
	    "cannot rename to '%s'"), target);

	/*
	 * Make sure the target name is valid
	 */
	if (zhp->zfs_type == ZFS_TYPE_SNAPSHOT) {
		if ((strchr(target, '@') == NULL) ||
		    *target == '@') {
			/*
			 * Snapshot target name is abbreviated,
			 * reconstruct full dataset name
			 */
			(void) strlcpy(parent, zhp->zfs_name,
			    sizeof (parent));
			delim = strchr(parent, '@');
			if (strchr(target, '@') == NULL)
				*(++delim) = '\0';
			else
				*delim = '\0';
			(void) strlcat(parent, target, sizeof (parent));
			target = parent;
		} else {
			/*
			 * Make sure we're renaming within the same dataset.
			 */
			delim = strchr(target, '@');
			if (strncmp(zhp->zfs_name, target, delim - target)
			    != 0 || zhp->zfs_name[delim - target] != '@') {
				zfs_error_aux(hdl, dgettext(TEXT_DOMAIN,
				    "snapshots must be part of same "
				    "dataset"));
				return (zfs_error(hdl, EZFS_CROSSTARGET,
				    errbuf));
			}
		}
		if (!zfs_validate_name(hdl, target, zhp->zfs_type, B_TRUE))
			return (zfs_error(hdl, EZFS_INVALIDNAME, errbuf));
	} else {
		if (recursive) {
			zfs_error_aux(hdl, dgettext(TEXT_DOMAIN,
			    "recursive rename must be a snapshot"));
			return (zfs_error(hdl, EZFS_BADTYPE, errbuf));
		}

		if (!zfs_validate_name(hdl, target, zhp->zfs_type, B_TRUE))
			return (zfs_error(hdl, EZFS_INVALIDNAME, errbuf));

		/* validate parents */
		if (check_parents(hdl, target, NULL, B_FALSE, NULL) != 0)
			return (-1);

		/* make sure we're in the same pool */
		verify((delim = strchr(target, '/')) != NULL);
		if (strncmp(zhp->zfs_name, target, delim - target) != 0 ||
		    zhp->zfs_name[delim - target] != '/') {
			zfs_error_aux(hdl, dgettext(TEXT_DOMAIN,
			    "datasets must be within same pool"));
			return (zfs_error(hdl, EZFS_CROSSTARGET, errbuf));
		}

		/* new name cannot be a child of the current dataset name */
		if (is_descendant(zhp->zfs_name, target)) {
			zfs_error_aux(hdl, dgettext(TEXT_DOMAIN,
			    "New dataset name cannot be a descendant of "
			    "current dataset name"));
			return (zfs_error(hdl, EZFS_INVALIDNAME, errbuf));
		}
	}

	(void) snprintf(errbuf, sizeof (errbuf),
	    dgettext(TEXT_DOMAIN, "cannot rename '%s'"), zhp->zfs_name);

	if (getzoneid() == GLOBAL_ZONEID &&
	    zfs_prop_get_int(zhp, ZFS_PROP_ZONED)) {
		zfs_error_aux(hdl, dgettext(TEXT_DOMAIN,
		    "dataset is used in a non-global zone"));
		return (zfs_error(hdl, EZFS_ZONED, errbuf));
	}

	if (recursive) {
		parentname = zfs_strdup(zhp->zfs_hdl, zhp->zfs_name);
		if (parentname == NULL) {
			ret = -1;
			goto error;
		}
		delim = strchr(parentname, '@');
		*delim = '\0';
		zhrp = zfs_open(zhp->zfs_hdl, parentname, ZFS_TYPE_DATASET);
		if (zhrp == NULL) {
			ret = -1;
			goto error;
		}
	} else if (zhp->zfs_type != ZFS_TYPE_SNAPSHOT) {
		if ((cl = changelist_gather(zhp, ZFS_PROP_NAME, 0,
		    force_unmount ? MS_FORCE : 0)) == NULL)
			return (-1);

		if (changelist_haszonedchild(cl)) {
			zfs_error_aux(hdl, dgettext(TEXT_DOMAIN,
			    "child dataset with inherited mountpoint is used "
			    "in a non-global zone"));
			(void) zfs_error(hdl, EZFS_ZONED, errbuf);
			goto error;
		}

		if ((ret = changelist_prefix(cl)) != 0)
			goto error;
	}

	if (ZFS_IS_VOLUME(zhp))
		zc.zc_objset_type = DMU_OST_ZVOL;
	else
		zc.zc_objset_type = DMU_OST_ZFS;

	(void) strlcpy(zc.zc_name, zhp->zfs_name, sizeof (zc.zc_name));
	(void) strlcpy(zc.zc_value, target, sizeof (zc.zc_value));

	zc.zc_cookie = recursive;

	if ((ret = zfs_ioctl(zhp->zfs_hdl, ZFS_IOC_RENAME, &zc)) != 0) {
		/*
		 * if it was recursive, the one that actually failed will
		 * be in zc.zc_name
		 */
		(void) snprintf(errbuf, sizeof (errbuf), dgettext(TEXT_DOMAIN,
		    "cannot rename '%s'"), zc.zc_name);

		if (recursive && errno == EEXIST) {
			zfs_error_aux(hdl, dgettext(TEXT_DOMAIN,
			    "a child dataset already has a snapshot "
			    "with the new name"));
			(void) zfs_error(hdl, EZFS_EXISTS, errbuf);
		} else {
			(void) zfs_standard_error(zhp->zfs_hdl, errno, errbuf);
		}

		/*
		 * On failure, we still want to remount any filesystems that
		 * were previously mounted, so we don't alter the system state.
		 */
		if (cl != NULL)
			(void) changelist_postfix(cl);
	} else {
		if (cl != NULL) {
			changelist_rename(cl, zfs_get_name(zhp), target);
			ret = changelist_postfix(cl);
		}
	}

error:
	if (parentname != NULL) {
		free(parentname);
	}
	if (zhrp != NULL) {
		zfs_close(zhrp);
	}
	if (cl != NULL) {
		changelist_free(cl);
	}
	return (ret);
}

nvlist_t *
zfs_get_user_props(zfs_handle_t *zhp)
{
	return (zhp->zfs_user_props);
}

nvlist_t *
zfs_get_recvd_props(zfs_handle_t *zhp)
{
	if (zhp->zfs_recvd_props == NULL)
		if (get_recvd_props_ioctl(zhp) != 0)
			return (NULL);
	return (zhp->zfs_recvd_props);
}

/*
 * This function is used by 'zfs list' to determine the exact set of columns to
 * display, and their maximum widths.  This does two main things:
 *
 *      - If this is a list of all properties, then expand the list to include
 *        all native properties, and set a flag so that for each dataset we look
 *        for new unique user properties and add them to the list.
 *
 *      - For non fixed-width properties, keep track of the maximum width seen
 *        so that we can size the column appropriately. If the user has
 *        requested received property values, we also need to compute the width
 *        of the RECEIVED column.
 */
int
zfs_expand_proplist(zfs_handle_t *zhp, zprop_list_t **plp, boolean_t received,
    boolean_t literal)
{
	libzfs_handle_t *hdl = zhp->zfs_hdl;
	zprop_list_t *entry;
	zprop_list_t **last, **start;
	nvlist_t *userprops, *propval;
	nvpair_t *elem;
	char *strval;
	char buf[ZFS_MAXPROPLEN];

	if (zprop_expand_list(hdl, plp, ZFS_TYPE_DATASET) != 0)
		return (-1);

	userprops = zfs_get_user_props(zhp);

	entry = *plp;
	if (entry->pl_all && nvlist_next_nvpair(userprops, NULL) != NULL) {
		/*
		 * Go through and add any user properties as necessary.  We
		 * start by incrementing our list pointer to the first
		 * non-native property.
		 */
		start = plp;
		while (*start != NULL) {
			if ((*start)->pl_prop == ZPROP_INVAL)
				break;
			start = &(*start)->pl_next;
		}

		elem = NULL;
		while ((elem = nvlist_next_nvpair(userprops, elem)) != NULL) {
			/*
			 * See if we've already found this property in our list.
			 */
			for (last = start; *last != NULL;
			    last = &(*last)->pl_next) {
				if (strcmp((*last)->pl_user_prop,
				    nvpair_name(elem)) == 0)
					break;
			}

			if (*last == NULL) {
				if ((entry = zfs_alloc(hdl,
				    sizeof (zprop_list_t))) == NULL ||
				    ((entry->pl_user_prop = zfs_strdup(hdl,
				    nvpair_name(elem)))) == NULL) {
					free(entry);
					return (-1);
				}

				entry->pl_prop = ZPROP_INVAL;
				entry->pl_width = strlen(nvpair_name(elem));
				entry->pl_all = B_TRUE;
				*last = entry;
			}
		}
	}

	/*
	 * Now go through and check the width of any non-fixed columns
	 */
	for (entry = *plp; entry != NULL; entry = entry->pl_next) {
		if (entry->pl_fixed && !literal)
			continue;

		if (entry->pl_prop != ZPROP_INVAL) {
			if (zfs_prop_get(zhp, entry->pl_prop,
			    buf, sizeof (buf), NULL, NULL, 0, literal) == 0) {
				if (strlen(buf) > entry->pl_width)
					entry->pl_width = strlen(buf);
			}
			if (received && zfs_prop_get_recvd(zhp,
			    zfs_prop_to_name(entry->pl_prop),
			    buf, sizeof (buf), literal) == 0)
				if (strlen(buf) > entry->pl_recvd_width)
					entry->pl_recvd_width = strlen(buf);
		} else {
			if (nvlist_lookup_nvlist(userprops, entry->pl_user_prop,
			    &propval) == 0) {
				verify(nvlist_lookup_string(propval,
				    ZPROP_VALUE, &strval) == 0);
				if (strlen(strval) > entry->pl_width)
					entry->pl_width = strlen(strval);
			}
			if (received && zfs_prop_get_recvd(zhp,
			    entry->pl_user_prop,
			    buf, sizeof (buf), literal) == 0)
				if (strlen(buf) > entry->pl_recvd_width)
					entry->pl_recvd_width = strlen(buf);
		}
	}

	return (0);
}

int
zfs_deleg_share_nfs(libzfs_handle_t *hdl, char *dataset, char *path,
    char *resource, void *export, void *sharetab,
    int sharemax, zfs_share_op_t operation)
{
	zfs_cmd_t zc = { 0 };
	int error;

	(void) strlcpy(zc.zc_name, dataset, sizeof (zc.zc_name));
	(void) strlcpy(zc.zc_value, path, sizeof (zc.zc_value));
	if (resource)
		(void) strlcpy(zc.zc_string, resource, sizeof (zc.zc_string));
	zc.zc_share.z_sharedata = (uint64_t)(uintptr_t)sharetab;
	zc.zc_share.z_exportdata = (uint64_t)(uintptr_t)export;
	zc.zc_share.z_sharetype = operation;
	zc.zc_share.z_sharemax = sharemax;
	error = ioctl(hdl->libzfs_fd, ZFS_IOC_SHARE, &zc);
	return (error);
}

void
zfs_prune_proplist(zfs_handle_t *zhp, uint8_t *props)
{
	nvpair_t *curr;

	/*
	 * Keep a reference to the props-table against which we prune the
	 * properties.
	 */
	zhp->zfs_props_table = props;

	curr = nvlist_next_nvpair(zhp->zfs_props, NULL);

	while (curr) {
		zfs_prop_t zfs_prop = zfs_name_to_prop(nvpair_name(curr));
		nvpair_t *next = nvlist_next_nvpair(zhp->zfs_props, curr);

		/*
		 * User properties will result in ZPROP_INVAL, and since we
		 * only know how to prune standard ZFS properties, we always
		 * leave these in the list.  This can also happen if we
		 * encounter an unknown DSL property (when running older
		 * software, for example).
		 */
		if (zfs_prop != ZPROP_INVAL && props[zfs_prop] == B_FALSE)
			(void) nvlist_remove(zhp->zfs_props,
			    nvpair_name(curr), nvpair_type(curr));
		curr = next;
	}
}

static int
zfs_smb_acl_mgmt(libzfs_handle_t *hdl, char *dataset, char *path,
    zfs_smb_acl_op_t cmd, char *resource1, char *resource2)
{
	zfs_cmd_t zc = { 0 };
	nvlist_t *nvlist = NULL;
	int error;

	(void) strlcpy(zc.zc_name, dataset, sizeof (zc.zc_name));
	(void) strlcpy(zc.zc_value, path, sizeof (zc.zc_value));
	zc.zc_cookie = (uint64_t)cmd;

	if (cmd == ZFS_SMB_ACL_RENAME) {
		if (nvlist_alloc(&nvlist, NV_UNIQUE_NAME, 0) != 0) {
			(void) no_memory(hdl);
			return (0);
		}
	}

	switch (cmd) {
	case ZFS_SMB_ACL_ADD:
	case ZFS_SMB_ACL_REMOVE:
		(void) strlcpy(zc.zc_string, resource1, sizeof (zc.zc_string));
		break;
	case ZFS_SMB_ACL_RENAME:
		if (nvlist_add_string(nvlist, ZFS_SMB_ACL_SRC,
		    resource1) != 0) {
				(void) no_memory(hdl);
				return (-1);
		}
		if (nvlist_add_string(nvlist, ZFS_SMB_ACL_TARGET,
		    resource2) != 0) {
				(void) no_memory(hdl);
				return (-1);
		}
		if (zcmd_write_src_nvlist(hdl, &zc, nvlist) != 0) {
			nvlist_free(nvlist);
			return (-1);
		}
		break;
	case ZFS_SMB_ACL_PURGE:
		break;
	default:
		return (-1);
	}
	error = ioctl(hdl->libzfs_fd, ZFS_IOC_SMB_ACL, &zc);
	nvlist_free(nvlist);
	return (error);
}

int
zfs_smb_acl_add(libzfs_handle_t *hdl, char *dataset,
    char *path, char *resource)
{
	return (zfs_smb_acl_mgmt(hdl, dataset, path, ZFS_SMB_ACL_ADD,
	    resource, NULL));
}

int
zfs_smb_acl_remove(libzfs_handle_t *hdl, char *dataset,
    char *path, char *resource)
{
	return (zfs_smb_acl_mgmt(hdl, dataset, path, ZFS_SMB_ACL_REMOVE,
	    resource, NULL));
}

int
zfs_smb_acl_purge(libzfs_handle_t *hdl, char *dataset, char *path)
{
	return (zfs_smb_acl_mgmt(hdl, dataset, path, ZFS_SMB_ACL_PURGE,
	    NULL, NULL));
}

int
zfs_smb_acl_rename(libzfs_handle_t *hdl, char *dataset, char *path,
    char *oldname, char *newname)
{
	return (zfs_smb_acl_mgmt(hdl, dataset, path, ZFS_SMB_ACL_RENAME,
	    oldname, newname));
}

int
zfs_userspace(zfs_handle_t *zhp, zfs_userquota_prop_t type,
    zfs_userspace_cb_t func, void *arg)
{
	zfs_cmd_t zc = { 0 };
	zfs_useracct_t buf[100];
	libzfs_handle_t *hdl = zhp->zfs_hdl;
	int ret;

	(void) strlcpy(zc.zc_name, zhp->zfs_name, sizeof (zc.zc_name));

	zc.zc_objset_type = type;
	zc.zc_nvlist_dst = (uintptr_t)buf;

	for (;;) {
		zfs_useracct_t *zua = buf;

		zc.zc_nvlist_dst_size = sizeof (buf);
		if (zfs_ioctl(hdl, ZFS_IOC_USERSPACE_MANY, &zc) != 0) {
			char errbuf[1024];

			(void) snprintf(errbuf, sizeof (errbuf),
			    dgettext(TEXT_DOMAIN,
			    "cannot get used/quota for %s"), zc.zc_name);
			return (zfs_standard_error_fmt(hdl, errno, errbuf));
		}
		if (zc.zc_nvlist_dst_size == 0)
			break;

		while (zc.zc_nvlist_dst_size > 0) {
			if ((ret = func(arg, zua->zu_domain, zua->zu_rid,
			    zua->zu_space)) != 0)
				return (ret);
			zua++;
			zc.zc_nvlist_dst_size -= sizeof (zfs_useracct_t);
		}
	}

	return (0);
}

struct holdarg {
	nvlist_t *nvl;
	const char *snapname;
	const char *tag;
	boolean_t recursive;
	int error;
};

static int
zfs_hold_one(zfs_handle_t *zhp, void *arg)
{
	struct holdarg *ha = arg;
	char name[ZFS_MAXNAMELEN];
	int rv = 0;

	(void) snprintf(name, sizeof (name),
	    "%s@%s", zhp->zfs_name, ha->snapname);

	if (lzc_exists(name))
		fnvlist_add_string(ha->nvl, name, ha->tag);

	if (ha->recursive)
		rv = zfs_iter_filesystems(zhp, zfs_hold_one, ha);
	zfs_close(zhp);
	return (rv);
}

int
zfs_hold(zfs_handle_t *zhp, const char *snapname, const char *tag,
    boolean_t recursive, int cleanup_fd)
{
	int ret;
	struct holdarg ha;

	ha.nvl = fnvlist_alloc();
	ha.snapname = snapname;
	ha.tag = tag;
	ha.recursive = recursive;
	(void) zfs_hold_one(zfs_handle_dup(zhp), &ha);

	if (nvlist_empty(ha.nvl)) {
		char errbuf[1024];

		fnvlist_free(ha.nvl);
		ret = ENOENT;
		(void) snprintf(errbuf, sizeof (errbuf),
		    dgettext(TEXT_DOMAIN,
		    "cannot hold snapshot '%s@%s'"),
		    zhp->zfs_name, snapname);
		(void) zfs_standard_error(zhp->zfs_hdl, ret, errbuf);
		return (ret);
	}

	ret = zfs_hold_nvl(zhp, cleanup_fd, ha.nvl);
	fnvlist_free(ha.nvl);

	return (ret);
}

int
zfs_hold_nvl(zfs_handle_t *zhp, int cleanup_fd, nvlist_t *holds)
{
	int ret;
	nvlist_t *errors;
	libzfs_handle_t *hdl = zhp->zfs_hdl;
	char errbuf[1024];
	nvpair_t *elem;

	errors = NULL;
	ret = lzc_hold(holds, cleanup_fd, &errors);

	if (ret == 0) {
		/* There may be errors even in the success case. */
		fnvlist_free(errors);
		return (0);
	}

	if (nvlist_empty(errors)) {
		/* no hold-specific errors */
		(void) snprintf(errbuf, sizeof (errbuf),
		    dgettext(TEXT_DOMAIN, "cannot hold"));
		switch (ret) {
		case ENOTSUP:
			zfs_error_aux(hdl, dgettext(TEXT_DOMAIN,
			    "pool must be upgraded"));
			(void) zfs_error(hdl, EZFS_BADVERSION, errbuf);
			break;
		case EINVAL:
			(void) zfs_error(hdl, EZFS_BADTYPE, errbuf);
			break;
		default:
			(void) zfs_standard_error(hdl, ret, errbuf);
		}
	}

	for (elem = nvlist_next_nvpair(errors, NULL);
	    elem != NULL;
	    elem = nvlist_next_nvpair(errors, elem)) {
		(void) snprintf(errbuf, sizeof (errbuf),
		    dgettext(TEXT_DOMAIN,
		    "cannot hold snapshot '%s'"), nvpair_name(elem));
		switch (fnvpair_value_int32(elem)) {
		case E2BIG:
			/*
			 * Temporary tags wind up having the ds object id
			 * prepended. So even if we passed the length check
			 * above, it's still possible for the tag to wind
			 * up being slightly too long.
			 */
			(void) zfs_error(hdl, EZFS_TAGTOOLONG, errbuf);
			break;
		case EINVAL:
			(void) zfs_error(hdl, EZFS_BADTYPE, errbuf);
			break;
		case EEXIST:
			(void) zfs_error(hdl, EZFS_REFTAG_HOLD, errbuf);
			break;
		default:
			(void) zfs_standard_error(hdl,
			    fnvpair_value_int32(elem), errbuf);
		}
	}

	fnvlist_free(errors);
	return (ret);
}

static int
zfs_release_one(zfs_handle_t *zhp, void *arg)
{
	struct holdarg *ha = arg;
	char name[ZFS_MAXNAMELEN];
	int rv = 0;
	nvlist_t *existing_holds;

	(void) snprintf(name, sizeof (name),
	    "%s@%s", zhp->zfs_name, ha->snapname);

	if (lzc_get_holds(name, &existing_holds) != 0) {
		ha->error = ENOENT;
	} else if (!nvlist_exists(existing_holds, ha->tag)) {
		ha->error = ESRCH;
	} else {
		nvlist_t *torelease = fnvlist_alloc();
		fnvlist_add_boolean(torelease, ha->tag);
		fnvlist_add_nvlist(ha->nvl, name, torelease);
		fnvlist_free(torelease);
	}

	if (ha->recursive)
		rv = zfs_iter_filesystems(zhp, zfs_release_one, ha);
	zfs_close(zhp);
	return (rv);
}

int
zfs_release(zfs_handle_t *zhp, const char *snapname, const char *tag,
    boolean_t recursive)
{
	int ret;
	struct holdarg ha;
	nvlist_t *errors = NULL;
	nvpair_t *elem;
	libzfs_handle_t *hdl = zhp->zfs_hdl;
	char errbuf[1024];

	ha.nvl = fnvlist_alloc();
	ha.snapname = snapname;
	ha.tag = tag;
	ha.recursive = recursive;
	ha.error = 0;
	(void) zfs_release_one(zfs_handle_dup(zhp), &ha);

	if (nvlist_empty(ha.nvl)) {
		fnvlist_free(ha.nvl);
		ret = ha.error;
		(void) snprintf(errbuf, sizeof (errbuf),
		    dgettext(TEXT_DOMAIN,
		    "cannot release hold from snapshot '%s@%s'"),
		    zhp->zfs_name, snapname);
		if (ret == ESRCH) {
			(void) zfs_error(hdl, EZFS_REFTAG_RELE, errbuf);
		} else {
			(void) zfs_standard_error(hdl, ret, errbuf);
		}
		return (ret);
	}

	ret = lzc_release(ha.nvl, &errors);
	fnvlist_free(ha.nvl);

	if (ret == 0) {
		/* There may be errors even in the success case. */
		fnvlist_free(errors);
		return (0);
	}

	if (nvlist_empty(errors)) {
		/* no hold-specific errors */
		(void) snprintf(errbuf, sizeof (errbuf), dgettext(TEXT_DOMAIN,
		    "cannot release"));
		switch (errno) {
		case ENOTSUP:
			zfs_error_aux(hdl, dgettext(TEXT_DOMAIN,
			    "pool must be upgraded"));
			(void) zfs_error(hdl, EZFS_BADVERSION, errbuf);
			break;
		default:
			(void) zfs_standard_error_fmt(hdl, errno, errbuf);
		}
	}

	for (elem = nvlist_next_nvpair(errors, NULL);
	    elem != NULL;
	    elem = nvlist_next_nvpair(errors, elem)) {
		(void) snprintf(errbuf, sizeof (errbuf),
		    dgettext(TEXT_DOMAIN,
		    "cannot release hold from snapshot '%s'"),
		    nvpair_name(elem));
		switch (fnvpair_value_int32(elem)) {
		case ESRCH:
			(void) zfs_error(hdl, EZFS_REFTAG_RELE, errbuf);
			break;
		case EINVAL:
			(void) zfs_error(hdl, EZFS_BADTYPE, errbuf);
			break;
		default:
			(void) zfs_standard_error_fmt(hdl,
			    fnvpair_value_int32(elem), errbuf);
		}
	}

	fnvlist_free(errors);
	return (ret);
}

int
zfs_get_fsacl(zfs_handle_t *zhp, nvlist_t **nvl)
{
	zfs_cmd_t zc = { 0 };
	libzfs_handle_t *hdl = zhp->zfs_hdl;
	int nvsz = 2048;
	void *nvbuf;
	int err = 0;
	char errbuf[1024];

	assert(zhp->zfs_type == ZFS_TYPE_VOLUME ||
	    zhp->zfs_type == ZFS_TYPE_FILESYSTEM);

tryagain:

	nvbuf = malloc(nvsz);
	if (nvbuf == NULL) {
		err = (zfs_error(hdl, EZFS_NOMEM, strerror(errno)));
		goto out;
	}

	zc.zc_nvlist_dst_size = nvsz;
	zc.zc_nvlist_dst = (uintptr_t)nvbuf;

	(void) strlcpy(zc.zc_name, zhp->zfs_name, ZFS_MAXNAMELEN);

	if (ioctl(hdl->libzfs_fd, ZFS_IOC_GET_FSACL, &zc) != 0) {
		(void) snprintf(errbuf, sizeof (errbuf),
		    dgettext(TEXT_DOMAIN, "cannot get permissions on '%s'"),
		    zc.zc_name);
		switch (errno) {
		case ENOMEM:
			free(nvbuf);
			nvsz = zc.zc_nvlist_dst_size;
			goto tryagain;

		case ENOTSUP:
			zfs_error_aux(hdl, dgettext(TEXT_DOMAIN,
			    "pool must be upgraded"));
			err = zfs_error(hdl, EZFS_BADVERSION, errbuf);
			break;
		case EINVAL:
			err = zfs_error(hdl, EZFS_BADTYPE, errbuf);
			break;
		case ENOENT:
			err = zfs_error(hdl, EZFS_NOENT, errbuf);
			break;
		default:
			err = zfs_standard_error_fmt(hdl, errno, errbuf);
			break;
		}
	} else {
		/* success */
		int rc = nvlist_unpack(nvbuf, zc.zc_nvlist_dst_size, nvl, 0);
		if (rc) {
			(void) snprintf(errbuf, sizeof (errbuf), dgettext(
			    TEXT_DOMAIN, "cannot get permissions on '%s'"),
			    zc.zc_name);
			err = zfs_standard_error_fmt(hdl, rc, errbuf);
		}
	}

	free(nvbuf);
out:
	return (err);
}

int
zfs_set_fsacl(zfs_handle_t *zhp, boolean_t un, nvlist_t *nvl)
{
	zfs_cmd_t zc = { 0 };
	libzfs_handle_t *hdl = zhp->zfs_hdl;
	char *nvbuf;
	char errbuf[1024];
	size_t nvsz;
	int err;

	assert(zhp->zfs_type == ZFS_TYPE_VOLUME ||
	    zhp->zfs_type == ZFS_TYPE_FILESYSTEM);

	err = nvlist_size(nvl, &nvsz, NV_ENCODE_NATIVE);
	assert(err == 0);

	nvbuf = malloc(nvsz);

	err = nvlist_pack(nvl, &nvbuf, &nvsz, NV_ENCODE_NATIVE, 0);
	assert(err == 0);

	zc.zc_nvlist_src_size = nvsz;
	zc.zc_nvlist_src = (uintptr_t)nvbuf;
	zc.zc_perm_action = un;

	(void) strlcpy(zc.zc_name, zhp->zfs_name, sizeof (zc.zc_name));

	if (zfs_ioctl(hdl, ZFS_IOC_SET_FSACL, &zc) != 0) {
		(void) snprintf(errbuf, sizeof (errbuf),
		    dgettext(TEXT_DOMAIN, "cannot set permissions on '%s'"),
		    zc.zc_name);
		switch (errno) {
		case ENOTSUP:
			zfs_error_aux(hdl, dgettext(TEXT_DOMAIN,
			    "pool must be upgraded"));
			err = zfs_error(hdl, EZFS_BADVERSION, errbuf);
			break;
		case EINVAL:
			err = zfs_error(hdl, EZFS_BADTYPE, errbuf);
			break;
		case ENOENT:
			err = zfs_error(hdl, EZFS_NOENT, errbuf);
			break;
		default:
			err = zfs_standard_error_fmt(hdl, errno, errbuf);
			break;
		}
	}

	free(nvbuf);

	return (err);
}

int
zfs_get_holds(zfs_handle_t *zhp, nvlist_t **nvl)
{
	int err;
	char errbuf[1024];

	err = lzc_get_holds(zhp->zfs_name, nvl);

	if (err != 0) {
		libzfs_handle_t *hdl = zhp->zfs_hdl;

		(void) snprintf(errbuf, sizeof (errbuf),
		    dgettext(TEXT_DOMAIN, "cannot get holds for '%s'"),
		    zhp->zfs_name);
		switch (err) {
		case ENOTSUP:
			zfs_error_aux(hdl, dgettext(TEXT_DOMAIN,
			    "pool must be upgraded"));
			err = zfs_error(hdl, EZFS_BADVERSION, errbuf);
			break;
		case EINVAL:
			err = zfs_error(hdl, EZFS_BADTYPE, errbuf);
			break;
		case ENOENT:
			err = zfs_error(hdl, EZFS_NOENT, errbuf);
			break;
		default:
			err = zfs_standard_error_fmt(hdl, errno, errbuf);
			break;
		}
	}

	return (err);
}

/*
 * Convert the zvol's volume size to an appropriate reservation.
 * Note: If this routine is updated, it is necessary to update the ZFS test
 * suite's shell version in reservation.kshlib.
 */
uint64_t
zvol_volsize_to_reservation(uint64_t volsize, nvlist_t *props)
{
	uint64_t numdb;
	uint64_t nblocks, volblocksize;
	int ncopies;
	char *strval;

	if (nvlist_lookup_string(props,
	    zfs_prop_to_name(ZFS_PROP_COPIES), &strval) == 0)
		ncopies = atoi(strval);
	else
		ncopies = 1;
	if (nvlist_lookup_uint64(props,
	    zfs_prop_to_name(ZFS_PROP_VOLBLOCKSIZE),
	    &volblocksize) != 0)
		volblocksize = ZVOL_DEFAULT_BLOCKSIZE;
	nblocks = volsize/volblocksize;
	/* start with metadnode L0-L6 */
	numdb = 7;
	/* calculate number of indirects */
	while (nblocks > 1) {
		nblocks += DNODES_PER_LEVEL - 1;
		nblocks /= DNODES_PER_LEVEL;
		numdb += nblocks;
	}
	numdb *= MIN(SPA_DVAS_PER_BP, ncopies + 1);
	volsize *= ncopies;
	/*
	 * this is exactly DN_MAX_INDBLKSHIFT when metadata isn't
	 * compressed, but in practice they compress down to about
	 * 1100 bytes
	 */
	numdb *= 1ULL << DN_MAX_INDBLKSHIFT;
	volsize += numdb;
	return (volsize);
}<|MERGE_RESOLUTION|>--- conflicted
+++ resolved
@@ -26,10 +26,7 @@
  * Copyright (c) 2012 DEY Storage Systems, Inc.  All rights reserved.
  * Copyright (c) 2013 Martin Matuska. All rights reserved.
  * Copyright (c) 2013 Steven Hartland. All rights reserved.
-<<<<<<< HEAD
-=======
  * Copyright (c) 2014 Integros [integros.com]
->>>>>>> 286ef713
  * Copyright 2016 Nexenta Systems, Inc.
  */
 
