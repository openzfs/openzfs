/*
 * CDDL HEADER START
 *
 * The contents of this file are subject to the terms of the
 * Common Development and Distribution License (the "License").
 * You may not use this file except in compliance with the License.
 *
 * You can obtain a copy of the license at usr/src/OPENSOLARIS.LICENSE
 * or http://www.opensolaris.org/os/licensing.
 * See the License for the specific language governing permissions
 * and limitations under the License.
 *
 * When distributing Covered Code, include this CDDL HEADER in each
 * file and include the License file at usr/src/OPENSOLARIS.LICENSE.
 * If applicable, add the following below this CDDL HEADER, with the
 * fields enclosed by brackets "[]" replaced with your own identifying
 * information: Portions Copyright [yyyy] [name of copyright owner]
 *
 * CDDL HEADER END
 */

/*
 * Copyright (c) 2005, 2010, Oracle and/or its affiliates. All rights reserved.
 * Copyright (c) 2011, 2016 by Delphix. All rights reserved.
 * Copyright (c) 2012 by Frederik Wessels. All rights reserved.
 * Copyright (c) 2013 by Prasad Joshi (sTec). All rights reserved.
 * Copyright 2016 Igor Kozhukhov <ikozhukhov@gmail.com>.
 * Copyright 2016 Nexenta Systems, Inc.
 * Copyright (c) 2017 Datto Inc.
 */

#include <assert.h>
#include <ctype.h>
#include <dirent.h>
#include <errno.h>
#include <fcntl.h>
#include <libgen.h>
#include <libintl.h>
#include <libuutil.h>
#include <limits.h>
#include <locale.h>
#include <stdio.h>
#include <stdlib.h>
#include <string.h>
#include <strings.h>
#include <unistd.h>
#include <priv.h>
#include <pwd.h>
#include <zone.h>
#include <zfs_prop.h>
#include <sys/fs/zfs.h>
#include <sys/stat.h>

#include <libzfs.h>

#include "zpool_util.h"
#include "zfs_comutil.h"
#include "zfeature_common.h"

#include "statcommon.h"

static int zpool_do_create(int, char **);
static int zpool_do_destroy(int, char **);

static int zpool_do_add(int, char **);
static int zpool_do_remove(int, char **);
static int zpool_do_labelclear(int, char **);

static int zpool_do_list(int, char **);
static int zpool_do_iostat(int, char **);
static int zpool_do_status(int, char **);

static int zpool_do_online(int, char **);
static int zpool_do_offline(int, char **);
static int zpool_do_clear(int, char **);
static int zpool_do_reopen(int, char **);

static int zpool_do_reguid(int, char **);

static int zpool_do_attach(int, char **);
static int zpool_do_detach(int, char **);
static int zpool_do_replace(int, char **);
static int zpool_do_split(int, char **);

static int zpool_do_scrub(int, char **);

static int zpool_do_import(int, char **);
static int zpool_do_export(int, char **);

static int zpool_do_upgrade(int, char **);

static int zpool_do_history(int, char **);

static int zpool_do_get(int, char **);
static int zpool_do_set(int, char **);

/*
 * These libumem hooks provide a reasonable set of defaults for the allocator's
 * debugging facilities.
 */

#ifdef DEBUG
const char *
_umem_debug_init(void)
{
	return ("default,verbose"); /* $UMEM_DEBUG setting */
}

const char *
_umem_logging_init(void)
{
	return ("fail,contents"); /* $UMEM_LOGGING setting */
}
#endif

typedef enum {
	HELP_ADD,
	HELP_ATTACH,
	HELP_CLEAR,
	HELP_CREATE,
	HELP_DESTROY,
	HELP_DETACH,
	HELP_EXPORT,
	HELP_HISTORY,
	HELP_IMPORT,
	HELP_IOSTAT,
	HELP_LABELCLEAR,
	HELP_LIST,
	HELP_OFFLINE,
	HELP_ONLINE,
	HELP_REPLACE,
	HELP_REMOVE,
	HELP_SCRUB,
	HELP_STATUS,
	HELP_UPGRADE,
	HELP_GET,
	HELP_SET,
	HELP_SPLIT,
	HELP_REGUID,
	HELP_REOPEN
} zpool_help_t;


typedef struct zpool_command {
	const char	*name;
	int		(*func)(int, char **);
	zpool_help_t	usage;
} zpool_command_t;

/*
 * Master command table.  Each ZFS command has a name, associated function, and
 * usage message.  The usage messages need to be internationalized, so we have
 * to have a function to return the usage message based on a command index.
 *
 * These commands are organized according to how they are displayed in the usage
 * message.  An empty command (one with a NULL name) indicates an empty line in
 * the generic usage message.
 */
static zpool_command_t command_table[] = {
	{ "create",	zpool_do_create,	HELP_CREATE		},
	{ "destroy",	zpool_do_destroy,	HELP_DESTROY		},
	{ NULL },
	{ "add",	zpool_do_add,		HELP_ADD		},
	{ "remove",	zpool_do_remove,	HELP_REMOVE		},
	{ NULL },
	{ "labelclear",	zpool_do_labelclear,	HELP_LABELCLEAR		},
	{ NULL },
	{ "list",	zpool_do_list,		HELP_LIST		},
	{ "iostat",	zpool_do_iostat,	HELP_IOSTAT		},
	{ "status",	zpool_do_status,	HELP_STATUS		},
	{ NULL },
	{ "online",	zpool_do_online,	HELP_ONLINE		},
	{ "offline",	zpool_do_offline,	HELP_OFFLINE		},
	{ "clear",	zpool_do_clear,		HELP_CLEAR		},
	{ "reopen",	zpool_do_reopen,	HELP_REOPEN		},
	{ NULL },
	{ "attach",	zpool_do_attach,	HELP_ATTACH		},
	{ "detach",	zpool_do_detach,	HELP_DETACH		},
	{ "replace",	zpool_do_replace,	HELP_REPLACE		},
	{ "split",	zpool_do_split,		HELP_SPLIT		},
	{ NULL },
	{ "scrub",	zpool_do_scrub,		HELP_SCRUB		},
	{ NULL },
	{ "import",	zpool_do_import,	HELP_IMPORT		},
	{ "export",	zpool_do_export,	HELP_EXPORT		},
	{ "upgrade",	zpool_do_upgrade,	HELP_UPGRADE		},
	{ "reguid",	zpool_do_reguid,	HELP_REGUID		},
	{ NULL },
	{ "history",	zpool_do_history,	HELP_HISTORY		},
	{ "get",	zpool_do_get,		HELP_GET		},
	{ "set",	zpool_do_set,		HELP_SET		},
};

#define	NCOMMAND	(sizeof (command_table) / sizeof (command_table[0]))

static zpool_command_t *current_command;
static char history_str[HIS_MAX_RECORD_LEN];
static boolean_t log_history = B_TRUE;
static uint_t timestamp_fmt = NODATE;

static const char *
get_usage(zpool_help_t idx)
{
	switch (idx) {
	case HELP_ADD:
		return (gettext("\tadd [-fn] <pool> <vdev> ...\n"));
	case HELP_ATTACH:
		return (gettext("\tattach [-f] <pool> <device> "
		    "<new-device>\n"));
	case HELP_CLEAR:
		return (gettext("\tclear [-nF] <pool> [device]\n"));
	case HELP_CREATE:
		return (gettext("\tcreate [-fnd] [-B] "
		    "[-o property=value] ... \n"
		    "\t    [-O file-system-property=value] ... \n"
		    "\t    [-m mountpoint] [-R root] <pool> <vdev> ...\n"));
	case HELP_DESTROY:
		return (gettext("\tdestroy [-f] <pool>\n"));
	case HELP_DETACH:
		return (gettext("\tdetach <pool> <device>\n"));
	case HELP_EXPORT:
		return (gettext("\texport [-f] <pool> ...\n"));
	case HELP_HISTORY:
		return (gettext("\thistory [-il] [<pool>] ...\n"));
	case HELP_IMPORT:
		return (gettext("\timport [-d dir] [-D]\n"
		    "\timport [-d dir | -c cachefile] [-F [-n]] <pool | id>\n"
		    "\timport [-o mntopts] [-o property=value] ... \n"
		    "\t    [-d dir | -c cachefile] [-D] [-f] [-m] [-N] "
		    "[-R root] [-F [-n]] -a\n"
		    "\timport [-o mntopts] [-o property=value] ... \n"
		    "\t    [-d dir | -c cachefile] [-D] [-f] [-m] [-N] "
		    "[-R root] [-F [-n]]\n"
		    "\t    <pool | id> [newpool]\n"));
	case HELP_IOSTAT:
		return (gettext("\tiostat [-v] [-T d|u] [pool] ... [interval "
		    "[count]]\n"));
	case HELP_LABELCLEAR:
		return (gettext("\tlabelclear [-b | -e | -i index] [-w] "
		    "[-f] <vdev>\n"));
	case HELP_LIST:
		return (gettext("\tlist [-Hp] [-o property[,...]] "
		    "[-T d|u] [pool] ... [interval [count]]\n"));
	case HELP_OFFLINE:
		return (gettext("\toffline [-t] <pool> <device> ...\n"));
	case HELP_ONLINE:
		return (gettext("\tonline <pool> <device> ...\n"));
	case HELP_REPLACE:
		return (gettext("\treplace [-f] <pool> <device> "
		    "[new-device]\n"));
	case HELP_REMOVE:
		return (gettext("\tremove <pool> <device> ...\n"));
	case HELP_REOPEN:
		return (gettext("\treopen <pool>\n"));
	case HELP_SCRUB:
		return (gettext("\tscrub [-s | -p] <pool> ...\n"));
	case HELP_STATUS:
		return (gettext("\tstatus [-vx] [-T d|u] [pool] ... [interval "
		    "[count]]\n"));
	case HELP_UPGRADE:
		return (gettext("\tupgrade\n"
		    "\tupgrade -v\n"
		    "\tupgrade [-V version] <-a | pool ...>\n"));
	case HELP_GET:
		return (gettext("\tget [-Hp] [-o \"all\" | field[,...]] "
		    "<\"all\" | property[,...]> <pool> ...\n"));
	case HELP_SET:
		return (gettext("\tset <property=value> <pool> \n"));
	case HELP_SPLIT:
		return (gettext("\tsplit [-n] [-R altroot] [-o mntopts]\n"
		    "\t    [-o property=value] <pool> <newpool> "
		    "[<device> ...]\n"));
	case HELP_REGUID:
		return (gettext("\treguid <pool>\n"));
	}

	abort();
	/* NOTREACHED */
}


/*
 * Callback routine that will print out a pool property value.
 */
static int
print_prop_cb(int prop, void *cb)
{
	FILE *fp = cb;

	(void) fprintf(fp, "\t%-15s  ", zpool_prop_to_name(prop));

	if (zpool_prop_readonly(prop))
		(void) fprintf(fp, "  NO   ");
	else
		(void) fprintf(fp, " YES   ");

	if (zpool_prop_values(prop) == NULL)
		(void) fprintf(fp, "-\n");
	else
		(void) fprintf(fp, "%s\n", zpool_prop_values(prop));

	return (ZPROP_CONT);
}

/*
 * Display usage message.  If we're inside a command, display only the usage for
 * that command.  Otherwise, iterate over the entire command table and display
 * a complete usage message.
 */
void
usage(boolean_t requested)
{
	FILE *fp = requested ? stdout : stderr;

	if (current_command == NULL) {
		int i;

		(void) fprintf(fp, gettext("usage: zpool command args ...\n"));
		(void) fprintf(fp,
		    gettext("where 'command' is one of the following:\n\n"));

		for (i = 0; i < NCOMMAND; i++) {
			if (command_table[i].name == NULL)
				(void) fprintf(fp, "\n");
			else
				(void) fprintf(fp, "%s",
				    get_usage(command_table[i].usage));
		}
	} else {
		(void) fprintf(fp, gettext("usage:\n"));
		(void) fprintf(fp, "%s", get_usage(current_command->usage));
	}

	if (current_command != NULL &&
	    ((strcmp(current_command->name, "set") == 0) ||
	    (strcmp(current_command->name, "get") == 0) ||
	    (strcmp(current_command->name, "list") == 0))) {

		(void) fprintf(fp,
		    gettext("\nthe following properties are supported:\n"));

		(void) fprintf(fp, "\n\t%-15s  %s   %s\n\n",
		    "PROPERTY", "EDIT", "VALUES");

		/* Iterate over all properties */
		(void) zprop_iter(print_prop_cb, fp, B_FALSE, B_TRUE,
		    ZFS_TYPE_POOL);

		(void) fprintf(fp, "\t%-15s   ", "feature@...");
		(void) fprintf(fp, "YES   disabled | enabled | active\n");

		(void) fprintf(fp, gettext("\nThe feature@ properties must be "
		    "appended with a feature name.\nSee zpool-features(5).\n"));
	}

	/*
	 * See comments at end of main().
	 */
	if (getenv("ZFS_ABORT") != NULL) {
		(void) printf("dumping core by request\n");
		abort();
	}

	exit(requested ? 0 : 2);
}

void
print_vdev_tree(zpool_handle_t *zhp, const char *name, nvlist_t *nv, int indent,
    boolean_t print_logs)
{
	nvlist_t **child;
	uint_t c, children;
	char *vname;

	if (name != NULL)
		(void) printf("\t%*s%s\n", indent, "", name);

	if (nvlist_lookup_nvlist_array(nv, ZPOOL_CONFIG_CHILDREN,
	    &child, &children) != 0)
		return;

	for (c = 0; c < children; c++) {
		uint64_t is_log = B_FALSE;

		(void) nvlist_lookup_uint64(child[c], ZPOOL_CONFIG_IS_LOG,
		    &is_log);
		if ((is_log && !print_logs) || (!is_log && print_logs))
			continue;

		vname = zpool_vdev_name(g_zfs, zhp, child[c], B_FALSE);
		print_vdev_tree(zhp, vname, child[c], indent + 2,
		    B_FALSE);
		free(vname);
	}
}

static boolean_t
prop_list_contains_feature(nvlist_t *proplist)
{
	nvpair_t *nvp;
	for (nvp = nvlist_next_nvpair(proplist, NULL); NULL != nvp;
	    nvp = nvlist_next_nvpair(proplist, nvp)) {
		if (zpool_prop_feature(nvpair_name(nvp)))
			return (B_TRUE);
	}
	return (B_FALSE);
}

/*
 * Add a property pair (name, string-value) into a property nvlist.
 */
static int
add_prop_list(const char *propname, char *propval, nvlist_t **props,
    boolean_t poolprop)
{
	zpool_prop_t prop = ZPROP_INVAL;
	zfs_prop_t fprop;
	nvlist_t *proplist;
	const char *normnm;
	char *strval;

	if (*props == NULL &&
	    nvlist_alloc(props, NV_UNIQUE_NAME, 0) != 0) {
		(void) fprintf(stderr,
		    gettext("internal error: out of memory\n"));
		return (1);
	}

	proplist = *props;

	if (poolprop) {
		const char *vname = zpool_prop_to_name(ZPOOL_PROP_VERSION);

		if ((prop = zpool_name_to_prop(propname)) == ZPROP_INVAL &&
		    !zpool_prop_feature(propname)) {
			(void) fprintf(stderr, gettext("property '%s' is "
			    "not a valid pool property\n"), propname);
			return (2);
		}

		/*
		 * feature@ properties and version should not be specified
		 * at the same time.
		 */
		if ((prop == ZPROP_INVAL && zpool_prop_feature(propname) &&
		    nvlist_exists(proplist, vname)) ||
		    (prop == ZPOOL_PROP_VERSION &&
		    prop_list_contains_feature(proplist))) {
			(void) fprintf(stderr, gettext("'feature@' and "
			    "'version' properties cannot be specified "
			    "together\n"));
			return (2);
		}


		if (zpool_prop_feature(propname))
			normnm = propname;
		else
			normnm = zpool_prop_to_name(prop);
	} else {
		if ((fprop = zfs_name_to_prop(propname)) != ZPROP_INVAL) {
			normnm = zfs_prop_to_name(fprop);
		} else {
			normnm = propname;
		}
	}

	if (nvlist_lookup_string(proplist, normnm, &strval) == 0 &&
	    prop != ZPOOL_PROP_CACHEFILE) {
		(void) fprintf(stderr, gettext("property '%s' "
		    "specified multiple times\n"), propname);
		return (2);
	}

	if (nvlist_add_string(proplist, normnm, propval) != 0) {
		(void) fprintf(stderr, gettext("internal "
		    "error: out of memory\n"));
		return (1);
	}

	return (0);
}

/*
 * zpool add [-fn] <pool> <vdev> ...
 *
 *	-f	Force addition of devices, even if they appear in use
 *	-n	Do not add the devices, but display the resulting layout if
 *		they were to be added.
 *
 * Adds the given vdevs to 'pool'.  As with create, the bulk of this work is
 * handled by get_vdev_spec(), which constructs the nvlist needed to pass to
 * libzfs.
 */
int
zpool_do_add(int argc, char **argv)
{
	boolean_t force = B_FALSE;
	boolean_t dryrun = B_FALSE;
	int c;
	nvlist_t *nvroot;
	char *poolname;
	zpool_boot_label_t boot_type;
	uint64_t boot_size;
	int ret;
	zpool_handle_t *zhp;
	nvlist_t *config;

	/* check options */
	while ((c = getopt(argc, argv, "fn")) != -1) {
		switch (c) {
		case 'f':
			force = B_TRUE;
			break;
		case 'n':
			dryrun = B_TRUE;
			break;
		case '?':
			(void) fprintf(stderr, gettext("invalid option '%c'\n"),
			    optopt);
			usage(B_FALSE);
		}
	}

	argc -= optind;
	argv += optind;

	/* get pool name and check number of arguments */
	if (argc < 1) {
		(void) fprintf(stderr, gettext("missing pool name argument\n"));
		usage(B_FALSE);
	}
	if (argc < 2) {
		(void) fprintf(stderr, gettext("missing vdev specification\n"));
		usage(B_FALSE);
	}

	poolname = argv[0];

	argc--;
	argv++;

	if ((zhp = zpool_open(g_zfs, poolname)) == NULL)
		return (1);

	if ((config = zpool_get_config(zhp, NULL)) == NULL) {
		(void) fprintf(stderr, gettext("pool '%s' is unavailable\n"),
		    poolname);
		zpool_close(zhp);
		return (1);
	}

	if (zpool_is_bootable(zhp))
		boot_type = ZPOOL_COPY_BOOT_LABEL;
	else
		boot_type = ZPOOL_NO_BOOT_LABEL;

	/* pass off to get_vdev_spec for processing */
	boot_size = zpool_get_prop_int(zhp, ZPOOL_PROP_BOOTSIZE, NULL);
	nvroot = make_root_vdev(zhp, force, !force, B_FALSE, dryrun,
	    boot_type, boot_size, argc, argv);
	if (nvroot == NULL) {
		zpool_close(zhp);
		return (1);
	}

	if (dryrun) {
		nvlist_t *poolnvroot;

		verify(nvlist_lookup_nvlist(config, ZPOOL_CONFIG_VDEV_TREE,
		    &poolnvroot) == 0);

		(void) printf(gettext("would update '%s' to the following "
		    "configuration:\n"), zpool_get_name(zhp));

		/* print original main pool and new tree */
		print_vdev_tree(zhp, poolname, poolnvroot, 0, B_FALSE);
		print_vdev_tree(zhp, NULL, nvroot, 0, B_FALSE);

		/* Do the same for the logs */
		if (num_logs(poolnvroot) > 0) {
			print_vdev_tree(zhp, "logs", poolnvroot, 0, B_TRUE);
			print_vdev_tree(zhp, NULL, nvroot, 0, B_TRUE);
		} else if (num_logs(nvroot) > 0) {
			print_vdev_tree(zhp, "logs", nvroot, 0, B_TRUE);
		}

		ret = 0;
	} else {
		ret = (zpool_add(zhp, nvroot) != 0);
	}

	nvlist_free(nvroot);
	zpool_close(zhp);

	return (ret);
}

/*
 * zpool remove  <pool> <vdev> ...
 *
 * Removes the given vdev from the pool.  Currently, this supports removing
 * spares, cache, and log devices from the pool.
 */
int
zpool_do_remove(int argc, char **argv)
{
	char *poolname;
	int i, ret = 0;
	zpool_handle_t *zhp;

	argc--;
	argv++;

	/* get pool name and check number of arguments */
	if (argc < 1) {
		(void) fprintf(stderr, gettext("missing pool name argument\n"));
		usage(B_FALSE);
	}
	if (argc < 2) {
		(void) fprintf(stderr, gettext("missing device\n"));
		usage(B_FALSE);
	}

	poolname = argv[0];

	if ((zhp = zpool_open(g_zfs, poolname)) == NULL)
		return (1);

	for (i = 1; i < argc; i++) {
		if (zpool_vdev_remove(zhp, argv[i]) != 0)
			ret = 1;
	}

	return (ret);
}

/*
 * zpool labelclear [-b | -e | -i index] [-w] [-f] <vdev>
 *
 *	-b		Only work on labels located at the beginning of the
 *			device.
 *
 *	-e		Only work on labels located at the end of the device.
 *
 *	-i index	Only work on labels located at specified index.
 *
 *	-w		Wipe label area entirely and replace it with zeroes.
 *
 *	-f		Force clearing the label for the vdevs which are
 *			members of the exported or foreign pools. If specified
 *			twice, clear even seemingly-invalid labels.
 *
 * Verifies that the vdev is not active and invalidates the label information
 * on the device.
 */
int
zpool_do_labelclear(int argc, char **argv)
{
	char vdev[MAXPATHLEN];
	char *name = NULL;
	struct stat st;
	int c, fd, ret = 0;
	nvlist_t *config;
	pool_state_t state;
	boolean_t inuse = B_FALSE;
	boolean_t force = B_FALSE;
	boolean_t force_invalid = B_FALSE;
	boolean_t wipe = B_FALSE;
	unsigned int start = 0, n = VDEV_LABELS;
	long long index = 0;
	const char *errstr;

	/* check options */
	while ((c = getopt(argc, argv, "bei:wf")) != -1) {
		switch (c) {
		case 'b':
			start = 0;
			n = VDEV_LABELS / 2;
			break;
		case 'e':
			start = VDEV_LABELS / 2;
			n = VDEV_LABELS / 2;
			break;
		case 'i':
			index = strtonum(optarg, 0, VDEV_LABELS - 1, &errstr);
			if (errstr != NULL) {
				(void) fprintf(stderr,
				    gettext("Invalid index value provided\n"));
				return (1);
			}
			start = (unsigned int)index;
			n = 1;
			break;
		case 'w':
			wipe = B_TRUE;
			break;
		case 'f':
			if (force) {
				/* -f specified twice */
				force_invalid = B_TRUE;
			}
			force = B_TRUE;
			break;
		default:
			(void) fprintf(stderr, gettext("invalid option '%c'\n"),
			    optopt);
			usage(B_FALSE);
		}
	}

	argc -= optind;
	argv += optind;

	/* get vdev name */
	if (argc < 1) {
		(void) fprintf(stderr, gettext("missing vdev name\n"));
		usage(B_FALSE);
	}
	if (argc > 1) {
		(void) fprintf(stderr, gettext("too many arguments\n"));
		usage(B_FALSE);
	}

	/*
	 * Check if we were given absolute path and use it as is.
	 * Otherwise if the provided vdev name doesn't point to a file,
	 * try prepending dsk path and appending s0.
	 */
	(void) strlcpy(vdev, argv[0], sizeof (vdev));
	if (vdev[0] != '/' && stat(vdev, &st) != 0) {
		char *s;

		(void) snprintf(vdev, sizeof (vdev), "%s/%s",
		    ZFS_DISK_ROOT, argv[0]);
		if ((s = strrchr(argv[0], 's')) == NULL ||
		    !isdigit(*(s + 1)))
			(void) strlcat(vdev, "s0", sizeof (vdev));
		if (stat(vdev, &st) != 0) {
			(void) fprintf(stderr, gettext(
			    "failed to find device %s, try specifying absolute "
			    "path instead\n"), argv[0]);
			return (1);
		}
	}

	if ((fd = open(vdev, O_RDWR)) < 0) {
		(void) fprintf(stderr, gettext("failed to open %s: %s\n"),
		    vdev, strerror(errno));
		return (1);
	}

<<<<<<< HEAD
	if (zpool_read_label(fd, &config) != 0 || config == NULL) {
		if (force)
			goto wipe_label;
		(void) fprintf(stderr, gettext(
		    "use '-f' to override the following error:\n"
		    "failed to read label from \"%s\"\n"),
		     vdev);
=======
	if (zpool_read_label(fd, &config) != 0) {
		(void) fprintf(stderr,
		    gettext("failed to read label from %s\n"), vdev);
>>>>>>> b3c0a3b1
		return (1);
	}
	nvlist_free(config);

	ret = zpool_in_use(g_zfs, fd, &state, &name, &inuse);
	if (ret != 0) {
		(void) fprintf(stderr,
		    gettext("failed to check state for %s\n"), vdev);
		return (1);
	}

	if (!inuse)
		goto wipe_label;

	switch (state) {
	default:
	case POOL_STATE_ACTIVE:
	case POOL_STATE_SPARE:
	case POOL_STATE_L2CACHE:
		(void) fprintf(stderr, gettext(
		    "%s is a member (%s) of pool \"%s\"\n"),
		    vdev, zpool_pool_state_to_name(state), name);
		ret = 1;
		goto errout;

	case POOL_STATE_EXPORTED:
		if (force)
			break;
		(void) fprintf(stderr, gettext(
		    "use '-f' to override the following error:\n"
		    "%s is a member of exported pool \"%s\"\n"),
		    vdev, name);
		ret = 1;
		goto errout;

	case POOL_STATE_POTENTIALLY_ACTIVE:
		if (force)
			break;
		(void) fprintf(stderr, gettext(
		    "use '-f' to override the following error:\n"
		    "%s is a member of potentially active pool \"%s\"\n"),
		    vdev, name);
		ret = 1;
		goto errout;

	case POOL_STATE_DESTROYED:
		/* inuse should never be set for a destroyed pool */
		assert(0);
		break;
	}

wipe_label:
	ret = zpool_clear_n_labels(fd, start, n, force_invalid, wipe);
	if (ret != 0) {
		(void) fprintf(stderr,
		    gettext("failed to clear label for %s\n"), vdev);
	}

errout:
	free(name);
	(void) close(fd);

	return (ret);
}

/*
 * zpool create [-fnd] [-B] [-o property=value] ...
 *		[-O file-system-property=value] ...
 *		[-R root] [-m mountpoint] <pool> <dev> ...
 *
 *	-B	Create boot partition.
 *	-f	Force creation, even if devices appear in use
 *	-n	Do not create the pool, but display the resulting layout if it
 *		were to be created.
 *      -R	Create a pool under an alternate root
 *      -m	Set default mountpoint for the root dataset.  By default it's
 *		'/<pool>'
 *	-o	Set property=value.
 *	-d	Don't automatically enable all supported pool features
 *		(individual features can be enabled with -o).
 *	-O	Set fsproperty=value in the pool's root file system
 *
 * Creates the named pool according to the given vdev specification.  The
 * bulk of the vdev processing is done in get_vdev_spec() in zpool_vdev.c.  Once
 * we get the nvlist back from get_vdev_spec(), we either print out the contents
 * (if '-n' was specified), or pass it to libzfs to do the creation.
 */

#define	SYSTEM256	(256 * 1024 * 1024)
int
zpool_do_create(int argc, char **argv)
{
	boolean_t force = B_FALSE;
	boolean_t dryrun = B_FALSE;
	boolean_t enable_all_pool_feat = B_TRUE;
	zpool_boot_label_t boot_type = ZPOOL_NO_BOOT_LABEL;
	uint64_t boot_size = 0;
	int c;
	nvlist_t *nvroot = NULL;
	char *poolname;
	int ret = 1;
	char *altroot = NULL;
	char *mountpoint = NULL;
	nvlist_t *fsprops = NULL;
	nvlist_t *props = NULL;
	char *propval;

	/* check options */
	while ((c = getopt(argc, argv, ":fndBR:m:o:O:")) != -1) {
		switch (c) {
		case 'f':
			force = B_TRUE;
			break;
		case 'n':
			dryrun = B_TRUE;
			break;
		case 'd':
			enable_all_pool_feat = B_FALSE;
			break;
		case 'B':
			/*
			 * We should create the system partition.
			 * Also make sure the size is set.
			 */
			boot_type = ZPOOL_CREATE_BOOT_LABEL;
			if (boot_size == 0)
				boot_size = SYSTEM256;
			break;
		case 'R':
			altroot = optarg;
			if (add_prop_list(zpool_prop_to_name(
			    ZPOOL_PROP_ALTROOT), optarg, &props, B_TRUE))
				goto errout;
			if (nvlist_lookup_string(props,
			    zpool_prop_to_name(ZPOOL_PROP_CACHEFILE),
			    &propval) == 0)
				break;
			if (add_prop_list(zpool_prop_to_name(
			    ZPOOL_PROP_CACHEFILE), "none", &props, B_TRUE))
				goto errout;
			break;
		case 'm':
			/* Equivalent to -O mountpoint=optarg */
			mountpoint = optarg;
			break;
		case 'o':
			if ((propval = strchr(optarg, '=')) == NULL) {
				(void) fprintf(stderr, gettext("missing "
				    "'=' for -o option\n"));
				goto errout;
			}
			*propval = '\0';
			propval++;

			if (add_prop_list(optarg, propval, &props, B_TRUE))
				goto errout;

			/*
			 * Get bootsize value for make_root_vdev().
			 */
			if (zpool_name_to_prop(optarg) == ZPOOL_PROP_BOOTSIZE) {
				if (zfs_nicestrtonum(g_zfs, propval,
				    &boot_size) < 0 || boot_size == 0) {
					(void) fprintf(stderr,
					    gettext("bad boot partition size "
					    "'%s': %s\n"),  propval,
					    libzfs_error_description(g_zfs));
					goto errout;
				}
			}

			/*
			 * If the user is creating a pool that doesn't support
			 * feature flags, don't enable any features.
			 */
			if (zpool_name_to_prop(optarg) == ZPOOL_PROP_VERSION) {
				char *end;
				u_longlong_t ver;

				ver = strtoull(propval, &end, 10);
				if (*end == '\0' &&
				    ver < SPA_VERSION_FEATURES) {
					enable_all_pool_feat = B_FALSE;
				}
			}
			if (zpool_name_to_prop(optarg) == ZPOOL_PROP_ALTROOT)
				altroot = propval;
			break;
		case 'O':
			if ((propval = strchr(optarg, '=')) == NULL) {
				(void) fprintf(stderr, gettext("missing "
				    "'=' for -O option\n"));
				goto errout;
			}
			*propval = '\0';
			propval++;

			/*
			 * Mountpoints are checked and then added later.
			 * Uniquely among properties, they can be specified
			 * more than once, to avoid conflict with -m.
			 */
			if (0 == strcmp(optarg,
			    zfs_prop_to_name(ZFS_PROP_MOUNTPOINT))) {
				mountpoint = propval;
			} else if (add_prop_list(optarg, propval, &fsprops,
			    B_FALSE)) {
				goto errout;
			}
			break;
		case ':':
			(void) fprintf(stderr, gettext("missing argument for "
			    "'%c' option\n"), optopt);
			goto badusage;
		case '?':
			(void) fprintf(stderr, gettext("invalid option '%c'\n"),
			    optopt);
			goto badusage;
		}
	}

	argc -= optind;
	argv += optind;

	/* get pool name and check number of arguments */
	if (argc < 1) {
		(void) fprintf(stderr, gettext("missing pool name argument\n"));
		goto badusage;
	}
	if (argc < 2) {
		(void) fprintf(stderr, gettext("missing vdev specification\n"));
		goto badusage;
	}

	poolname = argv[0];

	/*
	 * As a special case, check for use of '/' in the name, and direct the
	 * user to use 'zfs create' instead.
	 */
	if (strchr(poolname, '/') != NULL) {
		(void) fprintf(stderr, gettext("cannot create '%s': invalid "
		    "character '/' in pool name\n"), poolname);
		(void) fprintf(stderr, gettext("use 'zfs create' to "
		    "create a dataset\n"));
		goto errout;
	}

	/*
	 * Make sure the bootsize is set when ZPOOL_CREATE_BOOT_LABEL is used,
	 * and not set otherwise.
	 */
	if (boot_type == ZPOOL_CREATE_BOOT_LABEL) {
		const char *propname;
		char *strptr, *buf = NULL;
		int rv;

		propname = zpool_prop_to_name(ZPOOL_PROP_BOOTSIZE);
		if (nvlist_lookup_string(props, propname, &strptr) != 0) {
			(void) asprintf(&buf, "%" PRIu64, boot_size);
			if (buf == NULL) {
				(void) fprintf(stderr,
				    gettext("internal error: out of memory\n"));
				goto errout;
			}
			rv = add_prop_list(propname, buf, &props, B_TRUE);
			free(buf);
			if (rv != 0)
				goto errout;
		}
	} else {
		const char *propname;
		char *strptr;

		propname = zpool_prop_to_name(ZPOOL_PROP_BOOTSIZE);
		if (nvlist_lookup_string(props, propname, &strptr) == 0) {
			(void) fprintf(stderr, gettext("error: setting boot "
			    "partition size requires option '-B'\n"));
			goto errout;
		}
	}

	/* pass off to get_vdev_spec for bulk processing */
	nvroot = make_root_vdev(NULL, force, !force, B_FALSE, dryrun,
	    boot_type, boot_size, argc - 1, argv + 1);
	if (nvroot == NULL)
		goto errout;

	/* make_root_vdev() allows 0 toplevel children if there are spares */
	if (!zfs_allocatable_devs(nvroot)) {
		(void) fprintf(stderr, gettext("invalid vdev "
		    "specification: at least one toplevel vdev must be "
		    "specified\n"));
		goto errout;
	}

	if (altroot != NULL && altroot[0] != '/') {
		(void) fprintf(stderr, gettext("invalid alternate root '%s': "
		    "must be an absolute path\n"), altroot);
		goto errout;
	}

	/*
	 * Check the validity of the mountpoint and direct the user to use the
	 * '-m' mountpoint option if it looks like its in use.
	 */
	if (mountpoint == NULL ||
	    (strcmp(mountpoint, ZFS_MOUNTPOINT_LEGACY) != 0 &&
	    strcmp(mountpoint, ZFS_MOUNTPOINT_NONE) != 0)) {
		char buf[MAXPATHLEN];
		DIR *dirp;

		if (mountpoint && mountpoint[0] != '/') {
			(void) fprintf(stderr, gettext("invalid mountpoint "
			    "'%s': must be an absolute path, 'legacy', or "
			    "'none'\n"), mountpoint);
			goto errout;
		}

		if (mountpoint == NULL) {
			if (altroot != NULL)
				(void) snprintf(buf, sizeof (buf), "%s/%s",
				    altroot, poolname);
			else
				(void) snprintf(buf, sizeof (buf), "/%s",
				    poolname);
		} else {
			if (altroot != NULL)
				(void) snprintf(buf, sizeof (buf), "%s%s",
				    altroot, mountpoint);
			else
				(void) snprintf(buf, sizeof (buf), "%s",
				    mountpoint);
		}

		if ((dirp = opendir(buf)) == NULL && errno != ENOENT) {
			(void) fprintf(stderr, gettext("mountpoint '%s' : "
			    "%s\n"), buf, strerror(errno));
			(void) fprintf(stderr, gettext("use '-m' "
			    "option to provide a different default\n"));
			goto errout;
		} else if (dirp) {
			int count = 0;

			while (count < 3 && readdir(dirp) != NULL)
				count++;
			(void) closedir(dirp);

			if (count > 2) {
				(void) fprintf(stderr, gettext("mountpoint "
				    "'%s' exists and is not empty\n"), buf);
				(void) fprintf(stderr, gettext("use '-m' "
				    "option to provide a "
				    "different default\n"));
				goto errout;
			}
		}
	}

	/*
	 * Now that the mountpoint's validity has been checked, ensure that
	 * the property is set appropriately prior to creating the pool.
	 */
	if (mountpoint != NULL) {
		ret = add_prop_list(zfs_prop_to_name(ZFS_PROP_MOUNTPOINT),
		    mountpoint, &fsprops, B_FALSE);
		if (ret != 0)
			goto errout;
	}

	ret = 1;
	if (dryrun) {
		/*
		 * For a dry run invocation, print out a basic message and run
		 * through all the vdevs in the list and print out in an
		 * appropriate hierarchy.
		 */
		(void) printf(gettext("would create '%s' with the "
		    "following layout:\n\n"), poolname);

		print_vdev_tree(NULL, poolname, nvroot, 0, B_FALSE);
		if (num_logs(nvroot) > 0)
			print_vdev_tree(NULL, "logs", nvroot, 0, B_TRUE);

		ret = 0;
	} else {
		/*
		 * Hand off to libzfs.
		 */
		if (enable_all_pool_feat) {
			spa_feature_t i;
			for (i = 0; i < SPA_FEATURES; i++) {
				char propname[MAXPATHLEN];
				zfeature_info_t *feat = &spa_feature_table[i];

				(void) snprintf(propname, sizeof (propname),
				    "feature@%s", feat->fi_uname);

				/*
				 * Skip feature if user specified it manually
				 * on the command line.
				 */
				if (nvlist_exists(props, propname))
					continue;

				ret = add_prop_list(propname,
				    ZFS_FEATURE_ENABLED, &props, B_TRUE);
				if (ret != 0)
					goto errout;
			}
		}

		ret = 1;
		if (zpool_create(g_zfs, poolname,
		    nvroot, props, fsprops) == 0) {
			zfs_handle_t *pool = zfs_open(g_zfs, poolname,
			    ZFS_TYPE_FILESYSTEM);
			if (pool != NULL) {
				if (zfs_mount(pool, NULL, 0) == 0)
					ret = zfs_shareall(pool);
				zfs_close(pool);
			}
		} else if (libzfs_errno(g_zfs) == EZFS_INVALIDNAME) {
			(void) fprintf(stderr, gettext("pool name may have "
			    "been omitted\n"));
		}
	}

errout:
	nvlist_free(nvroot);
	nvlist_free(fsprops);
	nvlist_free(props);
	return (ret);
badusage:
	nvlist_free(fsprops);
	nvlist_free(props);
	usage(B_FALSE);
	return (2);
}

/*
 * zpool destroy <pool>
 *
 * 	-f	Forcefully unmount any datasets
 *
 * Destroy the given pool.  Automatically unmounts any datasets in the pool.
 */
int
zpool_do_destroy(int argc, char **argv)
{
	boolean_t force = B_FALSE;
	int c;
	char *pool;
	zpool_handle_t *zhp;
	int ret;

	/* check options */
	while ((c = getopt(argc, argv, "f")) != -1) {
		switch (c) {
		case 'f':
			force = B_TRUE;
			break;
		case '?':
			(void) fprintf(stderr, gettext("invalid option '%c'\n"),
			    optopt);
			usage(B_FALSE);
		}
	}

	argc -= optind;
	argv += optind;

	/* check arguments */
	if (argc < 1) {
		(void) fprintf(stderr, gettext("missing pool argument\n"));
		usage(B_FALSE);
	}
	if (argc > 1) {
		(void) fprintf(stderr, gettext("too many arguments\n"));
		usage(B_FALSE);
	}

	pool = argv[0];

	if ((zhp = zpool_open_canfail(g_zfs, pool)) == NULL) {
		/*
		 * As a special case, check for use of '/' in the name, and
		 * direct the user to use 'zfs destroy' instead.
		 */
		if (strchr(pool, '/') != NULL)
			(void) fprintf(stderr, gettext("use 'zfs destroy' to "
			    "destroy a dataset\n"));
		return (1);
	}

	if (zpool_disable_datasets(zhp, force) != 0) {
		(void) fprintf(stderr, gettext("could not destroy '%s': "
		    "could not unmount datasets\n"), zpool_get_name(zhp));
		return (1);
	}

	/* The history must be logged as part of the export */
	log_history = B_FALSE;

	ret = (zpool_destroy(zhp, history_str) != 0);

	zpool_close(zhp);

	return (ret);
}

/*
 * zpool export [-f] <pool> ...
 *
 *	-f	Forcefully unmount datasets
 *
 * Export the given pools.  By default, the command will attempt to cleanly
 * unmount any active datasets within the pool.  If the '-f' flag is specified,
 * then the datasets will be forcefully unmounted.
 */
int
zpool_do_export(int argc, char **argv)
{
	boolean_t force = B_FALSE;
	boolean_t hardforce = B_FALSE;
	int c;
	zpool_handle_t *zhp;
	int ret;
	int i;

	/* check options */
	while ((c = getopt(argc, argv, "fF")) != -1) {
		switch (c) {
		case 'f':
			force = B_TRUE;
			break;
		case 'F':
			hardforce = B_TRUE;
			break;
		case '?':
			(void) fprintf(stderr, gettext("invalid option '%c'\n"),
			    optopt);
			usage(B_FALSE);
		}
	}

	argc -= optind;
	argv += optind;

	/* check arguments */
	if (argc < 1) {
		(void) fprintf(stderr, gettext("missing pool argument\n"));
		usage(B_FALSE);
	}

	ret = 0;
	for (i = 0; i < argc; i++) {
		if ((zhp = zpool_open_canfail(g_zfs, argv[i])) == NULL) {
			ret = 1;
			continue;
		}

		if (zpool_disable_datasets(zhp, force) != 0) {
			ret = 1;
			zpool_close(zhp);
			continue;
		}

		/* The history must be logged as part of the export */
		log_history = B_FALSE;

		if (hardforce) {
			if (zpool_export_force(zhp, history_str) != 0)
				ret = 1;
		} else if (zpool_export(zhp, force, history_str) != 0) {
			ret = 1;
		}

		zpool_close(zhp);
	}

	return (ret);
}

/*
 * Given a vdev configuration, determine the maximum width needed for the device
 * name column.
 */
static int
max_width(zpool_handle_t *zhp, nvlist_t *nv, int depth, int max)
{
	char *name = zpool_vdev_name(g_zfs, zhp, nv, B_TRUE);
	nvlist_t **child;
	uint_t c, children;
	int ret;

	if (strlen(name) + depth > max)
		max = strlen(name) + depth;

	free(name);

	if (nvlist_lookup_nvlist_array(nv, ZPOOL_CONFIG_SPARES,
	    &child, &children) == 0) {
		for (c = 0; c < children; c++)
			if ((ret = max_width(zhp, child[c], depth + 2,
			    max)) > max)
				max = ret;
	}

	if (nvlist_lookup_nvlist_array(nv, ZPOOL_CONFIG_L2CACHE,
	    &child, &children) == 0) {
		for (c = 0; c < children; c++)
			if ((ret = max_width(zhp, child[c], depth + 2,
			    max)) > max)
				max = ret;
	}

	if (nvlist_lookup_nvlist_array(nv, ZPOOL_CONFIG_CHILDREN,
	    &child, &children) == 0) {
		for (c = 0; c < children; c++)
			if ((ret = max_width(zhp, child[c], depth + 2,
			    max)) > max)
				max = ret;
	}


	return (max);
}

typedef struct spare_cbdata {
	uint64_t	cb_guid;
	zpool_handle_t	*cb_zhp;
} spare_cbdata_t;

static boolean_t
find_vdev(nvlist_t *nv, uint64_t search)
{
	uint64_t guid;
	nvlist_t **child;
	uint_t c, children;

	if (nvlist_lookup_uint64(nv, ZPOOL_CONFIG_GUID, &guid) == 0 &&
	    search == guid)
		return (B_TRUE);

	if (nvlist_lookup_nvlist_array(nv, ZPOOL_CONFIG_CHILDREN,
	    &child, &children) == 0) {
		for (c = 0; c < children; c++)
			if (find_vdev(child[c], search))
				return (B_TRUE);
	}

	return (B_FALSE);
}

static int
find_spare(zpool_handle_t *zhp, void *data)
{
	spare_cbdata_t *cbp = data;
	nvlist_t *config, *nvroot;

	config = zpool_get_config(zhp, NULL);
	verify(nvlist_lookup_nvlist(config, ZPOOL_CONFIG_VDEV_TREE,
	    &nvroot) == 0);

	if (find_vdev(nvroot, cbp->cb_guid)) {
		cbp->cb_zhp = zhp;
		return (1);
	}

	zpool_close(zhp);
	return (0);
}

/*
 * Print out configuration state as requested by status_callback.
 */
void
print_status_config(zpool_handle_t *zhp, const char *name, nvlist_t *nv,
    int namewidth, int depth, boolean_t isspare)
{
	nvlist_t **child;
	uint_t c, children;
	pool_scan_stat_t *ps = NULL;
	vdev_stat_t *vs;
	char rbuf[6], wbuf[6], cbuf[6];
	char *vname;
	uint64_t notpresent;
	spare_cbdata_t cb;
	const char *state;

	if (nvlist_lookup_nvlist_array(nv, ZPOOL_CONFIG_CHILDREN,
	    &child, &children) != 0)
		children = 0;

	verify(nvlist_lookup_uint64_array(nv, ZPOOL_CONFIG_VDEV_STATS,
	    (uint64_t **)&vs, &c) == 0);

	state = zpool_state_to_name(vs->vs_state, vs->vs_aux);
	if (isspare) {
		/*
		 * For hot spares, we use the terms 'INUSE' and 'AVAILABLE' for
		 * online drives.
		 */
		if (vs->vs_aux == VDEV_AUX_SPARED)
			state = "INUSE";
		else if (vs->vs_state == VDEV_STATE_HEALTHY)
			state = "AVAIL";
	}

	(void) printf("\t%*s%-*s  %-8s", depth, "", namewidth - depth,
	    name, state);

	if (!isspare) {
		zfs_nicenum(vs->vs_read_errors, rbuf, sizeof (rbuf));
		zfs_nicenum(vs->vs_write_errors, wbuf, sizeof (wbuf));
		zfs_nicenum(vs->vs_checksum_errors, cbuf, sizeof (cbuf));
		(void) printf(" %5s %5s %5s", rbuf, wbuf, cbuf);
	}

	if (nvlist_lookup_uint64(nv, ZPOOL_CONFIG_NOT_PRESENT,
	    &notpresent) == 0) {
		char *path;
		verify(nvlist_lookup_string(nv, ZPOOL_CONFIG_PATH, &path) == 0);
		(void) printf("  was %s", path);
	} else if (vs->vs_aux != 0) {
		(void) printf("  ");

		switch (vs->vs_aux) {
		case VDEV_AUX_OPEN_FAILED:
			(void) printf(gettext("cannot open"));
			break;

		case VDEV_AUX_BAD_GUID_SUM:
			(void) printf(gettext("missing device"));
			break;

		case VDEV_AUX_NO_REPLICAS:
			(void) printf(gettext("insufficient replicas"));
			break;

		case VDEV_AUX_VERSION_NEWER:
			(void) printf(gettext("newer version"));
			break;

		case VDEV_AUX_UNSUP_FEAT:
			(void) printf(gettext("unsupported feature(s)"));
			break;

		case VDEV_AUX_SPARED:
			verify(nvlist_lookup_uint64(nv, ZPOOL_CONFIG_GUID,
			    &cb.cb_guid) == 0);
			if (zpool_iter(g_zfs, find_spare, &cb) == 1) {
				if (strcmp(zpool_get_name(cb.cb_zhp),
				    zpool_get_name(zhp)) == 0)
					(void) printf(gettext("currently in "
					    "use"));
				else
					(void) printf(gettext("in use by "
					    "pool '%s'"),
					    zpool_get_name(cb.cb_zhp));
				zpool_close(cb.cb_zhp);
			} else {
				(void) printf(gettext("currently in use"));
			}
			break;

		case VDEV_AUX_ERR_EXCEEDED:
			(void) printf(gettext("too many errors"));
			break;

		case VDEV_AUX_IO_FAILURE:
			(void) printf(gettext("experienced I/O failures"));
			break;

		case VDEV_AUX_BAD_LOG:
			(void) printf(gettext("bad intent log"));
			break;

		case VDEV_AUX_EXTERNAL:
			(void) printf(gettext("external device fault"));
			break;

		case VDEV_AUX_SPLIT_POOL:
			(void) printf(gettext("split into new pool"));
			break;

		default:
			(void) printf(gettext("corrupted data"));
			break;
		}
	}

	(void) nvlist_lookup_uint64_array(nv, ZPOOL_CONFIG_SCAN_STATS,
	    (uint64_t **)&ps, &c);

	if (ps && ps->pss_state == DSS_SCANNING &&
	    vs->vs_scan_processed != 0 && children == 0) {
		(void) printf(gettext("  (%s)"),
		    (ps->pss_func == POOL_SCAN_RESILVER) ?
		    "resilvering" : "repairing");
	}

	(void) printf("\n");

	for (c = 0; c < children; c++) {
		uint64_t islog = B_FALSE, ishole = B_FALSE;

		/* Don't print logs or holes here */
		(void) nvlist_lookup_uint64(child[c], ZPOOL_CONFIG_IS_LOG,
		    &islog);
		(void) nvlist_lookup_uint64(child[c], ZPOOL_CONFIG_IS_HOLE,
		    &ishole);
		if (islog || ishole)
			continue;
		vname = zpool_vdev_name(g_zfs, zhp, child[c], B_TRUE);
		print_status_config(zhp, vname, child[c],
		    namewidth, depth + 2, isspare);
		free(vname);
	}
}


/*
 * Print the configuration of an exported pool.  Iterate over all vdevs in the
 * pool, printing out the name and status for each one.
 */
void
print_import_config(const char *name, nvlist_t *nv, int namewidth, int depth)
{
	nvlist_t **child;
	uint_t c, children;
	vdev_stat_t *vs;
	char *type, *vname;

	verify(nvlist_lookup_string(nv, ZPOOL_CONFIG_TYPE, &type) == 0);
	if (strcmp(type, VDEV_TYPE_MISSING) == 0 ||
	    strcmp(type, VDEV_TYPE_HOLE) == 0)
		return;

	verify(nvlist_lookup_uint64_array(nv, ZPOOL_CONFIG_VDEV_STATS,
	    (uint64_t **)&vs, &c) == 0);

	(void) printf("\t%*s%-*s", depth, "", namewidth - depth, name);
	(void) printf("  %s", zpool_state_to_name(vs->vs_state, vs->vs_aux));

	if (vs->vs_aux != 0) {
		(void) printf("  ");

		switch (vs->vs_aux) {
		case VDEV_AUX_OPEN_FAILED:
			(void) printf(gettext("cannot open"));
			break;

		case VDEV_AUX_BAD_GUID_SUM:
			(void) printf(gettext("missing device"));
			break;

		case VDEV_AUX_NO_REPLICAS:
			(void) printf(gettext("insufficient replicas"));
			break;

		case VDEV_AUX_VERSION_NEWER:
			(void) printf(gettext("newer version"));
			break;

		case VDEV_AUX_UNSUP_FEAT:
			(void) printf(gettext("unsupported feature(s)"));
			break;

		case VDEV_AUX_ERR_EXCEEDED:
			(void) printf(gettext("too many errors"));
			break;

		default:
			(void) printf(gettext("corrupted data"));
			break;
		}
	}
	(void) printf("\n");

	if (nvlist_lookup_nvlist_array(nv, ZPOOL_CONFIG_CHILDREN,
	    &child, &children) != 0)
		return;

	for (c = 0; c < children; c++) {
		uint64_t is_log = B_FALSE;

		(void) nvlist_lookup_uint64(child[c], ZPOOL_CONFIG_IS_LOG,
		    &is_log);
		if (is_log)
			continue;

		vname = zpool_vdev_name(g_zfs, NULL, child[c], B_TRUE);
		print_import_config(vname, child[c], namewidth, depth + 2);
		free(vname);
	}

	if (nvlist_lookup_nvlist_array(nv, ZPOOL_CONFIG_L2CACHE,
	    &child, &children) == 0) {
		(void) printf(gettext("\tcache\n"));
		for (c = 0; c < children; c++) {
			vname = zpool_vdev_name(g_zfs, NULL, child[c], B_FALSE);
			(void) printf("\t  %s\n", vname);
			free(vname);
		}
	}

	if (nvlist_lookup_nvlist_array(nv, ZPOOL_CONFIG_SPARES,
	    &child, &children) == 0) {
		(void) printf(gettext("\tspares\n"));
		for (c = 0; c < children; c++) {
			vname = zpool_vdev_name(g_zfs, NULL, child[c], B_FALSE);
			(void) printf("\t  %s\n", vname);
			free(vname);
		}
	}
}

/*
 * Print log vdevs.
 * Logs are recorded as top level vdevs in the main pool child array
 * but with "is_log" set to 1. We use either print_status_config() or
 * print_import_config() to print the top level logs then any log
 * children (eg mirrored slogs) are printed recursively - which
 * works because only the top level vdev is marked "is_log"
 */
static void
print_logs(zpool_handle_t *zhp, nvlist_t *nv, int namewidth, boolean_t verbose)
{
	uint_t c, children;
	nvlist_t **child;

	if (nvlist_lookup_nvlist_array(nv, ZPOOL_CONFIG_CHILDREN, &child,
	    &children) != 0)
		return;

	(void) printf(gettext("\tlogs\n"));

	for (c = 0; c < children; c++) {
		uint64_t is_log = B_FALSE;
		char *name;

		(void) nvlist_lookup_uint64(child[c], ZPOOL_CONFIG_IS_LOG,
		    &is_log);
		if (!is_log)
			continue;
		name = zpool_vdev_name(g_zfs, zhp, child[c], B_TRUE);
		if (verbose)
			print_status_config(zhp, name, child[c], namewidth,
			    2, B_FALSE);
		else
			print_import_config(name, child[c], namewidth, 2);
		free(name);
	}
}

/*
 * Display the status for the given pool.
 */
static void
show_import(nvlist_t *config)
{
	uint64_t pool_state;
	vdev_stat_t *vs;
	char *name;
	uint64_t guid;
	char *msgid;
	nvlist_t *nvroot;
	int reason;
	const char *health;
	uint_t vsc;
	int namewidth;
	char *comment;

	verify(nvlist_lookup_string(config, ZPOOL_CONFIG_POOL_NAME,
	    &name) == 0);
	verify(nvlist_lookup_uint64(config, ZPOOL_CONFIG_POOL_GUID,
	    &guid) == 0);
	verify(nvlist_lookup_uint64(config, ZPOOL_CONFIG_POOL_STATE,
	    &pool_state) == 0);
	verify(nvlist_lookup_nvlist(config, ZPOOL_CONFIG_VDEV_TREE,
	    &nvroot) == 0);

	verify(nvlist_lookup_uint64_array(nvroot, ZPOOL_CONFIG_VDEV_STATS,
	    (uint64_t **)&vs, &vsc) == 0);
	health = zpool_state_to_name(vs->vs_state, vs->vs_aux);

	reason = zpool_import_status(config, &msgid);

	(void) printf(gettext("   pool: %s\n"), name);
	(void) printf(gettext("     id: %llu\n"), (u_longlong_t)guid);
	(void) printf(gettext("  state: %s"), health);
	if (pool_state == POOL_STATE_DESTROYED)
		(void) printf(gettext(" (DESTROYED)"));
	(void) printf("\n");

	switch (reason) {
	case ZPOOL_STATUS_MISSING_DEV_R:
	case ZPOOL_STATUS_MISSING_DEV_NR:
	case ZPOOL_STATUS_BAD_GUID_SUM:
		(void) printf(gettext(" status: One or more devices are "
		    "missing from the system.\n"));
		break;

	case ZPOOL_STATUS_CORRUPT_LABEL_R:
	case ZPOOL_STATUS_CORRUPT_LABEL_NR:
		(void) printf(gettext(" status: One or more devices contains "
		    "corrupted data.\n"));
		break;

	case ZPOOL_STATUS_CORRUPT_DATA:
		(void) printf(
		    gettext(" status: The pool data is corrupted.\n"));
		break;

	case ZPOOL_STATUS_OFFLINE_DEV:
		(void) printf(gettext(" status: One or more devices "
		    "are offlined.\n"));
		break;

	case ZPOOL_STATUS_CORRUPT_POOL:
		(void) printf(gettext(" status: The pool metadata is "
		    "corrupted.\n"));
		break;

	case ZPOOL_STATUS_VERSION_OLDER:
		(void) printf(gettext(" status: The pool is formatted using a "
		    "legacy on-disk version.\n"));
		break;

	case ZPOOL_STATUS_VERSION_NEWER:
		(void) printf(gettext(" status: The pool is formatted using an "
		    "incompatible version.\n"));
		break;

	case ZPOOL_STATUS_FEAT_DISABLED:
		(void) printf(gettext(" status: Some supported features are "
		    "not enabled on the pool.\n"));
		break;

	case ZPOOL_STATUS_UNSUP_FEAT_READ:
		(void) printf(gettext("status: The pool uses the following "
		    "feature(s) not supported on this sytem:\n"));
		zpool_print_unsup_feat(config);
		break;

	case ZPOOL_STATUS_UNSUP_FEAT_WRITE:
		(void) printf(gettext("status: The pool can only be accessed "
		    "in read-only mode on this system. It\n\tcannot be "
		    "accessed in read-write mode because it uses the "
		    "following\n\tfeature(s) not supported on this system:\n"));
		zpool_print_unsup_feat(config);
		break;

	case ZPOOL_STATUS_HOSTID_MISMATCH:
		(void) printf(gettext(" status: The pool was last accessed by "
		    "another system.\n"));
		break;

	case ZPOOL_STATUS_FAULTED_DEV_R:
	case ZPOOL_STATUS_FAULTED_DEV_NR:
		(void) printf(gettext(" status: One or more devices are "
		    "faulted.\n"));
		break;

	case ZPOOL_STATUS_BAD_LOG:
		(void) printf(gettext(" status: An intent log record cannot be "
		    "read.\n"));
		break;

	case ZPOOL_STATUS_RESILVERING:
		(void) printf(gettext(" status: One or more devices were being "
		    "resilvered.\n"));
		break;

	default:
		/*
		 * No other status can be seen when importing pools.
		 */
		assert(reason == ZPOOL_STATUS_OK);
	}

	/*
	 * Print out an action according to the overall state of the pool.
	 */
	if (vs->vs_state == VDEV_STATE_HEALTHY) {
		if (reason == ZPOOL_STATUS_VERSION_OLDER ||
		    reason == ZPOOL_STATUS_FEAT_DISABLED) {
			(void) printf(gettext(" action: The pool can be "
			    "imported using its name or numeric identifier, "
			    "though\n\tsome features will not be available "
			    "without an explicit 'zpool upgrade'.\n"));
		} else if (reason == ZPOOL_STATUS_HOSTID_MISMATCH) {
			(void) printf(gettext(" action: The pool can be "
			    "imported using its name or numeric "
			    "identifier and\n\tthe '-f' flag.\n"));
		} else {
			(void) printf(gettext(" action: The pool can be "
			    "imported using its name or numeric "
			    "identifier.\n"));
		}
	} else if (vs->vs_state == VDEV_STATE_DEGRADED) {
		(void) printf(gettext(" action: The pool can be imported "
		    "despite missing or damaged devices.  The\n\tfault "
		    "tolerance of the pool may be compromised if imported.\n"));
	} else {
		switch (reason) {
		case ZPOOL_STATUS_VERSION_NEWER:
			(void) printf(gettext(" action: The pool cannot be "
			    "imported.  Access the pool on a system running "
			    "newer\n\tsoftware, or recreate the pool from "
			    "backup.\n"));
			break;
		case ZPOOL_STATUS_UNSUP_FEAT_READ:
			(void) printf(gettext("action: The pool cannot be "
			    "imported. Access the pool on a system that "
			    "supports\n\tthe required feature(s), or recreate "
			    "the pool from backup.\n"));
			break;
		case ZPOOL_STATUS_UNSUP_FEAT_WRITE:
			(void) printf(gettext("action: The pool cannot be "
			    "imported in read-write mode. Import the pool "
			    "with\n"
			    "\t\"-o readonly=on\", access the pool on a system "
			    "that supports the\n\trequired feature(s), or "
			    "recreate the pool from backup.\n"));
			break;
		case ZPOOL_STATUS_MISSING_DEV_R:
		case ZPOOL_STATUS_MISSING_DEV_NR:
		case ZPOOL_STATUS_BAD_GUID_SUM:
			(void) printf(gettext(" action: The pool cannot be "
			    "imported. Attach the missing\n\tdevices and try "
			    "again.\n"));
			break;
		default:
			(void) printf(gettext(" action: The pool cannot be "
			    "imported due to damaged devices or data.\n"));
		}
	}

	/* Print the comment attached to the pool. */
	if (nvlist_lookup_string(config, ZPOOL_CONFIG_COMMENT, &comment) == 0)
		(void) printf(gettext("comment: %s\n"), comment);

	/*
	 * If the state is "closed" or "can't open", and the aux state
	 * is "corrupt data":
	 */
	if (((vs->vs_state == VDEV_STATE_CLOSED) ||
	    (vs->vs_state == VDEV_STATE_CANT_OPEN)) &&
	    (vs->vs_aux == VDEV_AUX_CORRUPT_DATA)) {
		if (pool_state == POOL_STATE_DESTROYED)
			(void) printf(gettext("\tThe pool was destroyed, "
			    "but can be imported using the '-Df' flags.\n"));
		else if (pool_state != POOL_STATE_EXPORTED)
			(void) printf(gettext("\tThe pool may be active on "
			    "another system, but can be imported using\n\t"
			    "the '-f' flag.\n"));
	}

	if (msgid != NULL)
		(void) printf(gettext("   see: http://illumos.org/msg/%s\n"),
		    msgid);

	(void) printf(gettext(" config:\n\n"));

	namewidth = max_width(NULL, nvroot, 0, 0);
	if (namewidth < 10)
		namewidth = 10;

	print_import_config(name, nvroot, namewidth, 0);
	if (num_logs(nvroot) > 0)
		print_logs(NULL, nvroot, namewidth, B_FALSE);

	if (reason == ZPOOL_STATUS_BAD_GUID_SUM) {
		(void) printf(gettext("\n\tAdditional devices are known to "
		    "be part of this pool, though their\n\texact "
		    "configuration cannot be determined.\n"));
	}
}

/*
 * Perform the import for the given configuration.  This passes the heavy
 * lifting off to zpool_import_props(), and then mounts the datasets contained
 * within the pool.
 */
static int
do_import(nvlist_t *config, const char *newname, const char *mntopts,
    nvlist_t *props, int flags)
{
	zpool_handle_t *zhp;
	char *name;
	uint64_t state;
	uint64_t version;

	verify(nvlist_lookup_string(config, ZPOOL_CONFIG_POOL_NAME,
	    &name) == 0);

	verify(nvlist_lookup_uint64(config,
	    ZPOOL_CONFIG_POOL_STATE, &state) == 0);
	verify(nvlist_lookup_uint64(config,
	    ZPOOL_CONFIG_VERSION, &version) == 0);
	if (!SPA_VERSION_IS_SUPPORTED(version)) {
		(void) fprintf(stderr, gettext("cannot import '%s': pool "
		    "is formatted using an unsupported ZFS version\n"), name);
		return (1);
	} else if (state != POOL_STATE_EXPORTED &&
	    !(flags & ZFS_IMPORT_ANY_HOST)) {
		uint64_t hostid;

		if (nvlist_lookup_uint64(config, ZPOOL_CONFIG_HOSTID,
		    &hostid) == 0) {
			if ((unsigned long)hostid != gethostid()) {
				char *hostname;
				uint64_t timestamp;
				time_t t;

				verify(nvlist_lookup_string(config,
				    ZPOOL_CONFIG_HOSTNAME, &hostname) == 0);
				verify(nvlist_lookup_uint64(config,
				    ZPOOL_CONFIG_TIMESTAMP, &timestamp) == 0);
				t = timestamp;
				(void) fprintf(stderr, gettext("cannot import "
				    "'%s': pool may be in use from other "
				    "system, it was last accessed by %s "
				    "(hostid: 0x%lx) on %s"), name, hostname,
				    (unsigned long)hostid,
				    asctime(localtime(&t)));
				(void) fprintf(stderr, gettext("use '-f' to "
				    "import anyway\n"));
				return (1);
			}
		} else {
			(void) fprintf(stderr, gettext("cannot import '%s': "
			    "pool may be in use from other system\n"), name);
			(void) fprintf(stderr, gettext("use '-f' to import "
			    "anyway\n"));
			return (1);
		}
	}

	if (zpool_import_props(g_zfs, config, newname, props, flags) != 0)
		return (1);

	if (newname != NULL)
		name = (char *)newname;

	if ((zhp = zpool_open_canfail(g_zfs, name)) == NULL)
		return (1);

	if (zpool_get_state(zhp) != POOL_STATE_UNAVAIL &&
	    !(flags & ZFS_IMPORT_ONLY) &&
	    zpool_enable_datasets(zhp, mntopts, 0) != 0) {
		zpool_close(zhp);
		return (1);
	}

	zpool_close(zhp);
	return (0);
}

/*
 * zpool import [-d dir] [-D]
 *       import [-o mntopts] [-o prop=value] ... [-R root] [-D]
 *              [-d dir | -c cachefile] [-f] -a
 *       import [-o mntopts] [-o prop=value] ... [-R root] [-D]
 *              [-d dir | -c cachefile] [-f] [-n] [-F] <pool | id> [newpool]
 *
 *	 -c	Read pool information from a cachefile instead of searching
 *		devices.
 *
 *       -d	Scan in a specific directory, other than /dev/dsk.  More than
 *		one directory can be specified using multiple '-d' options.
 *
 *       -D     Scan for previously destroyed pools or import all or only
 *              specified destroyed pools.
 *
 *       -R	Temporarily import the pool, with all mountpoints relative to
 *		the given root.  The pool will remain exported when the machine
 *		is rebooted.
 *
 *       -V	Import even in the presence of faulted vdevs.  This is an
 *       	intentionally undocumented option for testing purposes, and
 *       	treats the pool configuration as complete, leaving any bad
 *		vdevs in the FAULTED state. In other words, it does verbatim
 *		import.
 *
 *       -f	Force import, even if it appears that the pool is active.
 *
 *       -F     Attempt rewind if necessary.
 *
 *       -n     See if rewind would work, but don't actually rewind.
 *
 *       -N     Import the pool but don't mount datasets.
 *
 *       -T     Specify a starting txg to use for import. This option is
 *       	intentionally undocumented option for testing purposes.
 *
 *       -a	Import all pools found.
 *
 *       -o	Set property=value and/or temporary mount options (without '=').
 *
 * The import command scans for pools to import, and import pools based on pool
 * name and GUID.  The pool can also be renamed as part of the import process.
 */
int
zpool_do_import(int argc, char **argv)
{
	char **searchdirs = NULL;
	int nsearch = 0;
	int c;
	int err = 0;
	nvlist_t *pools = NULL;
	boolean_t do_all = B_FALSE;
	boolean_t do_destroyed = B_FALSE;
	char *mntopts = NULL;
	nvpair_t *elem;
	nvlist_t *config;
	uint64_t searchguid = 0;
	char *searchname = NULL;
	char *propval;
	nvlist_t *found_config;
	nvlist_t *policy = NULL;
	nvlist_t *props = NULL;
	boolean_t first;
	int flags = ZFS_IMPORT_NORMAL;
	uint32_t rewind_policy = ZPOOL_NO_REWIND;
	boolean_t dryrun = B_FALSE;
	boolean_t do_rewind = B_FALSE;
	boolean_t xtreme_rewind = B_FALSE;
	uint64_t pool_state, txg = -1ULL;
	char *cachefile = NULL;
	importargs_t idata = { 0 };
	char *endptr;

	/* check options */
	while ((c = getopt(argc, argv, ":aCc:d:DEfFmnNo:rR:T:VX")) != -1) {
		switch (c) {
		case 'a':
			do_all = B_TRUE;
			break;
		case 'c':
			cachefile = optarg;
			break;
		case 'd':
			if (searchdirs == NULL) {
				searchdirs = safe_malloc(sizeof (char *));
			} else {
				char **tmp = safe_malloc((nsearch + 1) *
				    sizeof (char *));
				bcopy(searchdirs, tmp, nsearch *
				    sizeof (char *));
				free(searchdirs);
				searchdirs = tmp;
			}
			searchdirs[nsearch++] = optarg;
			break;
		case 'D':
			do_destroyed = B_TRUE;
			break;
		case 'f':
			flags |= ZFS_IMPORT_ANY_HOST;
			break;
		case 'F':
			do_rewind = B_TRUE;
			break;
		case 'm':
			flags |= ZFS_IMPORT_MISSING_LOG;
			break;
		case 'n':
			dryrun = B_TRUE;
			break;
		case 'N':
			flags |= ZFS_IMPORT_ONLY;
			break;
		case 'o':
			if ((propval = strchr(optarg, '=')) != NULL) {
				*propval = '\0';
				propval++;
				if (add_prop_list(optarg, propval,
				    &props, B_TRUE))
					goto error;
			} else {
				mntopts = optarg;
			}
			break;
		case 'R':
			if (add_prop_list(zpool_prop_to_name(
			    ZPOOL_PROP_ALTROOT), optarg, &props, B_TRUE))
				goto error;
			if (nvlist_lookup_string(props,
			    zpool_prop_to_name(ZPOOL_PROP_CACHEFILE),
			    &propval) == 0)
				break;
			if (add_prop_list(zpool_prop_to_name(
			    ZPOOL_PROP_CACHEFILE), "none", &props, B_TRUE))
				goto error;
			break;
		case 'T':
			errno = 0;
			txg = strtoull(optarg, &endptr, 0);
			if (errno != 0 || *endptr != '\0') {
				(void) fprintf(stderr,
				    gettext("invalid txg value\n"));
				usage(B_FALSE);
			}
			rewind_policy = ZPOOL_DO_REWIND | ZPOOL_EXTREME_REWIND;
			break;
		case 'V':
			flags |= ZFS_IMPORT_VERBATIM;
			break;
		case 'X':
			xtreme_rewind = B_TRUE;
			break;
		case ':':
			(void) fprintf(stderr, gettext("missing argument for "
			    "'%c' option\n"), optopt);
			usage(B_FALSE);
			break;
		case '?':
			(void) fprintf(stderr, gettext("invalid option '%c'\n"),
			    optopt);
			usage(B_FALSE);
		}
	}

	argc -= optind;
	argv += optind;

	if (cachefile && nsearch != 0) {
		(void) fprintf(stderr, gettext("-c is incompatible with -d\n"));
		usage(B_FALSE);
	}

	if ((dryrun || xtreme_rewind) && !do_rewind) {
		(void) fprintf(stderr,
		    gettext("-n or -X only meaningful with -F\n"));
		usage(B_FALSE);
	}
	if (dryrun)
		rewind_policy = ZPOOL_TRY_REWIND;
	else if (do_rewind)
		rewind_policy = ZPOOL_DO_REWIND;
	if (xtreme_rewind)
		rewind_policy |= ZPOOL_EXTREME_REWIND;

	/* In the future, we can capture further policy and include it here */
	if (nvlist_alloc(&policy, NV_UNIQUE_NAME, 0) != 0 ||
	    nvlist_add_uint64(policy, ZPOOL_REWIND_REQUEST_TXG, txg) != 0 ||
	    nvlist_add_uint32(policy, ZPOOL_REWIND_REQUEST, rewind_policy) != 0)
		goto error;

	if (searchdirs == NULL) {
		searchdirs = safe_malloc(sizeof (char *));
		searchdirs[0] = ZFS_DISK_ROOT;
		nsearch = 1;
	}

	/* check argument count */
	if (do_all) {
		if (argc != 0) {
			(void) fprintf(stderr, gettext("too many arguments\n"));
			usage(B_FALSE);
		}
	} else {
		if (argc > 2) {
			(void) fprintf(stderr, gettext("too many arguments\n"));
			usage(B_FALSE);
		}

		/*
		 * Check for the SYS_CONFIG privilege.  We do this explicitly
		 * here because otherwise any attempt to discover pools will
		 * silently fail.
		 */
		if (argc == 0 && !priv_ineffect(PRIV_SYS_CONFIG)) {
			(void) fprintf(stderr, gettext("cannot "
			    "discover pools: permission denied\n"));
			free(searchdirs);
			nvlist_free(policy);
			return (1);
		}
	}

	/*
	 * Depending on the arguments given, we do one of the following:
	 *
	 *	<none>	Iterate through all pools and display information about
	 *		each one.
	 *
	 *	-a	Iterate through all pools and try to import each one.
	 *
	 *	<id>	Find the pool that corresponds to the given GUID/pool
	 *		name and import that one.
	 *
	 *	-D	Above options applies only to destroyed pools.
	 */
	if (argc != 0) {
		char *endptr;

		errno = 0;
		searchguid = strtoull(argv[0], &endptr, 10);
		if (errno != 0 || *endptr != '\0') {
			searchname = argv[0];
			searchguid = 0;
		}
		found_config = NULL;

		/*
		 * User specified a name or guid.  Ensure it's unique.
		 */
		idata.unique = B_TRUE;
	}


	idata.path = searchdirs;
	idata.paths = nsearch;
	idata.poolname = searchname;
	idata.guid = searchguid;
	idata.cachefile = cachefile;

	pools = zpool_search_import(g_zfs, &idata);

	if (pools != NULL && idata.exists &&
	    (argc == 1 || strcmp(argv[0], argv[1]) == 0)) {
		(void) fprintf(stderr, gettext("cannot import '%s': "
		    "a pool with that name already exists\n"),
		    argv[0]);
		(void) fprintf(stderr, gettext("use the form '%s "
		    "<pool | id> <newpool>' to give it a new name\n"),
		    "zpool import");
		err = 1;
	} else if (pools == NULL && idata.exists) {
		(void) fprintf(stderr, gettext("cannot import '%s': "
		    "a pool with that name is already created/imported,\n"),
		    argv[0]);
		(void) fprintf(stderr, gettext("and no additional pools "
		    "with that name were found\n"));
		err = 1;
	} else if (pools == NULL) {
		if (argc != 0) {
			(void) fprintf(stderr, gettext("cannot import '%s': "
			    "no such pool available\n"), argv[0]);
		}
		err = 1;
	}

	if (err == 1) {
		free(searchdirs);
		nvlist_free(policy);
		return (1);
	}

	/*
	 * At this point we have a list of import candidate configs. Even if
	 * we were searching by pool name or guid, we still need to
	 * post-process the list to deal with pool state and possible
	 * duplicate names.
	 */
	err = 0;
	elem = NULL;
	first = B_TRUE;
	while ((elem = nvlist_next_nvpair(pools, elem)) != NULL) {

		verify(nvpair_value_nvlist(elem, &config) == 0);

		verify(nvlist_lookup_uint64(config, ZPOOL_CONFIG_POOL_STATE,
		    &pool_state) == 0);
		if (!do_destroyed && pool_state == POOL_STATE_DESTROYED)
			continue;
		if (do_destroyed && pool_state != POOL_STATE_DESTROYED)
			continue;

		verify(nvlist_add_nvlist(config, ZPOOL_REWIND_POLICY,
		    policy) == 0);

		if (argc == 0) {
			if (first)
				first = B_FALSE;
			else if (!do_all)
				(void) printf("\n");

			if (do_all) {
				err |= do_import(config, NULL, mntopts,
				    props, flags);
			} else {
				show_import(config);
			}
		} else if (searchname != NULL) {
			char *name;

			/*
			 * We are searching for a pool based on name.
			 */
			verify(nvlist_lookup_string(config,
			    ZPOOL_CONFIG_POOL_NAME, &name) == 0);

			if (strcmp(name, searchname) == 0) {
				if (found_config != NULL) {
					(void) fprintf(stderr, gettext(
					    "cannot import '%s': more than "
					    "one matching pool\n"), searchname);
					(void) fprintf(stderr, gettext(
					    "import by numeric ID instead\n"));
					err = B_TRUE;
				}
				found_config = config;
			}
		} else {
			uint64_t guid;

			/*
			 * Search for a pool by guid.
			 */
			verify(nvlist_lookup_uint64(config,
			    ZPOOL_CONFIG_POOL_GUID, &guid) == 0);

			if (guid == searchguid)
				found_config = config;
		}
	}

	/*
	 * If we were searching for a specific pool, verify that we found a
	 * pool, and then do the import.
	 */
	if (argc != 0 && err == 0) {
		if (found_config == NULL) {
			(void) fprintf(stderr, gettext("cannot import '%s': "
			    "no such pool available\n"), argv[0]);
			err = B_TRUE;
		} else {
			err |= do_import(found_config, argc == 1 ? NULL :
			    argv[1], mntopts, props, flags);
		}
	}

	/*
	 * If we were just looking for pools, report an error if none were
	 * found.
	 */
	if (argc == 0 && first)
		(void) fprintf(stderr,
		    gettext("no pools available to import\n"));

error:
	nvlist_free(props);
	nvlist_free(pools);
	nvlist_free(policy);
	free(searchdirs);

	return (err ? 1 : 0);
}

typedef struct iostat_cbdata {
	boolean_t cb_verbose;
	int cb_namewidth;
	int cb_iteration;
	zpool_list_t *cb_list;
} iostat_cbdata_t;

static void
print_iostat_separator(iostat_cbdata_t *cb)
{
	int i = 0;

	for (i = 0; i < cb->cb_namewidth; i++)
		(void) printf("-");
	(void) printf("  -----  -----  -----  -----  -----  -----\n");
}

static void
print_iostat_header(iostat_cbdata_t *cb)
{
	(void) printf("%*s     capacity     operations    bandwidth\n",
	    cb->cb_namewidth, "");
	(void) printf("%-*s  alloc   free   read  write   read  write\n",
	    cb->cb_namewidth, "pool");
	print_iostat_separator(cb);
}

/*
 * Display a single statistic.
 */
static void
print_one_stat(uint64_t value)
{
	char buf[64];

	zfs_nicenum(value, buf, sizeof (buf));
	(void) printf("  %5s", buf);
}

/*
 * Print out all the statistics for the given vdev.  This can either be the
 * toplevel configuration, or called recursively.  If 'name' is NULL, then this
 * is a verbose output, and we don't want to display the toplevel pool stats.
 */
void
print_vdev_stats(zpool_handle_t *zhp, const char *name, nvlist_t *oldnv,
    nvlist_t *newnv, iostat_cbdata_t *cb, int depth)
{
	nvlist_t **oldchild, **newchild;
	uint_t c, children;
	vdev_stat_t *oldvs, *newvs;
	vdev_stat_t zerovs = { 0 };
	uint64_t tdelta;
	double scale;
	char *vname;

	if (oldnv != NULL) {
		verify(nvlist_lookup_uint64_array(oldnv,
		    ZPOOL_CONFIG_VDEV_STATS, (uint64_t **)&oldvs, &c) == 0);
	} else {
		oldvs = &zerovs;
	}

	verify(nvlist_lookup_uint64_array(newnv, ZPOOL_CONFIG_VDEV_STATS,
	    (uint64_t **)&newvs, &c) == 0);

	if (strlen(name) + depth > cb->cb_namewidth)
		(void) printf("%*s%s", depth, "", name);
	else
		(void) printf("%*s%s%*s", depth, "", name,
		    (int)(cb->cb_namewidth - strlen(name) - depth), "");

	tdelta = newvs->vs_timestamp - oldvs->vs_timestamp;

	if (tdelta == 0)
		scale = 1.0;
	else
		scale = (double)NANOSEC / tdelta;

	/* only toplevel vdevs have capacity stats */
	if (newvs->vs_space == 0) {
		(void) printf("      -      -");
	} else {
		print_one_stat(newvs->vs_alloc);
		print_one_stat(newvs->vs_space - newvs->vs_alloc);
	}

	print_one_stat((uint64_t)(scale * (newvs->vs_ops[ZIO_TYPE_READ] -
	    oldvs->vs_ops[ZIO_TYPE_READ])));

	print_one_stat((uint64_t)(scale * (newvs->vs_ops[ZIO_TYPE_WRITE] -
	    oldvs->vs_ops[ZIO_TYPE_WRITE])));

	print_one_stat((uint64_t)(scale * (newvs->vs_bytes[ZIO_TYPE_READ] -
	    oldvs->vs_bytes[ZIO_TYPE_READ])));

	print_one_stat((uint64_t)(scale * (newvs->vs_bytes[ZIO_TYPE_WRITE] -
	    oldvs->vs_bytes[ZIO_TYPE_WRITE])));

	(void) printf("\n");

	if (!cb->cb_verbose)
		return;

	if (nvlist_lookup_nvlist_array(newnv, ZPOOL_CONFIG_CHILDREN,
	    &newchild, &children) != 0)
		return;

	if (oldnv && nvlist_lookup_nvlist_array(oldnv, ZPOOL_CONFIG_CHILDREN,
	    &oldchild, &c) != 0)
		return;

	for (c = 0; c < children; c++) {
		uint64_t ishole = B_FALSE, islog = B_FALSE;

		(void) nvlist_lookup_uint64(newchild[c], ZPOOL_CONFIG_IS_HOLE,
		    &ishole);

		(void) nvlist_lookup_uint64(newchild[c], ZPOOL_CONFIG_IS_LOG,
		    &islog);

		if (ishole || islog)
			continue;

		vname = zpool_vdev_name(g_zfs, zhp, newchild[c], B_FALSE);
		print_vdev_stats(zhp, vname, oldnv ? oldchild[c] : NULL,
		    newchild[c], cb, depth + 2);
		free(vname);
	}

	/*
	 * Log device section
	 */

	if (num_logs(newnv) > 0) {
		(void) printf("%-*s      -      -      -      -      -      "
		    "-\n", cb->cb_namewidth, "logs");

		for (c = 0; c < children; c++) {
			uint64_t islog = B_FALSE;
			(void) nvlist_lookup_uint64(newchild[c],
			    ZPOOL_CONFIG_IS_LOG, &islog);

			if (islog) {
				vname = zpool_vdev_name(g_zfs, zhp, newchild[c],
				    B_FALSE);
				print_vdev_stats(zhp, vname, oldnv ?
				    oldchild[c] : NULL, newchild[c],
				    cb, depth + 2);
				free(vname);
			}
		}

	}

	/*
	 * Include level 2 ARC devices in iostat output
	 */
	if (nvlist_lookup_nvlist_array(newnv, ZPOOL_CONFIG_L2CACHE,
	    &newchild, &children) != 0)
		return;

	if (oldnv && nvlist_lookup_nvlist_array(oldnv, ZPOOL_CONFIG_L2CACHE,
	    &oldchild, &c) != 0)
		return;

	if (children > 0) {
		(void) printf("%-*s      -      -      -      -      -      "
		    "-\n", cb->cb_namewidth, "cache");
		for (c = 0; c < children; c++) {
			vname = zpool_vdev_name(g_zfs, zhp, newchild[c],
			    B_FALSE);
			print_vdev_stats(zhp, vname, oldnv ? oldchild[c] : NULL,
			    newchild[c], cb, depth + 2);
			free(vname);
		}
	}
}

static int
refresh_iostat(zpool_handle_t *zhp, void *data)
{
	iostat_cbdata_t *cb = data;
	boolean_t missing;

	/*
	 * If the pool has disappeared, remove it from the list and continue.
	 */
	if (zpool_refresh_stats(zhp, &missing) != 0)
		return (-1);

	if (missing)
		pool_list_remove(cb->cb_list, zhp);

	return (0);
}

/*
 * Callback to print out the iostats for the given pool.
 */
int
print_iostat(zpool_handle_t *zhp, void *data)
{
	iostat_cbdata_t *cb = data;
	nvlist_t *oldconfig, *newconfig;
	nvlist_t *oldnvroot, *newnvroot;

	newconfig = zpool_get_config(zhp, &oldconfig);

	if (cb->cb_iteration == 1)
		oldconfig = NULL;

	verify(nvlist_lookup_nvlist(newconfig, ZPOOL_CONFIG_VDEV_TREE,
	    &newnvroot) == 0);

	if (oldconfig == NULL)
		oldnvroot = NULL;
	else
		verify(nvlist_lookup_nvlist(oldconfig, ZPOOL_CONFIG_VDEV_TREE,
		    &oldnvroot) == 0);

	/*
	 * Print out the statistics for the pool.
	 */
	print_vdev_stats(zhp, zpool_get_name(zhp), oldnvroot, newnvroot, cb, 0);

	if (cb->cb_verbose)
		print_iostat_separator(cb);

	return (0);
}

int
get_namewidth(zpool_handle_t *zhp, void *data)
{
	iostat_cbdata_t *cb = data;
	nvlist_t *config, *nvroot;

	if ((config = zpool_get_config(zhp, NULL)) != NULL) {
		verify(nvlist_lookup_nvlist(config, ZPOOL_CONFIG_VDEV_TREE,
		    &nvroot) == 0);
		if (!cb->cb_verbose)
			cb->cb_namewidth = strlen(zpool_get_name(zhp));
		else
			cb->cb_namewidth = max_width(zhp, nvroot, 0,
			    cb->cb_namewidth);
	}

	/*
	 * The width must fall into the range [10,38].  The upper limit is the
	 * maximum we can have and still fit in 80 columns.
	 */
	if (cb->cb_namewidth < 10)
		cb->cb_namewidth = 10;
	if (cb->cb_namewidth > 38)
		cb->cb_namewidth = 38;

	return (0);
}

/*
 * Parse the input string, get the 'interval' and 'count' value if there is one.
 */
static void
get_interval_count(int *argcp, char **argv, unsigned long *iv,
    unsigned long *cnt)
{
	unsigned long interval = 0, count = 0;
	int argc = *argcp, errno;

	/*
	 * Determine if the last argument is an integer or a pool name
	 */
	if (argc > 0 && isdigit(argv[argc - 1][0])) {
		char *end;

		errno = 0;
		interval = strtoul(argv[argc - 1], &end, 10);

		if (*end == '\0' && errno == 0) {
			if (interval == 0) {
				(void) fprintf(stderr, gettext("interval "
				    "cannot be zero\n"));
				usage(B_FALSE);
			}
			/*
			 * Ignore the last parameter
			 */
			argc--;
		} else {
			/*
			 * If this is not a valid number, just plow on.  The
			 * user will get a more informative error message later
			 * on.
			 */
			interval = 0;
		}
	}

	/*
	 * If the last argument is also an integer, then we have both a count
	 * and an interval.
	 */
	if (argc > 0 && isdigit(argv[argc - 1][0])) {
		char *end;

		errno = 0;
		count = interval;
		interval = strtoul(argv[argc - 1], &end, 10);

		if (*end == '\0' && errno == 0) {
			if (interval == 0) {
				(void) fprintf(stderr, gettext("interval "
				    "cannot be zero\n"));
				usage(B_FALSE);
			}

			/*
			 * Ignore the last parameter
			 */
			argc--;
		} else {
			interval = 0;
		}
	}

	*iv = interval;
	*cnt = count;
	*argcp = argc;
}

static void
get_timestamp_arg(char c)
{
	if (c == 'u')
		timestamp_fmt = UDATE;
	else if (c == 'd')
		timestamp_fmt = DDATE;
	else
		usage(B_FALSE);
}

/*
 * zpool iostat [-v] [-T d|u] [pool] ... [interval [count]]
 *
 *	-v	Display statistics for individual vdevs
 *	-T	Display a timestamp in date(1) or Unix format
 *
 * This command can be tricky because we want to be able to deal with pool
 * creation/destruction as well as vdev configuration changes.  The bulk of this
 * processing is handled by the pool_list_* routines in zpool_iter.c.  We rely
 * on pool_list_update() to detect the addition of new pools.  Configuration
 * changes are all handled within libzfs.
 */
int
zpool_do_iostat(int argc, char **argv)
{
	int c;
	int ret;
	int npools;
	unsigned long interval = 0, count = 0;
	zpool_list_t *list;
	boolean_t verbose = B_FALSE;
	iostat_cbdata_t cb;

	/* check options */
	while ((c = getopt(argc, argv, "T:v")) != -1) {
		switch (c) {
		case 'T':
			get_timestamp_arg(*optarg);
			break;
		case 'v':
			verbose = B_TRUE;
			break;
		case '?':
			(void) fprintf(stderr, gettext("invalid option '%c'\n"),
			    optopt);
			usage(B_FALSE);
		}
	}

	argc -= optind;
	argv += optind;

	get_interval_count(&argc, argv, &interval, &count);

	/*
	 * Construct the list of all interesting pools.
	 */
	ret = 0;
	if ((list = pool_list_get(argc, argv, NULL, &ret)) == NULL)
		return (1);

	if (pool_list_count(list) == 0 && argc != 0) {
		pool_list_free(list);
		return (1);
	}

	if (pool_list_count(list) == 0 && interval == 0) {
		pool_list_free(list);
		(void) fprintf(stderr, gettext("no pools available\n"));
		return (1);
	}

	/*
	 * Enter the main iostat loop.
	 */
	cb.cb_list = list;
	cb.cb_verbose = verbose;
	cb.cb_iteration = 0;
	cb.cb_namewidth = 0;

	for (;;) {
		pool_list_update(list);

		if ((npools = pool_list_count(list)) == 0)
			break;

		/*
		 * Refresh all statistics.  This is done as an explicit step
		 * before calculating the maximum name width, so that any
		 * configuration changes are properly accounted for.
		 */
		(void) pool_list_iter(list, B_FALSE, refresh_iostat, &cb);

		/*
		 * Iterate over all pools to determine the maximum width
		 * for the pool / device name column across all pools.
		 */
		cb.cb_namewidth = 0;
		(void) pool_list_iter(list, B_FALSE, get_namewidth, &cb);

		if (timestamp_fmt != NODATE)
			print_timestamp(timestamp_fmt);

		/*
		 * If it's the first time, or verbose mode, print the header.
		 */
		if (++cb.cb_iteration == 1 || verbose)
			print_iostat_header(&cb);

		(void) pool_list_iter(list, B_FALSE, print_iostat, &cb);

		/*
		 * If there's more than one pool, and we're not in verbose mode
		 * (which prints a separator for us), then print a separator.
		 */
		if (npools > 1 && !verbose)
			print_iostat_separator(&cb);

		if (verbose)
			(void) printf("\n");

		/*
		 * Flush the output so that redirection to a file isn't buffered
		 * indefinitely.
		 */
		(void) fflush(stdout);

		if (interval == 0)
			break;

		if (count != 0 && --count == 0)
			break;

		(void) sleep(interval);
	}

	pool_list_free(list);

	return (ret);
}

typedef struct list_cbdata {
	boolean_t	cb_verbose;
	int		cb_namewidth;
	boolean_t	cb_scripted;
	zprop_list_t	*cb_proplist;
	boolean_t	cb_literal;
} list_cbdata_t;

/*
 * Given a list of columns to display, output appropriate headers for each one.
 */
static void
print_header(list_cbdata_t *cb)
{
	zprop_list_t *pl = cb->cb_proplist;
	char headerbuf[ZPOOL_MAXPROPLEN];
	const char *header;
	boolean_t first = B_TRUE;
	boolean_t right_justify;
	size_t width = 0;

	for (; pl != NULL; pl = pl->pl_next) {
		width = pl->pl_width;
		if (first && cb->cb_verbose) {
			/*
			 * Reset the width to accommodate the verbose listing
			 * of devices.
			 */
			width = cb->cb_namewidth;
		}

		if (!first)
			(void) printf("  ");
		else
			first = B_FALSE;

		right_justify = B_FALSE;
		if (pl->pl_prop != ZPROP_INVAL) {
			header = zpool_prop_column_name(pl->pl_prop);
			right_justify = zpool_prop_align_right(pl->pl_prop);
		} else {
			int i;

			for (i = 0; pl->pl_user_prop[i] != '\0'; i++)
				headerbuf[i] = toupper(pl->pl_user_prop[i]);
			headerbuf[i] = '\0';
			header = headerbuf;
		}

		if (pl->pl_next == NULL && !right_justify)
			(void) printf("%s", header);
		else if (right_justify)
			(void) printf("%*s", width, header);
		else
			(void) printf("%-*s", width, header);

	}

	(void) printf("\n");
}

/*
 * Given a pool and a list of properties, print out all the properties according
 * to the described layout.
 */
static void
print_pool(zpool_handle_t *zhp, list_cbdata_t *cb)
{
	zprop_list_t *pl = cb->cb_proplist;
	boolean_t first = B_TRUE;
	char property[ZPOOL_MAXPROPLEN];
	char *propstr;
	boolean_t right_justify;
	size_t width;

	for (; pl != NULL; pl = pl->pl_next) {

		width = pl->pl_width;
		if (first && cb->cb_verbose) {
			/*
			 * Reset the width to accommodate the verbose listing
			 * of devices.
			 */
			width = cb->cb_namewidth;
		}

		if (!first) {
			if (cb->cb_scripted)
				(void) printf("\t");
			else
				(void) printf("  ");
		} else {
			first = B_FALSE;
		}

		right_justify = B_FALSE;
		if (pl->pl_prop != ZPROP_INVAL) {
			if (zpool_get_prop(zhp, pl->pl_prop, property,
			    sizeof (property), NULL, cb->cb_literal) != 0)
				propstr = "-";
			else
				propstr = property;

			right_justify = zpool_prop_align_right(pl->pl_prop);
		} else if ((zpool_prop_feature(pl->pl_user_prop) ||
		    zpool_prop_unsupported(pl->pl_user_prop)) &&
		    zpool_prop_get_feature(zhp, pl->pl_user_prop, property,
		    sizeof (property)) == 0) {
			propstr = property;
		} else {
			propstr = "-";
		}


		/*
		 * If this is being called in scripted mode, or if this is the
		 * last column and it is left-justified, don't include a width
		 * format specifier.
		 */
		if (cb->cb_scripted || (pl->pl_next == NULL && !right_justify))
			(void) printf("%s", propstr);
		else if (right_justify)
			(void) printf("%*s", width, propstr);
		else
			(void) printf("%-*s", width, propstr);
	}

	(void) printf("\n");
}

static void
print_one_column(zpool_prop_t prop, uint64_t value, boolean_t scripted,
    boolean_t valid)
{
	char propval[64];
	boolean_t fixed;
	size_t width = zprop_width(prop, &fixed, ZFS_TYPE_POOL);

	switch (prop) {
	case ZPOOL_PROP_EXPANDSZ:
		if (value == 0)
			(void) strlcpy(propval, "-", sizeof (propval));
		else
			zfs_nicenum(value, propval, sizeof (propval));
		break;
	case ZPOOL_PROP_FRAGMENTATION:
		if (value == ZFS_FRAG_INVALID) {
			(void) strlcpy(propval, "-", sizeof (propval));
		} else {
			(void) snprintf(propval, sizeof (propval), "%llu%%",
			    value);
		}
		break;
	case ZPOOL_PROP_CAPACITY:
		(void) snprintf(propval, sizeof (propval), "%llu%%", value);
		break;
	default:
		zfs_nicenum(value, propval, sizeof (propval));
	}

	if (!valid)
		(void) strlcpy(propval, "-", sizeof (propval));

	if (scripted)
		(void) printf("\t%s", propval);
	else
		(void) printf("  %*s", width, propval);
}

void
print_list_stats(zpool_handle_t *zhp, const char *name, nvlist_t *nv,
    list_cbdata_t *cb, int depth)
{
	nvlist_t **child;
	vdev_stat_t *vs;
	uint_t c, children;
	char *vname;
	boolean_t scripted = cb->cb_scripted;
	uint64_t islog = B_FALSE;
	boolean_t haslog = B_FALSE;
	char *dashes = "%-*s      -      -      -         -      -      -\n";

	verify(nvlist_lookup_uint64_array(nv, ZPOOL_CONFIG_VDEV_STATS,
	    (uint64_t **)&vs, &c) == 0);

	if (name != NULL) {
		boolean_t toplevel = (vs->vs_space != 0);
		uint64_t cap;

		if (scripted)
			(void) printf("\t%s", name);
		else if (strlen(name) + depth > cb->cb_namewidth)
			(void) printf("%*s%s", depth, "", name);
		else
			(void) printf("%*s%s%*s", depth, "", name,
			    (int)(cb->cb_namewidth - strlen(name) - depth), "");

		/*
		 * Print the properties for the individual vdevs. Some
		 * properties are only applicable to toplevel vdevs. The
		 * 'toplevel' boolean value is passed to the print_one_column()
		 * to indicate that the value is valid.
		 */
		print_one_column(ZPOOL_PROP_SIZE, vs->vs_space, scripted,
		    toplevel);
		print_one_column(ZPOOL_PROP_ALLOCATED, vs->vs_alloc, scripted,
		    toplevel);
		print_one_column(ZPOOL_PROP_FREE, vs->vs_space - vs->vs_alloc,
		    scripted, toplevel);
		print_one_column(ZPOOL_PROP_EXPANDSZ, vs->vs_esize, scripted,
		    B_TRUE);
		print_one_column(ZPOOL_PROP_FRAGMENTATION,
		    vs->vs_fragmentation, scripted,
		    (vs->vs_fragmentation != ZFS_FRAG_INVALID && toplevel));
		cap = (vs->vs_space == 0) ? 0 :
		    (vs->vs_alloc * 100 / vs->vs_space);
		print_one_column(ZPOOL_PROP_CAPACITY, cap, scripted, toplevel);
		(void) printf("\n");
	}

	if (nvlist_lookup_nvlist_array(nv, ZPOOL_CONFIG_CHILDREN,
	    &child, &children) != 0)
		return;

	for (c = 0; c < children; c++) {
		uint64_t ishole = B_FALSE;

		if (nvlist_lookup_uint64(child[c],
		    ZPOOL_CONFIG_IS_HOLE, &ishole) == 0 && ishole)
			continue;

		if (nvlist_lookup_uint64(child[c],
		    ZPOOL_CONFIG_IS_LOG, &islog) == 0 && islog) {
			haslog = B_TRUE;
			continue;
		}

		vname = zpool_vdev_name(g_zfs, zhp, child[c], B_FALSE);
		print_list_stats(zhp, vname, child[c], cb, depth + 2);
		free(vname);
	}

	if (haslog == B_TRUE) {
		/* LINTED E_SEC_PRINTF_VAR_FMT */
		(void) printf(dashes, cb->cb_namewidth, "log");
		for (c = 0; c < children; c++) {
			if (nvlist_lookup_uint64(child[c], ZPOOL_CONFIG_IS_LOG,
			    &islog) != 0 || !islog)
				continue;
			vname = zpool_vdev_name(g_zfs, zhp, child[c], B_FALSE);
			print_list_stats(zhp, vname, child[c], cb, depth + 2);
			free(vname);
		}
	}

	if (nvlist_lookup_nvlist_array(nv, ZPOOL_CONFIG_L2CACHE,
	    &child, &children) == 0 && children > 0) {
		/* LINTED E_SEC_PRINTF_VAR_FMT */
		(void) printf(dashes, cb->cb_namewidth, "cache");
		for (c = 0; c < children; c++) {
			vname = zpool_vdev_name(g_zfs, zhp, child[c], B_FALSE);
			print_list_stats(zhp, vname, child[c], cb, depth + 2);
			free(vname);
		}
	}

	if (nvlist_lookup_nvlist_array(nv, ZPOOL_CONFIG_SPARES, &child,
	    &children) == 0 && children > 0) {
		/* LINTED E_SEC_PRINTF_VAR_FMT */
		(void) printf(dashes, cb->cb_namewidth, "spare");
		for (c = 0; c < children; c++) {
			vname = zpool_vdev_name(g_zfs, zhp, child[c], B_FALSE);
			print_list_stats(zhp, vname, child[c], cb, depth + 2);
			free(vname);
		}
	}
}


/*
 * Generic callback function to list a pool.
 */
int
list_callback(zpool_handle_t *zhp, void *data)
{
	list_cbdata_t *cbp = data;
	nvlist_t *config;
	nvlist_t *nvroot;

	config = zpool_get_config(zhp, NULL);

	print_pool(zhp, cbp);
	if (!cbp->cb_verbose)
		return (0);

	verify(nvlist_lookup_nvlist(config, ZPOOL_CONFIG_VDEV_TREE,
	    &nvroot) == 0);
	print_list_stats(zhp, NULL, nvroot, cbp, 0);

	return (0);
}

/*
 * zpool list [-Hp] [-o prop[,prop]*] [-T d|u] [pool] ... [interval [count]]
 *
 *	-H	Scripted mode.  Don't display headers, and separate properties
 *		by a single tab.
 *	-o	List of properties to display.  Defaults to
 *		"name,size,allocated,free,expandsize,fragmentation,capacity,"
 *		"dedupratio,health,altroot"
 * 	-p	Diplay values in parsable (exact) format.
 *	-T	Display a timestamp in date(1) or Unix format
 *
 * List all pools in the system, whether or not they're healthy.  Output space
 * statistics for each one, as well as health status summary.
 */
int
zpool_do_list(int argc, char **argv)
{
	int c;
	int ret;
	list_cbdata_t cb = { 0 };
	static char default_props[] =
	    "name,size,allocated,free,expandsize,fragmentation,capacity,"
	    "dedupratio,health,altroot";
	char *props = default_props;
	unsigned long interval = 0, count = 0;
	zpool_list_t *list;
	boolean_t first = B_TRUE;

	/* check options */
	while ((c = getopt(argc, argv, ":Ho:pT:v")) != -1) {
		switch (c) {
		case 'H':
			cb.cb_scripted = B_TRUE;
			break;
		case 'o':
			props = optarg;
			break;
		case 'p':
			cb.cb_literal = B_TRUE;
			break;
		case 'T':
			get_timestamp_arg(*optarg);
			break;
		case 'v':
			cb.cb_verbose = B_TRUE;
			break;
		case ':':
			(void) fprintf(stderr, gettext("missing argument for "
			    "'%c' option\n"), optopt);
			usage(B_FALSE);
			break;
		case '?':
			(void) fprintf(stderr, gettext("invalid option '%c'\n"),
			    optopt);
			usage(B_FALSE);
		}
	}

	argc -= optind;
	argv += optind;

	get_interval_count(&argc, argv, &interval, &count);

	if (zprop_get_list(g_zfs, props, &cb.cb_proplist, ZFS_TYPE_POOL) != 0)
		usage(B_FALSE);

	for (;;) {
		if ((list = pool_list_get(argc, argv, &cb.cb_proplist,
		    &ret)) == NULL)
			return (1);

		if (pool_list_count(list) == 0)
			break;

		cb.cb_namewidth = 0;
		(void) pool_list_iter(list, B_FALSE, get_namewidth, &cb);

		if (timestamp_fmt != NODATE)
			print_timestamp(timestamp_fmt);

		if (!cb.cb_scripted && (first || cb.cb_verbose)) {
			print_header(&cb);
			first = B_FALSE;
		}
		ret = pool_list_iter(list, B_TRUE, list_callback, &cb);

		if (interval == 0)
			break;

		if (count != 0 && --count == 0)
			break;

		pool_list_free(list);
		(void) sleep(interval);
	}

	if (argc == 0 && !cb.cb_scripted && pool_list_count(list) == 0) {
		(void) printf(gettext("no pools available\n"));
		ret = 0;
	}

	pool_list_free(list);
	zprop_free_list(cb.cb_proplist);
	return (ret);
}

static int
zpool_do_attach_or_replace(int argc, char **argv, int replacing)
{
	boolean_t force = B_FALSE;
	int c;
	nvlist_t *nvroot;
	char *poolname, *old_disk, *new_disk;
	zpool_handle_t *zhp;
	zpool_boot_label_t boot_type;
	uint64_t boot_size;
	int ret;

	/* check options */
	while ((c = getopt(argc, argv, "f")) != -1) {
		switch (c) {
		case 'f':
			force = B_TRUE;
			break;
		case '?':
			(void) fprintf(stderr, gettext("invalid option '%c'\n"),
			    optopt);
			usage(B_FALSE);
		}
	}

	argc -= optind;
	argv += optind;

	/* get pool name and check number of arguments */
	if (argc < 1) {
		(void) fprintf(stderr, gettext("missing pool name argument\n"));
		usage(B_FALSE);
	}

	poolname = argv[0];

	if (argc < 2) {
		(void) fprintf(stderr,
		    gettext("missing <device> specification\n"));
		usage(B_FALSE);
	}

	old_disk = argv[1];

	if (argc < 3) {
		if (!replacing) {
			(void) fprintf(stderr,
			    gettext("missing <new_device> specification\n"));
			usage(B_FALSE);
		}
		new_disk = old_disk;
		argc -= 1;
		argv += 1;
	} else {
		new_disk = argv[2];
		argc -= 2;
		argv += 2;
	}

	if (argc > 1) {
		(void) fprintf(stderr, gettext("too many arguments\n"));
		usage(B_FALSE);
	}

	if ((zhp = zpool_open(g_zfs, poolname)) == NULL)
		return (1);

	if (zpool_get_config(zhp, NULL) == NULL) {
		(void) fprintf(stderr, gettext("pool '%s' is unavailable\n"),
		    poolname);
		zpool_close(zhp);
		return (1);
	}

	if (zpool_is_bootable(zhp))
		boot_type = ZPOOL_COPY_BOOT_LABEL;
	else
		boot_type = ZPOOL_NO_BOOT_LABEL;

	boot_size = zpool_get_prop_int(zhp, ZPOOL_PROP_BOOTSIZE, NULL);
	nvroot = make_root_vdev(zhp, force, B_FALSE, replacing, B_FALSE,
	    boot_type, boot_size, argc, argv);
	if (nvroot == NULL) {
		zpool_close(zhp);
		return (1);
	}

	ret = zpool_vdev_attach(zhp, old_disk, new_disk, nvroot, replacing);

	nvlist_free(nvroot);
	zpool_close(zhp);

	return (ret);
}

/*
 * zpool replace [-f] <pool> <device> <new_device>
 *
 *	-f	Force attach, even if <new_device> appears to be in use.
 *
 * Replace <device> with <new_device>.
 */
/* ARGSUSED */
int
zpool_do_replace(int argc, char **argv)
{
	return (zpool_do_attach_or_replace(argc, argv, B_TRUE));
}

/*
 * zpool attach [-f] <pool> <device> <new_device>
 *
 *	-f	Force attach, even if <new_device> appears to be in use.
 *
 * Attach <new_device> to the mirror containing <device>.  If <device> is not
 * part of a mirror, then <device> will be transformed into a mirror of
 * <device> and <new_device>.  In either case, <new_device> will begin life
 * with a DTL of [0, now], and will immediately begin to resilver itself.
 */
int
zpool_do_attach(int argc, char **argv)
{
	return (zpool_do_attach_or_replace(argc, argv, B_FALSE));
}

/*
 * zpool detach [-f] <pool> <device>
 *
 *	-f	Force detach of <device>, even if DTLs argue against it
 *		(not supported yet)
 *
 * Detach a device from a mirror.  The operation will be refused if <device>
 * is the last device in the mirror, or if the DTLs indicate that this device
 * has the only valid copy of some data.
 */
/* ARGSUSED */
int
zpool_do_detach(int argc, char **argv)
{
	int c;
	char *poolname, *path;
	zpool_handle_t *zhp;
	int ret;

	/* check options */
	while ((c = getopt(argc, argv, "f")) != -1) {
		switch (c) {
		case 'f':
		case '?':
			(void) fprintf(stderr, gettext("invalid option '%c'\n"),
			    optopt);
			usage(B_FALSE);
		}
	}

	argc -= optind;
	argv += optind;

	/* get pool name and check number of arguments */
	if (argc < 1) {
		(void) fprintf(stderr, gettext("missing pool name argument\n"));
		usage(B_FALSE);
	}

	if (argc < 2) {
		(void) fprintf(stderr,
		    gettext("missing <device> specification\n"));
		usage(B_FALSE);
	}

	poolname = argv[0];
	path = argv[1];

	if ((zhp = zpool_open(g_zfs, poolname)) == NULL)
		return (1);

	ret = zpool_vdev_detach(zhp, path);

	zpool_close(zhp);

	return (ret);
}

/*
 * zpool split [-n] [-o prop=val] ...
 *		[-o mntopt] ...
 *		[-R altroot] <pool> <newpool> [<device> ...]
 *
 *	-n	Do not split the pool, but display the resulting layout if
 *		it were to be split.
 *	-o	Set property=value, or set mount options.
 *	-R	Mount the split-off pool under an alternate root.
 *
 * Splits the named pool and gives it the new pool name.  Devices to be split
 * off may be listed, provided that no more than one device is specified
 * per top-level vdev mirror.  The newly split pool is left in an exported
 * state unless -R is specified.
 *
 * Restrictions: the top-level of the pool pool must only be made up of
 * mirrors; all devices in the pool must be healthy; no device may be
 * undergoing a resilvering operation.
 */
int
zpool_do_split(int argc, char **argv)
{
	char *srcpool, *newpool, *propval;
	char *mntopts = NULL;
	splitflags_t flags;
	int c, ret = 0;
	zpool_handle_t *zhp;
	nvlist_t *config, *props = NULL;

	flags.dryrun = B_FALSE;
	flags.import = B_FALSE;

	/* check options */
	while ((c = getopt(argc, argv, ":R:no:")) != -1) {
		switch (c) {
		case 'R':
			flags.import = B_TRUE;
			if (add_prop_list(
			    zpool_prop_to_name(ZPOOL_PROP_ALTROOT), optarg,
			    &props, B_TRUE) != 0) {
				nvlist_free(props);
				usage(B_FALSE);
			}
			break;
		case 'n':
			flags.dryrun = B_TRUE;
			break;
		case 'o':
			if ((propval = strchr(optarg, '=')) != NULL) {
				*propval = '\0';
				propval++;
				if (add_prop_list(optarg, propval,
				    &props, B_TRUE) != 0) {
					nvlist_free(props);
					usage(B_FALSE);
				}
			} else {
				mntopts = optarg;
			}
			break;
		case ':':
			(void) fprintf(stderr, gettext("missing argument for "
			    "'%c' option\n"), optopt);
			usage(B_FALSE);
			break;
		case '?':
			(void) fprintf(stderr, gettext("invalid option '%c'\n"),
			    optopt);
			usage(B_FALSE);
			break;
		}
	}

	if (!flags.import && mntopts != NULL) {
		(void) fprintf(stderr, gettext("setting mntopts is only "
		    "valid when importing the pool\n"));
		usage(B_FALSE);
	}

	argc -= optind;
	argv += optind;

	if (argc < 1) {
		(void) fprintf(stderr, gettext("Missing pool name\n"));
		usage(B_FALSE);
	}
	if (argc < 2) {
		(void) fprintf(stderr, gettext("Missing new pool name\n"));
		usage(B_FALSE);
	}

	srcpool = argv[0];
	newpool = argv[1];

	argc -= 2;
	argv += 2;

	if ((zhp = zpool_open(g_zfs, srcpool)) == NULL)
		return (1);

	config = split_mirror_vdev(zhp, newpool, props, flags, argc, argv);
	if (config == NULL) {
		ret = 1;
	} else {
		if (flags.dryrun) {
			(void) printf(gettext("would create '%s' with the "
			    "following layout:\n\n"), newpool);
			print_vdev_tree(NULL, newpool, config, 0, B_FALSE);
		}
		nvlist_free(config);
	}

	zpool_close(zhp);

	if (ret != 0 || flags.dryrun || !flags.import)
		return (ret);

	/*
	 * The split was successful. Now we need to open the new
	 * pool and import it.
	 */
	if ((zhp = zpool_open_canfail(g_zfs, newpool)) == NULL)
		return (1);
	if (zpool_get_state(zhp) != POOL_STATE_UNAVAIL &&
	    zpool_enable_datasets(zhp, mntopts, 0) != 0) {
		ret = 1;
		(void) fprintf(stderr, gettext("Split was successful, but "
		    "the datasets could not all be mounted\n"));
		(void) fprintf(stderr, gettext("Try doing '%s' with a "
		    "different altroot\n"), "zpool import");
	}
	zpool_close(zhp);

	return (ret);
}



/*
 * zpool online <pool> <device> ...
 */
int
zpool_do_online(int argc, char **argv)
{
	int c, i;
	char *poolname;
	zpool_handle_t *zhp;
	int ret = 0;
	vdev_state_t newstate;
	int flags = 0;

	/* check options */
	while ((c = getopt(argc, argv, "et")) != -1) {
		switch (c) {
		case 'e':
			flags |= ZFS_ONLINE_EXPAND;
			break;
		case 't':
		case '?':
			(void) fprintf(stderr, gettext("invalid option '%c'\n"),
			    optopt);
			usage(B_FALSE);
		}
	}

	argc -= optind;
	argv += optind;

	/* get pool name and check number of arguments */
	if (argc < 1) {
		(void) fprintf(stderr, gettext("missing pool name\n"));
		usage(B_FALSE);
	}
	if (argc < 2) {
		(void) fprintf(stderr, gettext("missing device name\n"));
		usage(B_FALSE);
	}

	poolname = argv[0];

	if ((zhp = zpool_open(g_zfs, poolname)) == NULL)
		return (1);

	for (i = 1; i < argc; i++) {
		if (zpool_vdev_online(zhp, argv[i], flags, &newstate) == 0) {
			if (newstate != VDEV_STATE_HEALTHY) {
				(void) printf(gettext("warning: device '%s' "
				    "onlined, but remains in faulted state\n"),
				    argv[i]);
				if (newstate == VDEV_STATE_FAULTED)
					(void) printf(gettext("use 'zpool "
					    "clear' to restore a faulted "
					    "device\n"));
				else
					(void) printf(gettext("use 'zpool "
					    "replace' to replace devices "
					    "that are no longer present\n"));
			}
		} else {
			ret = 1;
		}
	}

	zpool_close(zhp);

	return (ret);
}

/*
 * zpool offline [-ft] <pool> <device> ...
 *
 *	-f	Force the device into the offline state, even if doing
 *		so would appear to compromise pool availability.
 *		(not supported yet)
 *
 *	-t	Only take the device off-line temporarily.  The offline
 *		state will not be persistent across reboots.
 */
/* ARGSUSED */
int
zpool_do_offline(int argc, char **argv)
{
	int c, i;
	char *poolname;
	zpool_handle_t *zhp;
	int ret = 0;
	boolean_t istmp = B_FALSE;

	/* check options */
	while ((c = getopt(argc, argv, "ft")) != -1) {
		switch (c) {
		case 't':
			istmp = B_TRUE;
			break;
		case 'f':
		case '?':
			(void) fprintf(stderr, gettext("invalid option '%c'\n"),
			    optopt);
			usage(B_FALSE);
		}
	}

	argc -= optind;
	argv += optind;

	/* get pool name and check number of arguments */
	if (argc < 1) {
		(void) fprintf(stderr, gettext("missing pool name\n"));
		usage(B_FALSE);
	}
	if (argc < 2) {
		(void) fprintf(stderr, gettext("missing device name\n"));
		usage(B_FALSE);
	}

	poolname = argv[0];

	if ((zhp = zpool_open(g_zfs, poolname)) == NULL)
		return (1);

	for (i = 1; i < argc; i++) {
		if (zpool_vdev_offline(zhp, argv[i], istmp) != 0)
			ret = 1;
	}

	zpool_close(zhp);

	return (ret);
}

/*
 * zpool clear <pool> [device]
 *
 * Clear all errors associated with a pool or a particular device.
 */
int
zpool_do_clear(int argc, char **argv)
{
	int c;
	int ret = 0;
	boolean_t dryrun = B_FALSE;
	boolean_t do_rewind = B_FALSE;
	boolean_t xtreme_rewind = B_FALSE;
	uint32_t rewind_policy = ZPOOL_NO_REWIND;
	nvlist_t *policy = NULL;
	zpool_handle_t *zhp;
	char *pool, *device;

	/* check options */
	while ((c = getopt(argc, argv, "FnX")) != -1) {
		switch (c) {
		case 'F':
			do_rewind = B_TRUE;
			break;
		case 'n':
			dryrun = B_TRUE;
			break;
		case 'X':
			xtreme_rewind = B_TRUE;
			break;
		case '?':
			(void) fprintf(stderr, gettext("invalid option '%c'\n"),
			    optopt);
			usage(B_FALSE);
		}
	}

	argc -= optind;
	argv += optind;

	if (argc < 1) {
		(void) fprintf(stderr, gettext("missing pool name\n"));
		usage(B_FALSE);
	}

	if (argc > 2) {
		(void) fprintf(stderr, gettext("too many arguments\n"));
		usage(B_FALSE);
	}

	if ((dryrun || xtreme_rewind) && !do_rewind) {
		(void) fprintf(stderr,
		    gettext("-n or -X only meaningful with -F\n"));
		usage(B_FALSE);
	}
	if (dryrun)
		rewind_policy = ZPOOL_TRY_REWIND;
	else if (do_rewind)
		rewind_policy = ZPOOL_DO_REWIND;
	if (xtreme_rewind)
		rewind_policy |= ZPOOL_EXTREME_REWIND;

	/* In future, further rewind policy choices can be passed along here */
	if (nvlist_alloc(&policy, NV_UNIQUE_NAME, 0) != 0 ||
	    nvlist_add_uint32(policy, ZPOOL_REWIND_REQUEST, rewind_policy) != 0)
		return (1);

	pool = argv[0];
	device = argc == 2 ? argv[1] : NULL;

	if ((zhp = zpool_open_canfail(g_zfs, pool)) == NULL) {
		nvlist_free(policy);
		return (1);
	}

	if (zpool_clear(zhp, device, policy) != 0)
		ret = 1;

	zpool_close(zhp);

	nvlist_free(policy);

	return (ret);
}

/*
 * zpool reguid <pool>
 */
int
zpool_do_reguid(int argc, char **argv)
{
	int c;
	char *poolname;
	zpool_handle_t *zhp;
	int ret = 0;

	/* check options */
	while ((c = getopt(argc, argv, "")) != -1) {
		switch (c) {
		case '?':
			(void) fprintf(stderr, gettext("invalid option '%c'\n"),
			    optopt);
			usage(B_FALSE);
		}
	}

	argc -= optind;
	argv += optind;

	/* get pool name and check number of arguments */
	if (argc < 1) {
		(void) fprintf(stderr, gettext("missing pool name\n"));
		usage(B_FALSE);
	}

	if (argc > 1) {
		(void) fprintf(stderr, gettext("too many arguments\n"));
		usage(B_FALSE);
	}

	poolname = argv[0];
	if ((zhp = zpool_open(g_zfs, poolname)) == NULL)
		return (1);

	ret = zpool_reguid(zhp);

	zpool_close(zhp);
	return (ret);
}


/*
 * zpool reopen <pool>
 *
 * Reopen the pool so that the kernel can update the sizes of all vdevs.
 */
int
zpool_do_reopen(int argc, char **argv)
{
	int c;
	int ret = 0;
	zpool_handle_t *zhp;
	char *pool;

	/* check options */
	while ((c = getopt(argc, argv, "")) != -1) {
		switch (c) {
		case '?':
			(void) fprintf(stderr, gettext("invalid option '%c'\n"),
			    optopt);
			usage(B_FALSE);
		}
	}

	argc--;
	argv++;

	if (argc < 1) {
		(void) fprintf(stderr, gettext("missing pool name\n"));
		usage(B_FALSE);
	}

	if (argc > 1) {
		(void) fprintf(stderr, gettext("too many arguments\n"));
		usage(B_FALSE);
	}

	pool = argv[0];
	if ((zhp = zpool_open_canfail(g_zfs, pool)) == NULL)
		return (1);

	ret = zpool_reopen(zhp);
	zpool_close(zhp);
	return (ret);
}

typedef struct scrub_cbdata {
	int	cb_type;
	int	cb_argc;
	char	**cb_argv;
	pool_scrub_cmd_t cb_scrub_cmd;
} scrub_cbdata_t;

int
scrub_callback(zpool_handle_t *zhp, void *data)
{
	scrub_cbdata_t *cb = data;
	int err;

	/*
	 * Ignore faulted pools.
	 */
	if (zpool_get_state(zhp) == POOL_STATE_UNAVAIL) {
		(void) fprintf(stderr, gettext("cannot scrub '%s': pool is "
		    "currently unavailable\n"), zpool_get_name(zhp));
		return (1);
	}

	err = zpool_scan(zhp, cb->cb_type, cb->cb_scrub_cmd);

	return (err != 0);
}

/*
 * zpool scrub [-s | -p] <pool> ...
 *
 *	-s	Stop.  Stops any in-progress scrub.
 *	-p	Pause. Pause in-progress scrub.
 */
int
zpool_do_scrub(int argc, char **argv)
{
	int c;
	scrub_cbdata_t cb;

	cb.cb_type = POOL_SCAN_SCRUB;
	cb.cb_scrub_cmd = POOL_SCRUB_NORMAL;

	/* check options */
	while ((c = getopt(argc, argv, "sp")) != -1) {
		switch (c) {
		case 's':
			cb.cb_type = POOL_SCAN_NONE;
			break;
		case 'p':
			cb.cb_scrub_cmd = POOL_SCRUB_PAUSE;
			break;
		case '?':
			(void) fprintf(stderr, gettext("invalid option '%c'\n"),
			    optopt);
			usage(B_FALSE);
		}
	}

	if (cb.cb_type == POOL_SCAN_NONE &&
	    cb.cb_scrub_cmd == POOL_SCRUB_PAUSE) {
		(void) fprintf(stderr, gettext("invalid option combination: "
		    "-s and -p are mutually exclusive\n"));
		usage(B_FALSE);
	}

	cb.cb_argc = argc;
	cb.cb_argv = argv;
	argc -= optind;
	argv += optind;

	if (argc < 1) {
		(void) fprintf(stderr, gettext("missing pool name argument\n"));
		usage(B_FALSE);
	}

	return (for_each_pool(argc, argv, B_TRUE, NULL, scrub_callback, &cb));
}

typedef struct status_cbdata {
	int		cb_count;
	boolean_t	cb_allpools;
	boolean_t	cb_verbose;
	boolean_t	cb_explain;
	boolean_t	cb_first;
	boolean_t	cb_dedup_stats;
} status_cbdata_t;

/*
 * Print out detailed scrub status.
 */
void
print_scan_status(pool_scan_stat_t *ps)
{
	time_t start, end, pause;
	uint64_t elapsed, mins_left, hours_left;
	uint64_t pass_exam, examined, total;
	uint_t rate;
	double fraction_done;
	char processed_buf[7], examined_buf[7], total_buf[7], rate_buf[7];

	(void) printf(gettext("  scan: "));

	/* If there's never been a scan, there's not much to say. */
	if (ps == NULL || ps->pss_func == POOL_SCAN_NONE ||
	    ps->pss_func >= POOL_SCAN_FUNCS) {
		(void) printf(gettext("none requested\n"));
		return;
	}

	start = ps->pss_start_time;
	end = ps->pss_end_time;
	pause = ps->pss_pass_scrub_pause;
	zfs_nicenum(ps->pss_processed, processed_buf, sizeof (processed_buf));

	assert(ps->pss_func == POOL_SCAN_SCRUB ||
	    ps->pss_func == POOL_SCAN_RESILVER);
	/*
	 * Scan is finished or canceled.
	 */
	if (ps->pss_state == DSS_FINISHED) {
		uint64_t minutes_taken = (end - start) / 60;
		char *fmt = NULL;

		if (ps->pss_func == POOL_SCAN_SCRUB) {
			fmt = gettext("scrub repaired %s in %lluh%um with "
			    "%llu errors on %s");
		} else if (ps->pss_func == POOL_SCAN_RESILVER) {
			fmt = gettext("resilvered %s in %lluh%um with "
			    "%llu errors on %s");
		}
		/* LINTED */
		(void) printf(fmt, processed_buf,
		    (u_longlong_t)(minutes_taken / 60),
		    (uint_t)(minutes_taken % 60),
		    (u_longlong_t)ps->pss_errors,
		    ctime((time_t *)&end));
		return;
	} else if (ps->pss_state == DSS_CANCELED) {
		if (ps->pss_func == POOL_SCAN_SCRUB) {
			(void) printf(gettext("scrub canceled on %s"),
			    ctime(&end));
		} else if (ps->pss_func == POOL_SCAN_RESILVER) {
			(void) printf(gettext("resilver canceled on %s"),
			    ctime(&end));
		}
		return;
	}

	assert(ps->pss_state == DSS_SCANNING);

	/*
	 * Scan is in progress.
	 */
	if (ps->pss_func == POOL_SCAN_SCRUB) {
		if (pause == 0) {
			(void) printf(gettext("scrub in progress since %s"),
			    ctime(&start));
		} else {
			char buf[32];
			struct tm *p = localtime(&pause);
			(void) strftime(buf, sizeof (buf), "%a %b %e %T %Y", p);
			(void) printf(gettext("scrub paused since %s\n"), buf);
			(void) printf(gettext("\tscrub started on   %s"),
			    ctime(&start));
		}
	} else if (ps->pss_func == POOL_SCAN_RESILVER) {
		(void) printf(gettext("resilver in progress since %s"),
		    ctime(&start));
	}

	examined = ps->pss_examined ? ps->pss_examined : 1;
	total = ps->pss_to_examine;
	fraction_done = (double)examined / total;

	/* elapsed time for this pass */
	elapsed = time(NULL) - ps->pss_pass_start;
	elapsed -= ps->pss_pass_scrub_spent_paused;
	elapsed = elapsed ? elapsed : 1;
	pass_exam = ps->pss_pass_exam ? ps->pss_pass_exam : 1;
	rate = pass_exam / elapsed;
	rate = rate ? rate : 1;
	mins_left = ((total - examined) / rate) / 60;
	hours_left = mins_left / 60;

	zfs_nicenum(examined, examined_buf, sizeof (examined_buf));
	zfs_nicenum(total, total_buf, sizeof (total_buf));

	/*
	 * do not print estimated time if hours_left is more than 30 days
	 * or we have a paused scrub
	 */
	if (pause == 0) {
		zfs_nicenum(rate, rate_buf, sizeof (rate_buf));
		(void) printf(gettext("\t%s scanned out of %s at %s/s"),
		    examined_buf, total_buf, rate_buf);
		if (hours_left < (30 * 24)) {
			(void) printf(gettext(", %lluh%um to go\n"),
			    (u_longlong_t)hours_left, (uint_t)(mins_left % 60));
		} else {
			(void) printf(gettext(
			    ", (scan is slow, no estimated time)\n"));
		}
	} else {
		(void) printf(gettext("\t%s scanned out of %s\n"),
		    examined_buf, total_buf);
	}

	if (ps->pss_func == POOL_SCAN_RESILVER) {
		(void) printf(gettext("    %s resilvered, %.2f%% done\n"),
		    processed_buf, 100 * fraction_done);
	} else if (ps->pss_func == POOL_SCAN_SCRUB) {
		(void) printf(gettext("    %s repaired, %.2f%% done\n"),
		    processed_buf, 100 * fraction_done);
	}
}

static void
print_error_log(zpool_handle_t *zhp)
{
	nvlist_t *nverrlist = NULL;
	nvpair_t *elem;
	char *pathname;
	size_t len = MAXPATHLEN * 2;

	if (zpool_get_errlog(zhp, &nverrlist) != 0) {
		(void) printf("errors: List of errors unavailable "
		    "(insufficient privileges)\n");
		return;
	}

	(void) printf("errors: Permanent errors have been "
	    "detected in the following files:\n\n");

	pathname = safe_malloc(len);
	elem = NULL;
	while ((elem = nvlist_next_nvpair(nverrlist, elem)) != NULL) {
		nvlist_t *nv;
		uint64_t dsobj, obj;

		verify(nvpair_value_nvlist(elem, &nv) == 0);
		verify(nvlist_lookup_uint64(nv, ZPOOL_ERR_DATASET,
		    &dsobj) == 0);
		verify(nvlist_lookup_uint64(nv, ZPOOL_ERR_OBJECT,
		    &obj) == 0);
		zpool_obj_to_path(zhp, dsobj, obj, pathname, len);
		(void) printf("%7s %s\n", "", pathname);
	}
	free(pathname);
	nvlist_free(nverrlist);
}

static void
print_spares(zpool_handle_t *zhp, nvlist_t **spares, uint_t nspares,
    int namewidth)
{
	uint_t i;
	char *name;

	if (nspares == 0)
		return;

	(void) printf(gettext("\tspares\n"));

	for (i = 0; i < nspares; i++) {
		name = zpool_vdev_name(g_zfs, zhp, spares[i], B_FALSE);
		print_status_config(zhp, name, spares[i],
		    namewidth, 2, B_TRUE);
		free(name);
	}
}

static void
print_l2cache(zpool_handle_t *zhp, nvlist_t **l2cache, uint_t nl2cache,
    int namewidth)
{
	uint_t i;
	char *name;

	if (nl2cache == 0)
		return;

	(void) printf(gettext("\tcache\n"));

	for (i = 0; i < nl2cache; i++) {
		name = zpool_vdev_name(g_zfs, zhp, l2cache[i], B_FALSE);
		print_status_config(zhp, name, l2cache[i],
		    namewidth, 2, B_FALSE);
		free(name);
	}
}

static void
print_dedup_stats(nvlist_t *config)
{
	ddt_histogram_t *ddh;
	ddt_stat_t *dds;
	ddt_object_t *ddo;
	uint_t c;

	/*
	 * If the pool was faulted then we may not have been able to
	 * obtain the config. Otherwise, if we have anything in the dedup
	 * table continue processing the stats.
	 */
	if (nvlist_lookup_uint64_array(config, ZPOOL_CONFIG_DDT_OBJ_STATS,
	    (uint64_t **)&ddo, &c) != 0)
		return;

	(void) printf("\n");
	(void) printf(gettext(" dedup: "));
	if (ddo->ddo_count == 0) {
		(void) printf(gettext("no DDT entries\n"));
		return;
	}

	(void) printf("DDT entries %llu, size %llu on disk, %llu in core\n",
	    (u_longlong_t)ddo->ddo_count,
	    (u_longlong_t)ddo->ddo_dspace,
	    (u_longlong_t)ddo->ddo_mspace);

	verify(nvlist_lookup_uint64_array(config, ZPOOL_CONFIG_DDT_STATS,
	    (uint64_t **)&dds, &c) == 0);
	verify(nvlist_lookup_uint64_array(config, ZPOOL_CONFIG_DDT_HISTOGRAM,
	    (uint64_t **)&ddh, &c) == 0);
	zpool_dump_ddt(dds, ddh);
}

/*
 * Display a summary of pool status.  Displays a summary such as:
 *
 *        pool: tank
 *	status: DEGRADED
 *	reason: One or more devices ...
 *         see: http://illumos.org/msg/ZFS-xxxx-01
 *	config:
 *		mirror		DEGRADED
 *                c1t0d0	OK
 *                c2t0d0	UNAVAIL
 *
 * When given the '-v' option, we print out the complete config.  If the '-e'
 * option is specified, then we print out error rate information as well.
 */
int
status_callback(zpool_handle_t *zhp, void *data)
{
	status_cbdata_t *cbp = data;
	nvlist_t *config, *nvroot;
	char *msgid;
	int reason;
	const char *health;
	uint_t c;
	vdev_stat_t *vs;

	config = zpool_get_config(zhp, NULL);
	reason = zpool_get_status(zhp, &msgid);

	cbp->cb_count++;

	/*
	 * If we were given 'zpool status -x', only report those pools with
	 * problems.
	 */
	if (cbp->cb_explain &&
	    (reason == ZPOOL_STATUS_OK ||
	    reason == ZPOOL_STATUS_VERSION_OLDER ||
	    reason == ZPOOL_STATUS_FEAT_DISABLED)) {
		if (!cbp->cb_allpools) {
			(void) printf(gettext("pool '%s' is healthy\n"),
			    zpool_get_name(zhp));
			if (cbp->cb_first)
				cbp->cb_first = B_FALSE;
		}
		return (0);
	}

	if (cbp->cb_first)
		cbp->cb_first = B_FALSE;
	else
		(void) printf("\n");

	verify(nvlist_lookup_nvlist(config, ZPOOL_CONFIG_VDEV_TREE,
	    &nvroot) == 0);
	verify(nvlist_lookup_uint64_array(nvroot, ZPOOL_CONFIG_VDEV_STATS,
	    (uint64_t **)&vs, &c) == 0);
	health = zpool_state_to_name(vs->vs_state, vs->vs_aux);

	(void) printf(gettext("  pool: %s\n"), zpool_get_name(zhp));
	(void) printf(gettext(" state: %s\n"), health);

	switch (reason) {
	case ZPOOL_STATUS_MISSING_DEV_R:
		(void) printf(gettext("status: One or more devices could not "
		    "be opened.  Sufficient replicas exist for\n\tthe pool to "
		    "continue functioning in a degraded state.\n"));
		(void) printf(gettext("action: Attach the missing device and "
		    "online it using 'zpool online'.\n"));
		break;

	case ZPOOL_STATUS_MISSING_DEV_NR:
		(void) printf(gettext("status: One or more devices could not "
		    "be opened.  There are insufficient\n\treplicas for the "
		    "pool to continue functioning.\n"));
		(void) printf(gettext("action: Attach the missing device and "
		    "online it using 'zpool online'.\n"));
		break;

	case ZPOOL_STATUS_CORRUPT_LABEL_R:
		(void) printf(gettext("status: One or more devices could not "
		    "be used because the label is missing or\n\tinvalid.  "
		    "Sufficient replicas exist for the pool to continue\n\t"
		    "functioning in a degraded state.\n"));
		(void) printf(gettext("action: Replace the device using "
		    "'zpool replace'.\n"));
		break;

	case ZPOOL_STATUS_CORRUPT_LABEL_NR:
		(void) printf(gettext("status: One or more devices could not "
		    "be used because the label is missing \n\tor invalid.  "
		    "There are insufficient replicas for the pool to "
		    "continue\n\tfunctioning.\n"));
		zpool_explain_recover(zpool_get_handle(zhp),
		    zpool_get_name(zhp), reason, config);
		break;

	case ZPOOL_STATUS_FAILING_DEV:
		(void) printf(gettext("status: One or more devices has "
		    "experienced an unrecoverable error.  An\n\tattempt was "
		    "made to correct the error.  Applications are "
		    "unaffected.\n"));
		(void) printf(gettext("action: Determine if the device needs "
		    "to be replaced, and clear the errors\n\tusing "
		    "'zpool clear' or replace the device with 'zpool "
		    "replace'.\n"));
		break;

	case ZPOOL_STATUS_OFFLINE_DEV:
		(void) printf(gettext("status: One or more devices has "
		    "been taken offline by the administrator.\n\tSufficient "
		    "replicas exist for the pool to continue functioning in "
		    "a\n\tdegraded state.\n"));
		(void) printf(gettext("action: Online the device using "
		    "'zpool online' or replace the device with\n\t'zpool "
		    "replace'.\n"));
		break;

	case ZPOOL_STATUS_REMOVED_DEV:
		(void) printf(gettext("status: One or more devices has "
		    "been removed by the administrator.\n\tSufficient "
		    "replicas exist for the pool to continue functioning in "
		    "a\n\tdegraded state.\n"));
		(void) printf(gettext("action: Online the device using "
		    "'zpool online' or replace the device with\n\t'zpool "
		    "replace'.\n"));
		break;

	case ZPOOL_STATUS_RESILVERING:
		(void) printf(gettext("status: One or more devices is "
		    "currently being resilvered.  The pool will\n\tcontinue "
		    "to function, possibly in a degraded state.\n"));
		(void) printf(gettext("action: Wait for the resilver to "
		    "complete.\n"));
		break;

	case ZPOOL_STATUS_CORRUPT_DATA:
		(void) printf(gettext("status: One or more devices has "
		    "experienced an error resulting in data\n\tcorruption.  "
		    "Applications may be affected.\n"));
		(void) printf(gettext("action: Restore the file in question "
		    "if possible.  Otherwise restore the\n\tentire pool from "
		    "backup.\n"));
		break;

	case ZPOOL_STATUS_CORRUPT_POOL:
		(void) printf(gettext("status: The pool metadata is corrupted "
		    "and the pool cannot be opened.\n"));
		zpool_explain_recover(zpool_get_handle(zhp),
		    zpool_get_name(zhp), reason, config);
		break;

	case ZPOOL_STATUS_VERSION_OLDER:
		(void) printf(gettext("status: The pool is formatted using a "
		    "legacy on-disk format.  The pool can\n\tstill be used, "
		    "but some features are unavailable.\n"));
		(void) printf(gettext("action: Upgrade the pool using 'zpool "
		    "upgrade'.  Once this is done, the\n\tpool will no longer "
		    "be accessible on software that does not support feature\n"
		    "\tflags.\n"));
		break;

	case ZPOOL_STATUS_VERSION_NEWER:
		(void) printf(gettext("status: The pool has been upgraded to a "
		    "newer, incompatible on-disk version.\n\tThe pool cannot "
		    "be accessed on this system.\n"));
		(void) printf(gettext("action: Access the pool from a system "
		    "running more recent software, or\n\trestore the pool from "
		    "backup.\n"));
		break;

	case ZPOOL_STATUS_FEAT_DISABLED:
		(void) printf(gettext("status: Some supported features are not "
		    "enabled on the pool. The pool can\n\tstill be used, but "
		    "some features are unavailable.\n"));
		(void) printf(gettext("action: Enable all features using "
		    "'zpool upgrade'. Once this is done,\n\tthe pool may no "
		    "longer be accessible by software that does not support\n\t"
		    "the features. See zpool-features(5) for details.\n"));
		break;

	case ZPOOL_STATUS_UNSUP_FEAT_READ:
		(void) printf(gettext("status: The pool cannot be accessed on "
		    "this system because it uses the\n\tfollowing feature(s) "
		    "not supported on this system:\n"));
		zpool_print_unsup_feat(config);
		(void) printf("\n");
		(void) printf(gettext("action: Access the pool from a system "
		    "that supports the required feature(s),\n\tor restore the "
		    "pool from backup.\n"));
		break;

	case ZPOOL_STATUS_UNSUP_FEAT_WRITE:
		(void) printf(gettext("status: The pool can only be accessed "
		    "in read-only mode on this system. It\n\tcannot be "
		    "accessed in read-write mode because it uses the "
		    "following\n\tfeature(s) not supported on this system:\n"));
		zpool_print_unsup_feat(config);
		(void) printf("\n");
		(void) printf(gettext("action: The pool cannot be accessed in "
		    "read-write mode. Import the pool with\n"
		    "\t\"-o readonly=on\", access the pool from a system that "
		    "supports the\n\trequired feature(s), or restore the "
		    "pool from backup.\n"));
		break;

	case ZPOOL_STATUS_FAULTED_DEV_R:
		(void) printf(gettext("status: One or more devices are "
		    "faulted in response to persistent errors.\n\tSufficient "
		    "replicas exist for the pool to continue functioning "
		    "in a\n\tdegraded state.\n"));
		(void) printf(gettext("action: Replace the faulted device, "
		    "or use 'zpool clear' to mark the device\n\trepaired.\n"));
		break;

	case ZPOOL_STATUS_FAULTED_DEV_NR:
		(void) printf(gettext("status: One or more devices are "
		    "faulted in response to persistent errors.  There are "
		    "insufficient replicas for the pool to\n\tcontinue "
		    "functioning.\n"));
		(void) printf(gettext("action: Destroy and re-create the pool "
		    "from a backup source.  Manually marking the device\n"
		    "\trepaired using 'zpool clear' may allow some data "
		    "to be recovered.\n"));
		break;

	case ZPOOL_STATUS_IO_FAILURE_WAIT:
	case ZPOOL_STATUS_IO_FAILURE_CONTINUE:
		(void) printf(gettext("status: One or more devices are "
		    "faulted in response to IO failures.\n"));
		(void) printf(gettext("action: Make sure the affected devices "
		    "are connected, then run 'zpool clear'.\n"));
		break;

	case ZPOOL_STATUS_BAD_LOG:
		(void) printf(gettext("status: An intent log record "
		    "could not be read.\n"
		    "\tWaiting for adminstrator intervention to fix the "
		    "faulted pool.\n"));
		(void) printf(gettext("action: Either restore the affected "
		    "device(s) and run 'zpool online',\n"
		    "\tor ignore the intent log records by running "
		    "'zpool clear'.\n"));
		break;

	default:
		/*
		 * The remaining errors can't actually be generated, yet.
		 */
		assert(reason == ZPOOL_STATUS_OK);
	}

	if (msgid != NULL)
		(void) printf(gettext("   see: http://illumos.org/msg/%s\n"),
		    msgid);

	if (config != NULL) {
		int namewidth;
		uint64_t nerr;
		nvlist_t **spares, **l2cache;
		uint_t nspares, nl2cache;
		pool_scan_stat_t *ps = NULL;

		(void) nvlist_lookup_uint64_array(nvroot,
		    ZPOOL_CONFIG_SCAN_STATS, (uint64_t **)&ps, &c);
		print_scan_status(ps);

		namewidth = max_width(zhp, nvroot, 0, 0);
		if (namewidth < 10)
			namewidth = 10;

		(void) printf(gettext("config:\n\n"));
		(void) printf(gettext("\t%-*s  %-8s %5s %5s %5s\n"), namewidth,
		    "NAME", "STATE", "READ", "WRITE", "CKSUM");
		print_status_config(zhp, zpool_get_name(zhp), nvroot,
		    namewidth, 0, B_FALSE);

		if (num_logs(nvroot) > 0)
			print_logs(zhp, nvroot, namewidth, B_TRUE);
		if (nvlist_lookup_nvlist_array(nvroot, ZPOOL_CONFIG_L2CACHE,
		    &l2cache, &nl2cache) == 0)
			print_l2cache(zhp, l2cache, nl2cache, namewidth);

		if (nvlist_lookup_nvlist_array(nvroot, ZPOOL_CONFIG_SPARES,
		    &spares, &nspares) == 0)
			print_spares(zhp, spares, nspares, namewidth);

		if (nvlist_lookup_uint64(config, ZPOOL_CONFIG_ERRCOUNT,
		    &nerr) == 0) {
			nvlist_t *nverrlist = NULL;

			/*
			 * If the approximate error count is small, get a
			 * precise count by fetching the entire log and
			 * uniquifying the results.
			 */
			if (nerr > 0 && nerr < 100 && !cbp->cb_verbose &&
			    zpool_get_errlog(zhp, &nverrlist) == 0) {
				nvpair_t *elem;

				elem = NULL;
				nerr = 0;
				while ((elem = nvlist_next_nvpair(nverrlist,
				    elem)) != NULL) {
					nerr++;
				}
			}
			nvlist_free(nverrlist);

			(void) printf("\n");

			if (nerr == 0)
				(void) printf(gettext("errors: No known data "
				    "errors\n"));
			else if (!cbp->cb_verbose)
				(void) printf(gettext("errors: %llu data "
				    "errors, use '-v' for a list\n"),
				    (u_longlong_t)nerr);
			else
				print_error_log(zhp);
		}

		if (cbp->cb_dedup_stats)
			print_dedup_stats(config);
	} else {
		(void) printf(gettext("config: The configuration cannot be "
		    "determined.\n"));
	}

	return (0);
}

/*
 * zpool status [-vx] [-T d|u] [pool] ... [interval [count]]
 *
 *	-v	Display complete error logs
 *	-x	Display only pools with potential problems
 *	-D	Display dedup status (undocumented)
 *	-T	Display a timestamp in date(1) or Unix format
 *
 * Describes the health status of all pools or some subset.
 */
int
zpool_do_status(int argc, char **argv)
{
	int c;
	int ret;
	unsigned long interval = 0, count = 0;
	status_cbdata_t cb = { 0 };

	/* check options */
	while ((c = getopt(argc, argv, "vxDT:")) != -1) {
		switch (c) {
		case 'v':
			cb.cb_verbose = B_TRUE;
			break;
		case 'x':
			cb.cb_explain = B_TRUE;
			break;
		case 'D':
			cb.cb_dedup_stats = B_TRUE;
			break;
		case 'T':
			get_timestamp_arg(*optarg);
			break;
		case '?':
			(void) fprintf(stderr, gettext("invalid option '%c'\n"),
			    optopt);
			usage(B_FALSE);
		}
	}

	argc -= optind;
	argv += optind;

	get_interval_count(&argc, argv, &interval, &count);

	if (argc == 0)
		cb.cb_allpools = B_TRUE;

	cb.cb_first = B_TRUE;

	for (;;) {
		if (timestamp_fmt != NODATE)
			print_timestamp(timestamp_fmt);

		ret = for_each_pool(argc, argv, B_TRUE, NULL,
		    status_callback, &cb);

		if (argc == 0 && cb.cb_count == 0)
			(void) printf(gettext("no pools available\n"));
		else if (cb.cb_explain && cb.cb_first && cb.cb_allpools)
			(void) printf(gettext("all pools are healthy\n"));

		if (ret != 0)
			return (ret);

		if (interval == 0)
			break;

		if (count != 0 && --count == 0)
			break;

		(void) sleep(interval);
	}

	return (0);
}

typedef struct upgrade_cbdata {
	int	cb_first;
	int	cb_argc;
	uint64_t cb_version;
	char	**cb_argv;
} upgrade_cbdata_t;

static int
upgrade_version(zpool_handle_t *zhp, uint64_t version)
{
	int ret;
	nvlist_t *config;
	uint64_t oldversion;

	config = zpool_get_config(zhp, NULL);
	verify(nvlist_lookup_uint64(config, ZPOOL_CONFIG_VERSION,
	    &oldversion) == 0);

	assert(SPA_VERSION_IS_SUPPORTED(oldversion));
	assert(oldversion < version);

	ret = zpool_upgrade(zhp, version);
	if (ret != 0)
		return (ret);

	if (version >= SPA_VERSION_FEATURES) {
		(void) printf(gettext("Successfully upgraded "
		    "'%s' from version %llu to feature flags.\n"),
		    zpool_get_name(zhp), oldversion);
	} else {
		(void) printf(gettext("Successfully upgraded "
		    "'%s' from version %llu to version %llu.\n"),
		    zpool_get_name(zhp), oldversion, version);
	}

	return (0);
}

static int
upgrade_enable_all(zpool_handle_t *zhp, int *countp)
{
	int i, ret, count;
	boolean_t firstff = B_TRUE;
	nvlist_t *enabled = zpool_get_features(zhp);

	count = 0;
	for (i = 0; i < SPA_FEATURES; i++) {
		const char *fname = spa_feature_table[i].fi_uname;
		const char *fguid = spa_feature_table[i].fi_guid;
		if (!nvlist_exists(enabled, fguid)) {
			char *propname;
			verify(-1 != asprintf(&propname, "feature@%s", fname));
			ret = zpool_set_prop(zhp, propname,
			    ZFS_FEATURE_ENABLED);
			if (ret != 0) {
				free(propname);
				return (ret);
			}
			count++;

			if (firstff) {
				(void) printf(gettext("Enabled the "
				    "following features on '%s':\n"),
				    zpool_get_name(zhp));
				firstff = B_FALSE;
			}
			(void) printf(gettext("  %s\n"), fname);
			free(propname);
		}
	}

	if (countp != NULL)
		*countp = count;
	return (0);
}

static int
upgrade_cb(zpool_handle_t *zhp, void *arg)
{
	upgrade_cbdata_t *cbp = arg;
	nvlist_t *config;
	uint64_t version;
	boolean_t printnl = B_FALSE;
	int ret;

	config = zpool_get_config(zhp, NULL);
	verify(nvlist_lookup_uint64(config, ZPOOL_CONFIG_VERSION,
	    &version) == 0);

	assert(SPA_VERSION_IS_SUPPORTED(version));

	if (version < cbp->cb_version) {
		cbp->cb_first = B_FALSE;
		ret = upgrade_version(zhp, cbp->cb_version);
		if (ret != 0)
			return (ret);
		printnl = B_TRUE;

		/*
		 * If they did "zpool upgrade -a", then we could
		 * be doing ioctls to different pools.  We need
		 * to log this history once to each pool, and bypass
		 * the normal history logging that happens in main().
		 */
		(void) zpool_log_history(g_zfs, history_str);
		log_history = B_FALSE;
	}

	if (cbp->cb_version >= SPA_VERSION_FEATURES) {
		int count;
		ret = upgrade_enable_all(zhp, &count);
		if (ret != 0)
			return (ret);

		if (count > 0) {
			cbp->cb_first = B_FALSE;
			printnl = B_TRUE;
		}
	}

	if (printnl) {
		(void) printf(gettext("\n"));
	}

	return (0);
}

static int
upgrade_list_older_cb(zpool_handle_t *zhp, void *arg)
{
	upgrade_cbdata_t *cbp = arg;
	nvlist_t *config;
	uint64_t version;

	config = zpool_get_config(zhp, NULL);
	verify(nvlist_lookup_uint64(config, ZPOOL_CONFIG_VERSION,
	    &version) == 0);

	assert(SPA_VERSION_IS_SUPPORTED(version));

	if (version < SPA_VERSION_FEATURES) {
		if (cbp->cb_first) {
			(void) printf(gettext("The following pools are "
			    "formatted with legacy version numbers and can\n"
			    "be upgraded to use feature flags.  After "
			    "being upgraded, these pools\nwill no "
			    "longer be accessible by software that does not "
			    "support feature\nflags.\n\n"));
			(void) printf(gettext("VER  POOL\n"));
			(void) printf(gettext("---  ------------\n"));
			cbp->cb_first = B_FALSE;
		}

		(void) printf("%2llu   %s\n", (u_longlong_t)version,
		    zpool_get_name(zhp));
	}

	return (0);
}

static int
upgrade_list_disabled_cb(zpool_handle_t *zhp, void *arg)
{
	upgrade_cbdata_t *cbp = arg;
	nvlist_t *config;
	uint64_t version;

	config = zpool_get_config(zhp, NULL);
	verify(nvlist_lookup_uint64(config, ZPOOL_CONFIG_VERSION,
	    &version) == 0);

	if (version >= SPA_VERSION_FEATURES) {
		int i;
		boolean_t poolfirst = B_TRUE;
		nvlist_t *enabled = zpool_get_features(zhp);

		for (i = 0; i < SPA_FEATURES; i++) {
			const char *fguid = spa_feature_table[i].fi_guid;
			const char *fname = spa_feature_table[i].fi_uname;
			if (!nvlist_exists(enabled, fguid)) {
				if (cbp->cb_first) {
					(void) printf(gettext("\nSome "
					    "supported features are not "
					    "enabled on the following pools. "
					    "Once a\nfeature is enabled the "
					    "pool may become incompatible with "
					    "software\nthat does not support "
					    "the feature. See "
					    "zpool-features(5) for "
					    "details.\n\n"));
					(void) printf(gettext("POOL  "
					    "FEATURE\n"));
					(void) printf(gettext("------"
					    "---------\n"));
					cbp->cb_first = B_FALSE;
				}

				if (poolfirst) {
					(void) printf(gettext("%s\n"),
					    zpool_get_name(zhp));
					poolfirst = B_FALSE;
				}

				(void) printf(gettext("      %s\n"), fname);
			}
		}
	}

	return (0);
}

/* ARGSUSED */
static int
upgrade_one(zpool_handle_t *zhp, void *data)
{
	boolean_t printnl = B_FALSE;
	upgrade_cbdata_t *cbp = data;
	uint64_t cur_version;
	int ret;

	if (strcmp("log", zpool_get_name(zhp)) == 0) {
		(void) printf(gettext("'log' is now a reserved word\n"
		    "Pool 'log' must be renamed using export and import"
		    " to upgrade.\n"));
		return (1);
	}

	cur_version = zpool_get_prop_int(zhp, ZPOOL_PROP_VERSION, NULL);
	if (cur_version > cbp->cb_version) {
		(void) printf(gettext("Pool '%s' is already formatted "
		    "using more current version '%llu'.\n\n"),
		    zpool_get_name(zhp), cur_version);
		return (0);
	}

	if (cbp->cb_version != SPA_VERSION && cur_version == cbp->cb_version) {
		(void) printf(gettext("Pool '%s' is already formatted "
		    "using version %llu.\n\n"), zpool_get_name(zhp),
		    cbp->cb_version);
		return (0);
	}

	if (cur_version != cbp->cb_version) {
		printnl = B_TRUE;
		ret = upgrade_version(zhp, cbp->cb_version);
		if (ret != 0)
			return (ret);
	}

	if (cbp->cb_version >= SPA_VERSION_FEATURES) {
		int count = 0;
		ret = upgrade_enable_all(zhp, &count);
		if (ret != 0)
			return (ret);

		if (count != 0) {
			printnl = B_TRUE;
		} else if (cur_version == SPA_VERSION) {
			(void) printf(gettext("Pool '%s' already has all "
			    "supported features enabled.\n"),
			    zpool_get_name(zhp));
		}
	}

	if (printnl) {
		(void) printf(gettext("\n"));
	}

	return (0);
}

/*
 * zpool upgrade
 * zpool upgrade -v
 * zpool upgrade [-V version] <-a | pool ...>
 *
 * With no arguments, display downrev'd ZFS pool available for upgrade.
 * Individual pools can be upgraded by specifying the pool, and '-a' will
 * upgrade all pools.
 */
int
zpool_do_upgrade(int argc, char **argv)
{
	int c;
	upgrade_cbdata_t cb = { 0 };
	int ret = 0;
	boolean_t showversions = B_FALSE;
	boolean_t upgradeall = B_FALSE;
	char *end;


	/* check options */
	while ((c = getopt(argc, argv, ":avV:")) != -1) {
		switch (c) {
		case 'a':
			upgradeall = B_TRUE;
			break;
		case 'v':
			showversions = B_TRUE;
			break;
		case 'V':
			cb.cb_version = strtoll(optarg, &end, 10);
			if (*end != '\0' ||
			    !SPA_VERSION_IS_SUPPORTED(cb.cb_version)) {
				(void) fprintf(stderr,
				    gettext("invalid version '%s'\n"), optarg);
				usage(B_FALSE);
			}
			break;
		case ':':
			(void) fprintf(stderr, gettext("missing argument for "
			    "'%c' option\n"), optopt);
			usage(B_FALSE);
			break;
		case '?':
			(void) fprintf(stderr, gettext("invalid option '%c'\n"),
			    optopt);
			usage(B_FALSE);
		}
	}

	cb.cb_argc = argc;
	cb.cb_argv = argv;
	argc -= optind;
	argv += optind;

	if (cb.cb_version == 0) {
		cb.cb_version = SPA_VERSION;
	} else if (!upgradeall && argc == 0) {
		(void) fprintf(stderr, gettext("-V option is "
		    "incompatible with other arguments\n"));
		usage(B_FALSE);
	}

	if (showversions) {
		if (upgradeall || argc != 0) {
			(void) fprintf(stderr, gettext("-v option is "
			    "incompatible with other arguments\n"));
			usage(B_FALSE);
		}
	} else if (upgradeall) {
		if (argc != 0) {
			(void) fprintf(stderr, gettext("-a option should not "
			    "be used along with a pool name\n"));
			usage(B_FALSE);
		}
	}

	(void) printf(gettext("This system supports ZFS pool feature "
	    "flags.\n\n"));
	if (showversions) {
		int i;

		(void) printf(gettext("The following features are "
		    "supported:\n\n"));
		(void) printf(gettext("FEAT DESCRIPTION\n"));
		(void) printf("----------------------------------------------"
		    "---------------\n");
		for (i = 0; i < SPA_FEATURES; i++) {
			zfeature_info_t *fi = &spa_feature_table[i];
			const char *ro =
			    (fi->fi_flags & ZFEATURE_FLAG_READONLY_COMPAT) ?
			    " (read-only compatible)" : "";

			(void) printf("%-37s%s\n", fi->fi_uname, ro);
			(void) printf("     %s\n", fi->fi_desc);
		}
		(void) printf("\n");

		(void) printf(gettext("The following legacy versions are also "
		    "supported:\n\n"));
		(void) printf(gettext("VER  DESCRIPTION\n"));
		(void) printf("---  -----------------------------------------"
		    "---------------\n");
		(void) printf(gettext(" 1   Initial ZFS version\n"));
		(void) printf(gettext(" 2   Ditto blocks "
		    "(replicated metadata)\n"));
		(void) printf(gettext(" 3   Hot spares and double parity "
		    "RAID-Z\n"));
		(void) printf(gettext(" 4   zpool history\n"));
		(void) printf(gettext(" 5   Compression using the gzip "
		    "algorithm\n"));
		(void) printf(gettext(" 6   bootfs pool property\n"));
		(void) printf(gettext(" 7   Separate intent log devices\n"));
		(void) printf(gettext(" 8   Delegated administration\n"));
		(void) printf(gettext(" 9   refquota and refreservation "
		    "properties\n"));
		(void) printf(gettext(" 10  Cache devices\n"));
		(void) printf(gettext(" 11  Improved scrub performance\n"));
		(void) printf(gettext(" 12  Snapshot properties\n"));
		(void) printf(gettext(" 13  snapused property\n"));
		(void) printf(gettext(" 14  passthrough-x aclinherit\n"));
		(void) printf(gettext(" 15  user/group space accounting\n"));
		(void) printf(gettext(" 16  stmf property support\n"));
		(void) printf(gettext(" 17  Triple-parity RAID-Z\n"));
		(void) printf(gettext(" 18  Snapshot user holds\n"));
		(void) printf(gettext(" 19  Log device removal\n"));
		(void) printf(gettext(" 20  Compression using zle "
		    "(zero-length encoding)\n"));
		(void) printf(gettext(" 21  Deduplication\n"));
		(void) printf(gettext(" 22  Received properties\n"));
		(void) printf(gettext(" 23  Slim ZIL\n"));
		(void) printf(gettext(" 24  System attributes\n"));
		(void) printf(gettext(" 25  Improved scrub stats\n"));
		(void) printf(gettext(" 26  Improved snapshot deletion "
		    "performance\n"));
		(void) printf(gettext(" 27  Improved snapshot creation "
		    "performance\n"));
		(void) printf(gettext(" 28  Multiple vdev replacements\n"));
		(void) printf(gettext("\nFor more information on a particular "
		    "version, including supported releases,\n"));
		(void) printf(gettext("see the ZFS Administration Guide.\n\n"));
	} else if (argc == 0 && upgradeall) {
		cb.cb_first = B_TRUE;
		ret = zpool_iter(g_zfs, upgrade_cb, &cb);
		if (ret == 0 && cb.cb_first) {
			if (cb.cb_version == SPA_VERSION) {
				(void) printf(gettext("All pools are already "
				    "formatted using feature flags.\n\n"));
				(void) printf(gettext("Every feature flags "
				    "pool already has all supported features "
				    "enabled.\n"));
			} else {
				(void) printf(gettext("All pools are already "
				    "formatted with version %llu or higher.\n"),
				    cb.cb_version);
			}
		}
	} else if (argc == 0) {
		cb.cb_first = B_TRUE;
		ret = zpool_iter(g_zfs, upgrade_list_older_cb, &cb);
		assert(ret == 0);

		if (cb.cb_first) {
			(void) printf(gettext("All pools are formatted "
			    "using feature flags.\n\n"));
		} else {
			(void) printf(gettext("\nUse 'zpool upgrade -v' "
			    "for a list of available legacy versions.\n"));
		}

		cb.cb_first = B_TRUE;
		ret = zpool_iter(g_zfs, upgrade_list_disabled_cb, &cb);
		assert(ret == 0);

		if (cb.cb_first) {
			(void) printf(gettext("Every feature flags pool has "
			    "all supported features enabled.\n"));
		} else {
			(void) printf(gettext("\n"));
		}
	} else {
		ret = for_each_pool(argc, argv, B_FALSE, NULL,
		    upgrade_one, &cb);
	}

	return (ret);
}

typedef struct hist_cbdata {
	boolean_t first;
	boolean_t longfmt;
	boolean_t internal;
} hist_cbdata_t;

/*
 * Print out the command history for a specific pool.
 */
static int
get_history_one(zpool_handle_t *zhp, void *data)
{
	nvlist_t *nvhis;
	nvlist_t **records;
	uint_t numrecords;
	int ret, i;
	hist_cbdata_t *cb = (hist_cbdata_t *)data;

	cb->first = B_FALSE;

	(void) printf(gettext("History for '%s':\n"), zpool_get_name(zhp));

	if ((ret = zpool_get_history(zhp, &nvhis)) != 0)
		return (ret);

	verify(nvlist_lookup_nvlist_array(nvhis, ZPOOL_HIST_RECORD,
	    &records, &numrecords) == 0);
	for (i = 0; i < numrecords; i++) {
		nvlist_t *rec = records[i];
		char tbuf[30] = "";

		if (nvlist_exists(rec, ZPOOL_HIST_TIME)) {
			time_t tsec;
			struct tm t;

			tsec = fnvlist_lookup_uint64(records[i],
			    ZPOOL_HIST_TIME);
			(void) localtime_r(&tsec, &t);
			(void) strftime(tbuf, sizeof (tbuf), "%F.%T", &t);
		}

		if (nvlist_exists(rec, ZPOOL_HIST_CMD)) {
			(void) printf("%s %s", tbuf,
			    fnvlist_lookup_string(rec, ZPOOL_HIST_CMD));
		} else if (nvlist_exists(rec, ZPOOL_HIST_INT_EVENT)) {
			int ievent =
			    fnvlist_lookup_uint64(rec, ZPOOL_HIST_INT_EVENT);
			if (!cb->internal)
				continue;
			if (ievent >= ZFS_NUM_LEGACY_HISTORY_EVENTS) {
				(void) printf("%s unrecognized record:\n",
				    tbuf);
				dump_nvlist(rec, 4);
				continue;
			}
			(void) printf("%s [internal %s txg:%lld] %s", tbuf,
			    zfs_history_event_names[ievent],
			    fnvlist_lookup_uint64(rec, ZPOOL_HIST_TXG),
			    fnvlist_lookup_string(rec, ZPOOL_HIST_INT_STR));
		} else if (nvlist_exists(rec, ZPOOL_HIST_INT_NAME)) {
			if (!cb->internal)
				continue;
			(void) printf("%s [txg:%lld] %s", tbuf,
			    fnvlist_lookup_uint64(rec, ZPOOL_HIST_TXG),
			    fnvlist_lookup_string(rec, ZPOOL_HIST_INT_NAME));
			if (nvlist_exists(rec, ZPOOL_HIST_DSNAME)) {
				(void) printf(" %s (%llu)",
				    fnvlist_lookup_string(rec,
				    ZPOOL_HIST_DSNAME),
				    fnvlist_lookup_uint64(rec,
				    ZPOOL_HIST_DSID));
			}
			(void) printf(" %s", fnvlist_lookup_string(rec,
			    ZPOOL_HIST_INT_STR));
		} else if (nvlist_exists(rec, ZPOOL_HIST_IOCTL)) {
			if (!cb->internal)
				continue;
			(void) printf("%s ioctl %s\n", tbuf,
			    fnvlist_lookup_string(rec, ZPOOL_HIST_IOCTL));
			if (nvlist_exists(rec, ZPOOL_HIST_INPUT_NVL)) {
				(void) printf("    input:\n");
				dump_nvlist(fnvlist_lookup_nvlist(rec,
				    ZPOOL_HIST_INPUT_NVL), 8);
			}
			if (nvlist_exists(rec, ZPOOL_HIST_OUTPUT_NVL)) {
				(void) printf("    output:\n");
				dump_nvlist(fnvlist_lookup_nvlist(rec,
				    ZPOOL_HIST_OUTPUT_NVL), 8);
			}
			if (nvlist_exists(rec, ZPOOL_HIST_ERRNO)) {
				(void) printf("    errno: %lld\n",
				    fnvlist_lookup_int64(rec,
				    ZPOOL_HIST_ERRNO));
			}
		} else {
			if (!cb->internal)
				continue;
			(void) printf("%s unrecognized record:\n", tbuf);
			dump_nvlist(rec, 4);
		}

		if (!cb->longfmt) {
			(void) printf("\n");
			continue;
		}
		(void) printf(" [");
		if (nvlist_exists(rec, ZPOOL_HIST_WHO)) {
			uid_t who = fnvlist_lookup_uint64(rec, ZPOOL_HIST_WHO);
			struct passwd *pwd = getpwuid(who);
			(void) printf("user %d ", (int)who);
			if (pwd != NULL)
				(void) printf("(%s) ", pwd->pw_name);
		}
		if (nvlist_exists(rec, ZPOOL_HIST_HOST)) {
			(void) printf("on %s",
			    fnvlist_lookup_string(rec, ZPOOL_HIST_HOST));
		}
		if (nvlist_exists(rec, ZPOOL_HIST_ZONE)) {
			(void) printf(":%s",
			    fnvlist_lookup_string(rec, ZPOOL_HIST_ZONE));
		}
		(void) printf("]");
		(void) printf("\n");
	}
	(void) printf("\n");
	nvlist_free(nvhis);

	return (ret);
}

/*
 * zpool history <pool>
 *
 * Displays the history of commands that modified pools.
 */
int
zpool_do_history(int argc, char **argv)
{
	hist_cbdata_t cbdata = { 0 };
	int ret;
	int c;

	cbdata.first = B_TRUE;
	/* check options */
	while ((c = getopt(argc, argv, "li")) != -1) {
		switch (c) {
		case 'l':
			cbdata.longfmt = B_TRUE;
			break;
		case 'i':
			cbdata.internal = B_TRUE;
			break;
		case '?':
			(void) fprintf(stderr, gettext("invalid option '%c'\n"),
			    optopt);
			usage(B_FALSE);
		}
	}
	argc -= optind;
	argv += optind;

	ret = for_each_pool(argc, argv, B_FALSE,  NULL, get_history_one,
	    &cbdata);

	if (argc == 0 && cbdata.first == B_TRUE) {
		(void) printf(gettext("no pools available\n"));
		return (0);
	}

	return (ret);
}

static int
get_callback(zpool_handle_t *zhp, void *data)
{
	zprop_get_cbdata_t *cbp = (zprop_get_cbdata_t *)data;
	char value[MAXNAMELEN];
	zprop_source_t srctype;
	zprop_list_t *pl;

	for (pl = cbp->cb_proplist; pl != NULL; pl = pl->pl_next) {

		/*
		 * Skip the special fake placeholder. This will also skip
		 * over the name property when 'all' is specified.
		 */
		if (pl->pl_prop == ZPOOL_PROP_NAME &&
		    pl == cbp->cb_proplist)
			continue;

		if (pl->pl_prop == ZPROP_INVAL &&
		    (zpool_prop_feature(pl->pl_user_prop) ||
		    zpool_prop_unsupported(pl->pl_user_prop))) {
			srctype = ZPROP_SRC_LOCAL;

			if (zpool_prop_get_feature(zhp, pl->pl_user_prop,
			    value, sizeof (value)) == 0) {
				zprop_print_one_property(zpool_get_name(zhp),
				    cbp, pl->pl_user_prop, value, srctype,
				    NULL, NULL);
			}
		} else {
			if (zpool_get_prop(zhp, pl->pl_prop, value,
			    sizeof (value), &srctype, cbp->cb_literal) != 0)
				continue;

			zprop_print_one_property(zpool_get_name(zhp), cbp,
			    zpool_prop_to_name(pl->pl_prop), value, srctype,
			    NULL, NULL);
		}
	}
	return (0);
}

/*
 * zpool get [-Hp] [-o "all" | field[,...]] <"all" | property[,...]> <pool> ...
 *
 *	-H	Scripted mode.  Don't display headers, and separate properties
 *		by a single tab.
 *	-o	List of columns to display.  Defaults to
 *		"name,property,value,source".
 * 	-p	Diplay values in parsable (exact) format.
 *
 * Get properties of pools in the system. Output space statistics
 * for each one as well as other attributes.
 */
int
zpool_do_get(int argc, char **argv)
{
	zprop_get_cbdata_t cb = { 0 };
	zprop_list_t fake_name = { 0 };
	int ret;
	int c, i;
	char *value;

	cb.cb_first = B_TRUE;

	/*
	 * Set up default columns and sources.
	 */
	cb.cb_sources = ZPROP_SRC_ALL;
	cb.cb_columns[0] = GET_COL_NAME;
	cb.cb_columns[1] = GET_COL_PROPERTY;
	cb.cb_columns[2] = GET_COL_VALUE;
	cb.cb_columns[3] = GET_COL_SOURCE;
	cb.cb_type = ZFS_TYPE_POOL;

	/* check options */
	while ((c = getopt(argc, argv, ":Hpo:")) != -1) {
		switch (c) {
		case 'p':
			cb.cb_literal = B_TRUE;
			break;
		case 'H':
			cb.cb_scripted = B_TRUE;
			break;
		case 'o':
			bzero(&cb.cb_columns, sizeof (cb.cb_columns));
			i = 0;
			while (*optarg != '\0') {
				static char *col_subopts[] =
				{ "name", "property", "value", "source",
				"all", NULL };

				if (i == ZFS_GET_NCOLS) {
					(void) fprintf(stderr, gettext("too "
					"many fields given to -o "
					"option\n"));
					usage(B_FALSE);
				}

				switch (getsubopt(&optarg, col_subopts,
				    &value)) {
				case 0:
					cb.cb_columns[i++] = GET_COL_NAME;
					break;
				case 1:
					cb.cb_columns[i++] = GET_COL_PROPERTY;
					break;
				case 2:
					cb.cb_columns[i++] = GET_COL_VALUE;
					break;
				case 3:
					cb.cb_columns[i++] = GET_COL_SOURCE;
					break;
				case 4:
					if (i > 0) {
						(void) fprintf(stderr,
						    gettext("\"all\" conflicts "
						    "with specific fields "
						    "given to -o option\n"));
						usage(B_FALSE);
					}
					cb.cb_columns[0] = GET_COL_NAME;
					cb.cb_columns[1] = GET_COL_PROPERTY;
					cb.cb_columns[2] = GET_COL_VALUE;
					cb.cb_columns[3] = GET_COL_SOURCE;
					i = ZFS_GET_NCOLS;
					break;
				default:
					(void) fprintf(stderr,
					    gettext("invalid column name "
					    "'%s'\n"), value);
					usage(B_FALSE);
				}
			}
			break;
		case '?':
			(void) fprintf(stderr, gettext("invalid option '%c'\n"),
			    optopt);
			usage(B_FALSE);
		}
	}

	argc -= optind;
	argv += optind;

	if (argc < 1) {
		(void) fprintf(stderr, gettext("missing property "
		    "argument\n"));
		usage(B_FALSE);
	}

	if (zprop_get_list(g_zfs, argv[0], &cb.cb_proplist,
	    ZFS_TYPE_POOL) != 0)
		usage(B_FALSE);

	argc--;
	argv++;

	if (cb.cb_proplist != NULL) {
		fake_name.pl_prop = ZPOOL_PROP_NAME;
		fake_name.pl_width = strlen(gettext("NAME"));
		fake_name.pl_next = cb.cb_proplist;
		cb.cb_proplist = &fake_name;
	}

	ret = for_each_pool(argc, argv, B_TRUE, &cb.cb_proplist,
	    get_callback, &cb);

	if (cb.cb_proplist == &fake_name)
		zprop_free_list(fake_name.pl_next);
	else
		zprop_free_list(cb.cb_proplist);

	return (ret);
}

typedef struct set_cbdata {
	char *cb_propname;
	char *cb_value;
	boolean_t cb_any_successful;
} set_cbdata_t;

int
set_callback(zpool_handle_t *zhp, void *data)
{
	int error;
	set_cbdata_t *cb = (set_cbdata_t *)data;

	error = zpool_set_prop(zhp, cb->cb_propname, cb->cb_value);

	if (!error)
		cb->cb_any_successful = B_TRUE;

	return (error);
}

int
zpool_do_set(int argc, char **argv)
{
	set_cbdata_t cb = { 0 };
	int error;

	if (argc > 1 && argv[1][0] == '-') {
		(void) fprintf(stderr, gettext("invalid option '%c'\n"),
		    argv[1][1]);
		usage(B_FALSE);
	}

	if (argc < 2) {
		(void) fprintf(stderr, gettext("missing property=value "
		    "argument\n"));
		usage(B_FALSE);
	}

	if (argc < 3) {
		(void) fprintf(stderr, gettext("missing pool name\n"));
		usage(B_FALSE);
	}

	if (argc > 3) {
		(void) fprintf(stderr, gettext("too many pool names\n"));
		usage(B_FALSE);
	}

	cb.cb_propname = argv[1];
	cb.cb_value = strchr(cb.cb_propname, '=');
	if (cb.cb_value == NULL) {
		(void) fprintf(stderr, gettext("missing value in "
		    "property=value argument\n"));
		usage(B_FALSE);
	}

	*(cb.cb_value) = '\0';
	cb.cb_value++;

	error = for_each_pool(argc - 2, argv + 2, B_TRUE, NULL,
	    set_callback, &cb);

	return (error);
}

static int
find_command_idx(char *command, int *idx)
{
	int i;

	for (i = 0; i < NCOMMAND; i++) {
		if (command_table[i].name == NULL)
			continue;

		if (strcmp(command, command_table[i].name) == 0) {
			*idx = i;
			return (0);
		}
	}
	return (1);
}

int
main(int argc, char **argv)
{
	int ret = 0;
	int i;
	char *cmdname;

	(void) setlocale(LC_ALL, "");
	(void) textdomain(TEXT_DOMAIN);

	if ((g_zfs = libzfs_init()) == NULL) {
		(void) fprintf(stderr, gettext("internal error: failed to "
		    "initialize ZFS library\n"));
		return (1);
	}

	libzfs_print_on_error(g_zfs, B_TRUE);

	opterr = 0;

	/*
	 * Make sure the user has specified some command.
	 */
	if (argc < 2) {
		(void) fprintf(stderr, gettext("missing command\n"));
		usage(B_FALSE);
	}

	cmdname = argv[1];

	/*
	 * Special case '-?'
	 */
	if (strcmp(cmdname, "-?") == 0)
		usage(B_TRUE);

	zfs_save_arguments(argc, argv, history_str, sizeof (history_str));

	/*
	 * Run the appropriate command.
	 */
	if (find_command_idx(cmdname, &i) == 0) {
		current_command = &command_table[i];
		ret = command_table[i].func(argc - 1, argv + 1);
	} else if (strchr(cmdname, '=')) {
		verify(find_command_idx("set", &i) == 0);
		current_command = &command_table[i];
		ret = command_table[i].func(argc, argv);
	} else if (strcmp(cmdname, "freeze") == 0 && argc == 3) {
		/*
		 * 'freeze' is a vile debugging abomination, so we treat
		 * it as such.
		 */
		char buf[16384];
		int fd = open(ZFS_DEV, O_RDWR);
		(void) strcpy((void *)buf, argv[2]);
		return (!!ioctl(fd, ZFS_IOC_POOL_FREEZE, buf));
	} else {
		(void) fprintf(stderr, gettext("unrecognized "
		    "command '%s'\n"), cmdname);
		usage(B_FALSE);
	}

	if (ret == 0 && log_history)
		(void) zpool_log_history(g_zfs, history_str);

	libzfs_fini(g_zfs);

	/*
	 * The 'ZFS_ABORT' environment variable causes us to dump core on exit
	 * for the purposes of running ::findleaks.
	 */
	if (getenv("ZFS_ABORT") != NULL) {
		(void) printf("dumping core by request\n");
		abort();
	}

	return (ret);
}<|MERGE_RESOLUTION|>--- conflicted
+++ resolved
@@ -750,19 +750,13 @@
 		return (1);
 	}
 
-<<<<<<< HEAD
-	if (zpool_read_label(fd, &config) != 0 || config == NULL) {
+	if (zpool_read_label(fd, &config) != 0) {
 		if (force)
 			goto wipe_label;
 		(void) fprintf(stderr, gettext(
 		    "use '-f' to override the following error:\n"
 		    "failed to read label from \"%s\"\n"),
 		     vdev);
-=======
-	if (zpool_read_label(fd, &config) != 0) {
-		(void) fprintf(stderr,
-		    gettext("failed to read label from %s\n"), vdev);
->>>>>>> b3c0a3b1
 		return (1);
 	}
 	nvlist_free(config);
