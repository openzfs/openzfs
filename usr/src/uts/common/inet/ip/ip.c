/*
 * CDDL HEADER START
 *
 * The contents of this file are subject to the terms of the
 * Common Development and Distribution License (the "License").
 * You may not use this file except in compliance with the License.
 *
 * You can obtain a copy of the license at usr/src/OPENSOLARIS.LICENSE
 * or http://www.opensolaris.org/os/licensing.
 * See the License for the specific language governing permissions
 * and limitations under the License.
 *
 * When distributing Covered Code, include this CDDL HEADER in each
 * file and include the License file at usr/src/OPENSOLARIS.LICENSE.
 * If applicable, add the following below this CDDL HEADER, with the
 * fields enclosed by brackets "[]" replaced with your own identifying
 * information: Portions Copyright [yyyy] [name of copyright owner]
 *
 * CDDL HEADER END
 */

/*
 * Copyright (c) 1991, 2010, Oracle and/or its affiliates. All rights reserved.
 * Copyright (c) 1990 Mentat Inc.
 * Copyright (c) 2012 Joyent, Inc. All rights reserved.
<<<<<<< HEAD
 * Copyright (c) 2014, OmniTI Computer Consulting, Inc. All rights reserved.
=======
 * Copyright (c) 2017 OmniTI Computer Consulting, Inc. All rights reserved.
>>>>>>> dd99db61
 * Copyright (c) 2016 by Delphix. All rights reserved.
 */

#include <sys/types.h>
#include <sys/stream.h>
#include <sys/dlpi.h>
#include <sys/stropts.h>
#include <sys/sysmacros.h>
#include <sys/strsubr.h>
#include <sys/strlog.h>
#include <sys/strsun.h>
#include <sys/zone.h>
#define	_SUN_TPI_VERSION 2
#include <sys/tihdr.h>
#include <sys/xti_inet.h>
#include <sys/ddi.h>
#include <sys/suntpi.h>
#include <sys/cmn_err.h>
#include <sys/debug.h>
#include <sys/kobj.h>
#include <sys/modctl.h>
#include <sys/atomic.h>
#include <sys/policy.h>
#include <sys/priv.h>
#include <sys/taskq.h>

#include <sys/systm.h>
#include <sys/param.h>
#include <sys/kmem.h>
#include <sys/sdt.h>
#include <sys/socket.h>
#include <sys/vtrace.h>
#include <sys/isa_defs.h>
#include <sys/mac.h>
#include <net/if.h>
#include <net/if_arp.h>
#include <net/route.h>
#include <sys/sockio.h>
#include <netinet/in.h>
#include <net/if_dl.h>

#include <inet/common.h>
#include <inet/mi.h>
#include <inet/mib2.h>
#include <inet/nd.h>
#include <inet/arp.h>
#include <inet/snmpcom.h>
#include <inet/optcom.h>
#include <inet/kstatcom.h>

#include <netinet/igmp_var.h>
#include <netinet/ip6.h>
#include <netinet/icmp6.h>
#include <netinet/sctp.h>

#include <inet/ip.h>
#include <inet/ip_impl.h>
#include <inet/ip6.h>
#include <inet/ip6_asp.h>
#include <inet/tcp.h>
#include <inet/tcp_impl.h>
#include <inet/ip_multi.h>
#include <inet/ip_if.h>
#include <inet/ip_ire.h>
#include <inet/ip_ftable.h>
#include <inet/ip_rts.h>
#include <inet/ip_ndp.h>
#include <inet/ip_listutils.h>
#include <netinet/igmp.h>
#include <netinet/ip_mroute.h>
#include <inet/ipp_common.h>

#include <net/pfkeyv2.h>
#include <inet/sadb.h>
#include <inet/ipsec_impl.h>
#include <inet/iptun/iptun_impl.h>
#include <inet/ipdrop.h>
#include <inet/ip_netinfo.h>
#include <inet/ilb_ip.h>

#include <sys/ethernet.h>
#include <net/if_types.h>
#include <sys/cpuvar.h>

#include <ipp/ipp.h>
#include <ipp/ipp_impl.h>
#include <ipp/ipgpc/ipgpc.h>

#include <sys/pattr.h>
#include <inet/ipclassifier.h>
#include <inet/sctp_ip.h>
#include <inet/sctp/sctp_impl.h>
#include <inet/udp_impl.h>
#include <inet/rawip_impl.h>
#include <inet/rts_impl.h>

#include <sys/tsol/label.h>
#include <sys/tsol/tnet.h>

#include <sys/squeue_impl.h>
#include <inet/ip_arp.h>

#include <sys/clock_impl.h>	/* For LBOLT_FASTPATH{,64} */

/*
 * Values for squeue switch:
 * IP_SQUEUE_ENTER_NODRAIN: SQ_NODRAIN
 * IP_SQUEUE_ENTER: SQ_PROCESS
 * IP_SQUEUE_FILL: SQ_FILL
 */
int ip_squeue_enter = IP_SQUEUE_ENTER;	/* Setable in /etc/system */

int ip_squeue_flag;

/*
 * Setable in /etc/system
 */
int ip_poll_normal_ms = 100;
int ip_poll_normal_ticks = 0;
int ip_modclose_ackwait_ms = 3000;

/*
 * It would be nice to have these present only in DEBUG systems, but the
 * current design of the global symbol checking logic requires them to be
 * unconditionally present.
 */
uint_t ip_thread_data;			/* TSD key for debug support */
krwlock_t ip_thread_rwlock;
list_t	ip_thread_list;

/*
 * Structure to represent a linked list of msgblks. Used by ip_snmp_ functions.
 */

struct listptr_s {
	mblk_t	*lp_head;	/* pointer to the head of the list */
	mblk_t	*lp_tail;	/* pointer to the tail of the list */
};

typedef struct listptr_s listptr_t;

/*
 * This is used by ip_snmp_get_mib2_ip_route_media and
 * ip_snmp_get_mib2_ip6_route_media to carry the lists of return data.
 */
typedef struct iproutedata_s {
	uint_t		ird_idx;
	uint_t		ird_flags;	/* see below */
	listptr_t	ird_route;	/* ipRouteEntryTable */
	listptr_t	ird_netmedia;	/* ipNetToMediaEntryTable */
	listptr_t	ird_attrs;	/* ipRouteAttributeTable */
} iproutedata_t;

/* Include ire_testhidden and IRE_IF_CLONE routes */
#define	IRD_REPORT_ALL	0x01

/*
 * Cluster specific hooks. These should be NULL when booted as a non-cluster
 */

/*
 * Hook functions to enable cluster networking
 * On non-clustered systems these vectors must always be NULL.
 *
 * Hook function to Check ip specified ip address is a shared ip address
 * in the cluster
 *
 */
int (*cl_inet_isclusterwide)(netstackid_t stack_id, uint8_t protocol,
    sa_family_t addr_family, uint8_t *laddrp, void *args) = NULL;

/*
 * Hook function to generate cluster wide ip fragment identifier
 */
uint32_t (*cl_inet_ipident)(netstackid_t stack_id, uint8_t protocol,
    sa_family_t addr_family, uint8_t *laddrp, uint8_t *faddrp,
    void *args) = NULL;

/*
 * Hook function to generate cluster wide SPI.
 */
void (*cl_inet_getspi)(netstackid_t, uint8_t, uint8_t *, size_t,
    void *) = NULL;

/*
 * Hook function to verify if the SPI is already utlized.
 */

int (*cl_inet_checkspi)(netstackid_t, uint8_t, uint32_t, void *) = NULL;

/*
 * Hook function to delete the SPI from the cluster wide repository.
 */

void (*cl_inet_deletespi)(netstackid_t, uint8_t, uint32_t, void *) = NULL;

/*
 * Hook function to inform the cluster when packet received on an IDLE SA
 */

void (*cl_inet_idlesa)(netstackid_t, uint8_t, uint32_t, sa_family_t,
    in6_addr_t, in6_addr_t, void *) = NULL;

/*
 * Synchronization notes:
 *
 * IP is a fully D_MP STREAMS module/driver. Thus it does not depend on any
 * MT level protection given by STREAMS. IP uses a combination of its own
 * internal serialization mechanism and standard Solaris locking techniques.
 * The internal serialization is per phyint.  This is used to serialize
 * plumbing operations, IPMP operations, most set ioctls, etc.
 *
 * Plumbing is a long sequence of operations involving message
 * exchanges between IP, ARP and device drivers. Many set ioctls are typically
 * involved in plumbing operations. A natural model is to serialize these
 * ioctls one per ill. For example plumbing of hme0 and qfe0 can go on in
 * parallel without any interference. But various set ioctls on hme0 are best
 * serialized, along with IPMP operations and processing of DLPI control
 * messages received from drivers on a per phyint basis. This serialization is
 * provided by the ipsq_t and primitives operating on this. Details can
 * be found in ip_if.c above the core primitives operating on ipsq_t.
 *
 * Lookups of an ipif or ill by a thread return a refheld ipif / ill.
 * Simiarly lookup of an ire by a thread also returns a refheld ire.
 * In addition ipif's and ill's referenced by the ire are also indirectly
 * refheld. Thus no ipif or ill can vanish as long as an ipif is refheld
 * directly or indirectly. For example an SIOCSLIFADDR ioctl that changes the
 * address of an ipif has to go through the ipsq_t. This ensures that only
 * one such exclusive operation proceeds at any time on the ipif. It then
 * waits for all refcnts
 * associated with this ipif to come down to zero. The address is changed
 * only after the ipif has been quiesced. Then the ipif is brought up again.
 * More details are described above the comment in ip_sioctl_flags.
 *
 * Packet processing is based mostly on IREs and are fully multi-threaded
 * using standard Solaris MT techniques.
 *
 * There are explicit locks in IP to handle:
 * - The ip_g_head list maintained by mi_open_link() and friends.
 *
 * - The reassembly data structures (one lock per hash bucket)
 *
 * - conn_lock is meant to protect conn_t fields. The fields actually
 *   protected by conn_lock are documented in the conn_t definition.
 *
 * - ire_lock to protect some of the fields of the ire, IRE tables
 *   (one lock per hash bucket). Refer to ip_ire.c for details.
 *
 * - ndp_g_lock and ncec_lock for protecting NCEs.
 *
 * - ill_lock protects fields of the ill and ipif. Details in ip.h
 *
 * - ill_g_lock: This is a global reader/writer lock. Protects the following
 *	* The AVL tree based global multi list of all ills.
 *	* The linked list of all ipifs of an ill
 *	* The <ipsq-xop> mapping
 *	* <ill-phyint> association
 *   Insertion/deletion of an ill in the system, insertion/deletion of an ipif
 *   into an ill, changing the <ipsq-xop> mapping of an ill, changing the
 *   <ill-phyint> assoc of an ill will all have to hold the ill_g_lock as
 *   writer for the actual duration of the insertion/deletion/change.
 *
 * - ill_lock:  This is a per ill mutex.
 *   It protects some members of the ill_t struct; see ip.h for details.
 *   It also protects the <ill-phyint> assoc.
 *   It also protects the list of ipifs hanging off the ill.
 *
 * - ipsq_lock: This is a per ipsq_t mutex lock.
 *   This protects some members of the ipsq_t struct; see ip.h for details.
 *   It also protects the <ipsq-ipxop> mapping
 *
 * - ipx_lock: This is a per ipxop_t mutex lock.
 *   This protects some members of the ipxop_t struct; see ip.h for details.
 *
 * - phyint_lock: This is a per phyint mutex lock. Protects just the
 *   phyint_flags
 *
 * - ip_addr_avail_lock: This is used to ensure the uniqueness of IP addresses.
 *   This lock is held in ipif_up_done and the ipif is marked IPIF_UP and the
 *   uniqueness check also done atomically.
 *
 * - ill_g_usesrc_lock: This readers/writer lock protects the usesrc
 *   group list linked by ill_usesrc_grp_next. It also protects the
 *   ill_usesrc_ifindex field. It is taken as a writer when a member of the
 *   group is being added or deleted.  This lock is taken as a reader when
 *   walking the list/group(eg: to get the number of members in a usesrc group).
 *   Note, it is only necessary to take this lock if the ill_usesrc_grp_next
 *   field is changing state i.e from NULL to non-NULL or vice-versa. For
 *   example, it is not necessary to take this lock in the initial portion
 *   of ip_sioctl_slifusesrc or at all in ip_sioctl_flags since these
 *   operations are executed exclusively and that ensures that the "usesrc
 *   group state" cannot change. The "usesrc group state" change can happen
 *   only in the latter part of ip_sioctl_slifusesrc and in ill_delete.
 *
 * Changing <ill-phyint>, <ipsq-xop> assocications:
 *
 * To change the <ill-phyint> association, the ill_g_lock must be held
 * as writer, and the ill_locks of both the v4 and v6 instance of the ill
 * must be held.
 *
 * To change the <ipsq-xop> association, the ill_g_lock must be held as
 * writer, the ipsq_lock must be held, and one must be writer on the ipsq.
 * This is only done when ills are added or removed from IPMP groups.
 *
 * To add or delete an ipif from the list of ipifs hanging off the ill,
 * ill_g_lock (writer) and ill_lock must be held and the thread must be
 * a writer on the associated ipsq.
 *
 * To add or delete an ill to the system, the ill_g_lock must be held as
 * writer and the thread must be a writer on the associated ipsq.
 *
 * To add or delete an ilm to an ill, the ill_lock must be held and the thread
 * must be a writer on the associated ipsq.
 *
 * Lock hierarchy
 *
 * Some lock hierarchy scenarios are listed below.
 *
 * ill_g_lock -> conn_lock -> ill_lock -> ipsq_lock -> ipx_lock
 * ill_g_lock -> ill_lock(s) -> phyint_lock
 * ill_g_lock -> ndp_g_lock -> ill_lock -> ncec_lock
 * ill_g_lock -> ip_addr_avail_lock
 * conn_lock -> irb_lock -> ill_lock -> ire_lock
 * ill_g_lock -> ip_g_nd_lock
 * ill_g_lock -> ips_ipmp_lock -> ill_lock -> nce_lock
 * ill_g_lock -> ndp_g_lock -> ill_lock -> ncec_lock -> nce_lock
 * arl_lock -> ill_lock
 * ips_ire_dep_lock -> irb_lock
 *
 * When more than 1 ill lock is needed to be held, all ill lock addresses
 * are sorted on address and locked starting from highest addressed lock
 * downward.
 *
 * Multicast scenarios
 * ips_ill_g_lock -> ill_mcast_lock
 * conn_ilg_lock -> ips_ill_g_lock -> ill_lock
 * ill_mcast_serializer -> ill_mcast_lock -> ips_ipmp_lock -> ill_lock
 * ill_mcast_serializer -> ill_mcast_lock -> connf_lock -> conn_lock
 * ill_mcast_serializer -> ill_mcast_lock -> conn_ilg_lock
 * ill_mcast_serializer -> ill_mcast_lock -> ips_igmp_timer_lock
 *
 * IPsec scenarios
 *
 * ipsa_lock -> ill_g_lock -> ill_lock
 * ill_g_usesrc_lock -> ill_g_lock -> ill_lock
 *
 * Trusted Solaris scenarios
 *
 * igsa_lock -> gcgrp_rwlock -> gcgrp_lock
 * igsa_lock -> gcdb_lock
 * gcgrp_rwlock -> ire_lock
 * gcgrp_rwlock -> gcdb_lock
 *
 * squeue(sq_lock), flow related (ft_lock, fe_lock) locking
 *
 * cpu_lock --> ill_lock --> sqset_lock --> sq_lock
 * sq_lock -> conn_lock -> QLOCK(q)
 * ill_lock -> ft_lock -> fe_lock
 *
 * Routing/forwarding table locking notes:
 *
 * Lock acquisition order: Radix tree lock, irb_lock.
 * Requirements:
 * i.  Walker must not hold any locks during the walker callback.
 * ii  Walker must not see a truncated tree during the walk because of any node
 *     deletion.
 * iii Existing code assumes ire_bucket is valid if it is non-null and is used
 *     in many places in the code to walk the irb list. Thus even if all the
 *     ires in a bucket have been deleted, we still can't free the radix node
 *     until the ires have actually been inactive'd (freed).
 *
 * Tree traversal - Need to hold the global tree lock in read mode.
 * Before dropping the global tree lock, need to either increment the ire_refcnt
 * to ensure that the radix node can't be deleted.
 *
 * Tree add - Need to hold the global tree lock in write mode to add a
 * radix node. To prevent the node from being deleted, increment the
 * irb_refcnt, after the node is added to the tree. The ire itself is
 * added later while holding the irb_lock, but not the tree lock.
 *
 * Tree delete - Need to hold the global tree lock and irb_lock in write mode.
 * All associated ires must be inactive (i.e. freed), and irb_refcnt
 * must be zero.
 *
 * Walker - Increment irb_refcnt before calling the walker callback. Hold the
 * global tree lock (read mode) for traversal.
 *
 * IRE dependencies - In some cases we hold ips_ire_dep_lock across ire_refrele
 * hence we will acquire irb_lock while holding ips_ire_dep_lock.
 *
 * IPsec notes :
 *
 * IP interacts with the IPsec code (AH/ESP) by storing IPsec attributes
 * in the ip_xmit_attr_t ip_recv_attr_t. For outbound datagrams, the
 * ip_xmit_attr_t has the
 * information used by the IPsec code for applying the right level of
 * protection. The information initialized by IP in the ip_xmit_attr_t
 * is determined by the per-socket policy or global policy in the system.
 * For inbound datagrams, the ip_recv_attr_t
 * starts out with nothing in it. It gets filled
 * with the right information if it goes through the AH/ESP code, which
 * happens if the incoming packet is secure. The information initialized
 * by AH/ESP, is later used by IP (during fanouts to ULP) to see whether
 * the policy requirements needed by per-socket policy or global policy
 * is met or not.
 *
 * For fully connected sockets i.e dst, src [addr, port] is known,
 * conn_policy_cached is set indicating that policy has been cached.
 * conn_in_enforce_policy may or may not be set depending on whether
 * there is a global policy match or per-socket policy match.
 * Policy inheriting happpens in ip_policy_set once the destination is known.
 * Once the right policy is set on the conn_t, policy cannot change for
 * this socket. This makes life simpler for TCP (UDP ?) where
 * re-transmissions go out with the same policy. For symmetry, policy
 * is cached for fully connected UDP sockets also. Thus if policy is cached,
 * it also implies that policy is latched i.e policy cannot change
 * on these sockets. As we have the right policy on the conn, we don't
 * have to lookup global policy for every outbound and inbound datagram
 * and thus serving as an optimization. Note that a global policy change
 * does not affect fully connected sockets if they have policy. If fully
 * connected sockets did not have any policy associated with it, global
 * policy change may affect them.
 *
 * IP Flow control notes:
 * ---------------------
 * Non-TCP streams are flow controlled by IP. The way this is accomplished
 * differs when ILL_CAPAB_DLD_DIRECT is enabled for that IP instance. When
 * ILL_DIRECT_CAPABLE(ill) is TRUE, IP can do direct function calls into
 * GLDv3. Otherwise packets are sent down to lower layers using STREAMS
 * functions.
 *
 * Per Tx ring udp flow control:
 * This is applicable only when ILL_CAPAB_DLD_DIRECT capability is set in
 * the ill (i.e. ILL_DIRECT_CAPABLE(ill) is true).
 *
 * The underlying link can expose multiple Tx rings to the GLDv3 mac layer.
 * To achieve best performance, outgoing traffic need to be fanned out among
 * these Tx ring. mac_tx() is called (via str_mdata_fastpath_put()) to send
 * traffic out of the NIC and it takes a fanout hint. UDP connections pass
 * the address of connp as fanout hint to mac_tx(). Under flow controlled
 * condition, mac_tx() returns a non-NULL cookie (ip_mac_tx_cookie_t). This
 * cookie points to a specific Tx ring that is blocked. The cookie is used to
 * hash into an idl_tx_list[] entry in idl_tx_list[] array. Each idl_tx_list_t
 * point to drain_lists (idl_t's). These drain list will store the blocked UDP
 * connp's. The drain list is not a single list but a configurable number of
 * lists.
 *
 * The diagram below shows idl_tx_list_t's and their drain_lists. ip_stack_t
 * has an array of idl_tx_list_t. The size of the array is TX_FANOUT_SIZE
 * which is equal to 128. This array in turn contains a pointer to idl_t[],
 * the ip drain list. The idl_t[] array size is MIN(max_ncpus, 8). The drain
 * list will point to the list of connp's that are flow controlled.
 *
 *                      ---------------   -------   -------   -------
 *                   |->|drain_list[0]|-->|connp|-->|connp|-->|connp|-->
 *                   |  ---------------   -------   -------   -------
 *                   |  ---------------   -------   -------   -------
 *                   |->|drain_list[1]|-->|connp|-->|connp|-->|connp|-->
 * ----------------  |  ---------------   -------   -------   -------
 * |idl_tx_list[0]|->|  ---------------   -------   -------   -------
 * ----------------  |->|drain_list[2]|-->|connp|-->|connp|-->|connp|-->
 *                   |  ---------------   -------   -------   -------
 *                   .        .              .         .         .
 *                   |  ---------------   -------   -------   -------
 *                   |->|drain_list[n]|-->|connp|-->|connp|-->|connp|-->
 *                      ---------------   -------   -------   -------
 *                      ---------------   -------   -------   -------
 *                   |->|drain_list[0]|-->|connp|-->|connp|-->|connp|-->
 *                   |  ---------------   -------   -------   -------
 *                   |  ---------------   -------   -------   -------
 * ----------------  |->|drain_list[1]|-->|connp|-->|connp|-->|connp|-->
 * |idl_tx_list[1]|->|  ---------------   -------   -------   -------
 * ----------------  |        .              .         .         .
 *                   |  ---------------   -------   -------   -------
 *                   |->|drain_list[n]|-->|connp|-->|connp|-->|connp|-->
 *                      ---------------   -------   -------   -------
 *     .....
 * ----------------
 * |idl_tx_list[n]|-> ...
 * ----------------
 *
 * When mac_tx() returns a cookie, the cookie is hashed into an index into
 * ips_idl_tx_list[], and conn_drain_insert() is called with the idl_tx_list
 * to insert the conn onto.  conn_drain_insert() asserts flow control for the
 * sockets via su_txq_full() (non-STREAMS) or QFULL on conn_wq (STREAMS).
 * Further, conn_blocked is set to indicate that the conn is blocked.
 *
 * GLDv3 calls ill_flow_enable() when flow control is relieved.  The cookie
 * passed in the call to ill_flow_enable() identifies the blocked Tx ring and
 * is again hashed to locate the appropriate idl_tx_list, which is then
 * drained via conn_walk_drain().  conn_walk_drain() goes through each conn in
 * the drain list and calls conn_drain_remove() to clear flow control (via
 * calling su_txq_full() or clearing QFULL), and remove the conn from the
 * drain list.
 *
 * Note that the drain list is not a single list but a (configurable) array of
 * lists (8 elements by default).  Synchronization between drain insertion and
 * flow control wakeup is handled by using idl_txl->txl_lock, and only
 * conn_drain_insert() and conn_drain_remove() manipulate the drain list.
 *
 * Flow control via STREAMS is used when ILL_DIRECT_CAPABLE() returns FALSE.
 * On the send side, if the packet cannot be sent down to the driver by IP
 * (canput() fails), ip_xmit() drops the packet and returns EWOULDBLOCK to the
 * caller, who may then invoke ixa_check_drain_insert() to insert the conn on
 * the 0'th drain list.  When ip_wsrv() runs on the ill_wq because flow
 * control has been relieved, the blocked conns in the 0'th drain list are
 * drained as in the non-STREAMS case.
 *
 * In both the STREAMS and non-STREAMS cases, the sockfs upcall to set QFULL
 * is done when the conn is inserted into the drain list (conn_drain_insert())
 * and cleared when the conn is removed from the it (conn_drain_remove()).
 *
 * IPQOS notes:
 *
 * IPQoS Policies are applied to packets using IPPF (IP Policy framework)
 * and IPQoS modules. IPPF includes hooks in IP at different control points
 * (callout positions) which direct packets to IPQoS modules for policy
 * processing. Policies, if present, are global.
 *
 * The callout positions are located in the following paths:
 *		o local_in (packets destined for this host)
 *		o local_out (packets orginating from this host )
 *		o fwd_in  (packets forwarded by this m/c - inbound)
 *		o fwd_out (packets forwarded by this m/c - outbound)
 * Hooks at these callout points can be enabled/disabled using the ndd variable
 * ip_policy_mask (a bit mask with the 4 LSB indicating the callout positions).
 * By default all the callout positions are enabled.
 *
 * Outbound (local_out)
 * Hooks are placed in ire_send_wire_v4 and ire_send_wire_v6.
 *
 * Inbound (local_in)
 * Hooks are placed in ip_fanout_v4 and ip_fanout_v6.
 *
 * Forwarding (in and out)
 * Hooks are placed in ire_recv_forward_v4/v6.
 *
 * IP Policy Framework processing (IPPF processing)
 * Policy processing for a packet is initiated by ip_process, which ascertains
 * that the classifier (ipgpc) is loaded and configured, failing which the
 * packet resumes normal processing in IP. If the clasifier is present, the
 * packet is acted upon by one or more IPQoS modules (action instances), per
 * filters configured in ipgpc and resumes normal IP processing thereafter.
 * An action instance can drop a packet in course of its processing.
 *
 * Zones notes:
 *
 * The partitioning rules for networking are as follows:
 * 1) Packets coming from a zone must have a source address belonging to that
 * zone.
 * 2) Packets coming from a zone can only be sent on a physical interface on
 * which the zone has an IP address.
 * 3) Between two zones on the same machine, packet delivery is only allowed if
 * there's a matching route for the destination and zone in the forwarding
 * table.
 * 4) The TCP and UDP port spaces are per-zone; that is, two processes in
 * different zones can bind to the same port with the wildcard address
 * (INADDR_ANY).
 *
 * The granularity of interface partitioning is at the logical interface level.
 * Therefore, every zone has its own IP addresses, and incoming packets can be
 * attributed to a zone unambiguously. A logical interface is placed into a zone
 * using the SIOCSLIFZONE ioctl; this sets the ipif_zoneid field in the ipif_t
 * structure. Rule (1) is implemented by modifying the source address selection
 * algorithm so that the list of eligible addresses is filtered based on the
 * sending process zone.
 *
 * The Internet Routing Entries (IREs) are either exclusive to a zone or shared
 * across all zones, depending on their type. Here is the break-up:
 *
 * IRE type				Shared/exclusive
 * --------				----------------
 * IRE_BROADCAST			Exclusive
 * IRE_DEFAULT (default routes)		Shared (*)
 * IRE_LOCAL				Exclusive (x)
 * IRE_LOOPBACK				Exclusive
 * IRE_PREFIX (net routes)		Shared (*)
 * IRE_IF_NORESOLVER (interface routes)	Exclusive
 * IRE_IF_RESOLVER (interface routes)	Exclusive
 * IRE_IF_CLONE (interface routes)	Exclusive
 * IRE_HOST (host routes)		Shared (*)
 *
 * (*) A zone can only use a default or off-subnet route if the gateway is
 * directly reachable from the zone, that is, if the gateway's address matches
 * one of the zone's logical interfaces.
 *
 * (x) IRE_LOCAL are handled a bit differently.
 * When ip_restrict_interzone_loopback is set (the default),
 * ire_route_recursive restricts loopback using an IRE_LOCAL
 * between zone to the case when L2 would have conceptually looped the packet
 * back, i.e. the loopback which is required since neither Ethernet drivers
 * nor Ethernet hardware loops them back. This is the case when the normal
 * routes (ignoring IREs with different zoneids) would send out the packet on
 * the same ill as the ill with which is IRE_LOCAL is associated.
 *
 * Multiple zones can share a common broadcast address; typically all zones
 * share the 255.255.255.255 address. Incoming as well as locally originated
 * broadcast packets must be dispatched to all the zones on the broadcast
 * network. For directed broadcasts (e.g. 10.16.72.255) this is not trivial
 * since some zones may not be on the 10.16.72/24 network. To handle this, each
 * zone has its own set of IRE_BROADCAST entries; then, broadcast packets are
 * sent to every zone that has an IRE_BROADCAST entry for the destination
 * address on the input ill, see ip_input_broadcast().
 *
 * Applications in different zones can join the same multicast group address.
 * The same logic applies for multicast as for broadcast. ip_input_multicast
 * dispatches packets to all zones that have members on the physical interface.
 */

/*
 * Squeue Fanout flags:
 *	0: No fanout.
 *	1: Fanout across all squeues
 */
boolean_t	ip_squeue_fanout = 0;

/*
 * Maximum dups allowed per packet.
 */
uint_t ip_max_frag_dups = 10;

static int	ip_open(queue_t *q, dev_t *devp, int flag, int sflag,
		    cred_t *credp, boolean_t isv6);
static mblk_t	*ip_xmit_attach_llhdr(mblk_t *, nce_t *);

static boolean_t icmp_inbound_verify_v4(mblk_t *, icmph_t *, ip_recv_attr_t *);
static void	icmp_inbound_too_big_v4(icmph_t *, ip_recv_attr_t *);
static void	icmp_inbound_error_fanout_v4(mblk_t *, icmph_t *,
    ip_recv_attr_t *);
static void	icmp_options_update(ipha_t *);
static void	icmp_param_problem(mblk_t *, uint8_t,  ip_recv_attr_t *);
static void	icmp_pkt(mblk_t *, void *, size_t, ip_recv_attr_t *);
static mblk_t	*icmp_pkt_err_ok(mblk_t *, ip_recv_attr_t *);
static void	icmp_redirect_v4(mblk_t *mp, ipha_t *, icmph_t *,
    ip_recv_attr_t *);
static void	icmp_send_redirect(mblk_t *, ipaddr_t, ip_recv_attr_t *);
static void	icmp_send_reply_v4(mblk_t *, ipha_t *, icmph_t *,
    ip_recv_attr_t *);

mblk_t		*ip_dlpi_alloc(size_t, t_uscalar_t);
char		*ip_dot_addr(ipaddr_t, char *);
mblk_t		*ip_carve_mp(mblk_t **, ssize_t);
int		ip_close(queue_t *, int);
static char	*ip_dot_saddr(uchar_t *, char *);
static void	ip_lrput(queue_t *, mblk_t *);
ipaddr_t	ip_net_mask(ipaddr_t);
char		*ip_nv_lookup(nv_t *, int);
void	ip_rput(queue_t *, mblk_t *);
static void	ip_rput_dlpi_writer(ipsq_t *dummy_sq, queue_t *q, mblk_t *mp,
		    void *dummy_arg);
int		ip_snmp_get(queue_t *, mblk_t *, int, boolean_t);
static mblk_t	*ip_snmp_get_mib2_ip(queue_t *, mblk_t *,
		    mib2_ipIfStatsEntry_t *, ip_stack_t *, boolean_t);
static mblk_t	*ip_snmp_get_mib2_ip_traffic_stats(queue_t *, mblk_t *,
		    ip_stack_t *, boolean_t);
static mblk_t	*ip_snmp_get_mib2_ip6(queue_t *, mblk_t *, ip_stack_t *,
		    boolean_t);
static mblk_t	*ip_snmp_get_mib2_icmp(queue_t *, mblk_t *, ip_stack_t *ipst);
static mblk_t	*ip_snmp_get_mib2_icmp6(queue_t *, mblk_t *, ip_stack_t *ipst);
static mblk_t	*ip_snmp_get_mib2_igmp(queue_t *, mblk_t *, ip_stack_t *ipst);
static mblk_t	*ip_snmp_get_mib2_multi(queue_t *, mblk_t *, ip_stack_t *ipst);
static mblk_t	*ip_snmp_get_mib2_ip_addr(queue_t *, mblk_t *,
		    ip_stack_t *ipst, boolean_t);
static mblk_t	*ip_snmp_get_mib2_ip6_addr(queue_t *, mblk_t *,
		    ip_stack_t *ipst, boolean_t);
static mblk_t	*ip_snmp_get_mib2_ip_group_src(queue_t *, mblk_t *,
		    ip_stack_t *ipst);
static mblk_t	*ip_snmp_get_mib2_ip6_group_src(queue_t *, mblk_t *,
		    ip_stack_t *ipst);
static mblk_t	*ip_snmp_get_mib2_ip_group_mem(queue_t *, mblk_t *,
		    ip_stack_t *ipst);
static mblk_t	*ip_snmp_get_mib2_ip6_group_mem(queue_t *, mblk_t *,
		    ip_stack_t *ipst);
static mblk_t	*ip_snmp_get_mib2_virt_multi(queue_t *, mblk_t *,
		    ip_stack_t *ipst);
static mblk_t	*ip_snmp_get_mib2_multi_rtable(queue_t *, mblk_t *,
		    ip_stack_t *ipst);
static mblk_t	*ip_snmp_get_mib2_ip_route_media(queue_t *, mblk_t *, int,
		    ip_stack_t *ipst);
static mblk_t	*ip_snmp_get_mib2_ip6_route_media(queue_t *, mblk_t *, int,
		    ip_stack_t *ipst);
static void	ip_snmp_get2_v4(ire_t *, iproutedata_t *);
static void	ip_snmp_get2_v6_route(ire_t *, iproutedata_t *);
static int	ip_snmp_get2_v4_media(ncec_t *, iproutedata_t *);
static int	ip_snmp_get2_v6_media(ncec_t *, iproutedata_t *);
int		ip_snmp_set(queue_t *, int, int, uchar_t *, int);

static mblk_t	*ip_fragment_copyhdr(uchar_t *, int, int, ip_stack_t *,
		    mblk_t *);

static void	conn_drain_init(ip_stack_t *);
static void	conn_drain_fini(ip_stack_t *);
static void	conn_drain(conn_t *connp, boolean_t closing);

static void	conn_walk_drain(ip_stack_t *, idl_tx_list_t *);
static void	conn_walk_sctp(pfv_t, void *, zoneid_t, netstack_t *);

static void	*ip_stack_init(netstackid_t stackid, netstack_t *ns);
static void	ip_stack_shutdown(netstackid_t stackid, void *arg);
static void	ip_stack_fini(netstackid_t stackid, void *arg);

static int	ip_multirt_apply_membership(int (*fn)(conn_t *, boolean_t,
    const in6_addr_t *, ipaddr_t, uint_t, mcast_record_t, const in6_addr_t *),
    ire_t *, conn_t *, boolean_t, const in6_addr_t *,  mcast_record_t,
    const in6_addr_t *);

static int	ip_squeue_switch(int);

static void	*ip_kstat_init(netstackid_t, ip_stack_t *);
static void	ip_kstat_fini(netstackid_t, kstat_t *);
static int	ip_kstat_update(kstat_t *kp, int rw);
static void	*icmp_kstat_init(netstackid_t);
static void	icmp_kstat_fini(netstackid_t, kstat_t *);
static int	icmp_kstat_update(kstat_t *kp, int rw);
static void	*ip_kstat2_init(netstackid_t, ip_stat_t *);
static void	ip_kstat2_fini(netstackid_t, kstat_t *);

static void	ipobs_init(ip_stack_t *);
static void	ipobs_fini(ip_stack_t *);

static int	ip_tp_cpu_update(cpu_setup_t, int, void *);

ipaddr_t	ip_g_all_ones = IP_HOST_MASK;

static long ip_rput_pullups;
int	dohwcksum = 1;	/* use h/w cksum if supported by the hardware */

vmem_t *ip_minor_arena_sa; /* for minor nos. from INET_MIN_DEV+2 thru 2^^18-1 */
vmem_t *ip_minor_arena_la; /* for minor nos. from 2^^18 thru 2^^32-1 */

int	ip_debug;

/*
 * Multirouting/CGTP stuff
 */
int	ip_cgtp_filter_rev = CGTP_FILTER_REV;	/* CGTP hooks version */

/*
 * IP tunables related declarations. Definitions are in ip_tunables.c
 */
extern mod_prop_info_t ip_propinfo_tbl[];
extern int ip_propinfo_count;

/*
 * Table of IP ioctls encoding the various properties of the ioctl and
 * indexed based on the last byte of the ioctl command. Occasionally there
 * is a clash, and there is more than 1 ioctl with the same last byte.
 * In such a case 1 ioctl is encoded in the ndx table and the remaining
 * ioctls are encoded in the misc table. An entry in the ndx table is
 * retrieved by indexing on the last byte of the ioctl command and comparing
 * the ioctl command with the value in the ndx table. In the event of a
 * mismatch the misc table is then searched sequentially for the desired
 * ioctl command.
 *
 * Entry: <command> <copyin_size> <flags> <cmd_type> <function> <restart_func>
 */
ip_ioctl_cmd_t ip_ndx_ioctl_table[] = {
	/* 000 */ { IPI_DONTCARE, 0, 0, 0, NULL, NULL },
	/* 001 */ { IPI_DONTCARE, 0, 0, 0, NULL, NULL },
	/* 002 */ { IPI_DONTCARE, 0, 0, 0, NULL, NULL },
	/* 003 */ { IPI_DONTCARE, 0, 0, 0, NULL, NULL },
	/* 004 */ { IPI_DONTCARE, 0, 0, 0, NULL, NULL },
	/* 005 */ { IPI_DONTCARE, 0, 0, 0, NULL, NULL },
	/* 006 */ { IPI_DONTCARE, 0, 0, 0, NULL, NULL },
	/* 007 */ { IPI_DONTCARE, 0, 0, 0, NULL, NULL },
	/* 008 */ { IPI_DONTCARE, 0, 0, 0, NULL, NULL },
	/* 009 */ { IPI_DONTCARE, 0, 0, 0, NULL, NULL },

	/* 010 */ { SIOCADDRT,	sizeof (struct rtentry), IPI_PRIV,
			MISC_CMD, ip_siocaddrt, NULL },
	/* 011 */ { SIOCDELRT,	sizeof (struct rtentry), IPI_PRIV,
			MISC_CMD, ip_siocdelrt, NULL },

	/* 012 */ { SIOCSIFADDR, sizeof (struct ifreq), IPI_PRIV | IPI_WR,
			IF_CMD, ip_sioctl_addr, ip_sioctl_addr_restart },
	/* 013 */ { SIOCGIFADDR, sizeof (struct ifreq), IPI_GET_CMD,
			IF_CMD, ip_sioctl_get_addr, NULL },

	/* 014 */ { SIOCSIFDSTADDR, sizeof (struct ifreq), IPI_PRIV | IPI_WR,
			IF_CMD, ip_sioctl_dstaddr, ip_sioctl_dstaddr_restart },
	/* 015 */ { SIOCGIFDSTADDR, sizeof (struct ifreq),
			IPI_GET_CMD, IF_CMD, ip_sioctl_get_dstaddr, NULL },

	/* 016 */ { SIOCSIFFLAGS, sizeof (struct ifreq),
			IPI_PRIV | IPI_WR,
			IF_CMD, ip_sioctl_flags, ip_sioctl_flags_restart },
	/* 017 */ { SIOCGIFFLAGS, sizeof (struct ifreq),
			IPI_MODOK | IPI_GET_CMD,
			IF_CMD, ip_sioctl_get_flags, NULL },

	/* 018 */ { IPI_DONTCARE, 0, 0, 0, NULL, NULL },
	/* 019 */ { IPI_DONTCARE, 0, 0, 0, NULL, NULL },

	/* copyin size cannot be coded for SIOCGIFCONF */
	/* 020 */ { O_SIOCGIFCONF, 0, IPI_GET_CMD,
			MISC_CMD, ip_sioctl_get_ifconf, NULL },

	/* 021 */ { SIOCSIFMTU,	sizeof (struct ifreq), IPI_PRIV | IPI_WR,
			IF_CMD, ip_sioctl_mtu, NULL },
	/* 022 */ { SIOCGIFMTU,	sizeof (struct ifreq), IPI_GET_CMD,
			IF_CMD, ip_sioctl_get_mtu, NULL },
	/* 023 */ { SIOCGIFBRDADDR, sizeof (struct ifreq),
			IPI_GET_CMD, IF_CMD, ip_sioctl_get_brdaddr, NULL },
	/* 024 */ { SIOCSIFBRDADDR, sizeof (struct ifreq), IPI_PRIV | IPI_WR,
			IF_CMD, ip_sioctl_brdaddr, NULL },
	/* 025 */ { SIOCGIFNETMASK, sizeof (struct ifreq),
			IPI_GET_CMD, IF_CMD, ip_sioctl_get_netmask, NULL },
	/* 026 */ { SIOCSIFNETMASK, sizeof (struct ifreq), IPI_PRIV | IPI_WR,
			IF_CMD, ip_sioctl_netmask, ip_sioctl_netmask_restart },
	/* 027 */ { SIOCGIFMETRIC, sizeof (struct ifreq),
			IPI_GET_CMD, IF_CMD, ip_sioctl_get_metric, NULL },
	/* 028 */ { SIOCSIFMETRIC, sizeof (struct ifreq), IPI_PRIV,
			IF_CMD, ip_sioctl_metric, NULL },
	/* 029 */ { IPI_DONTCARE, 0, 0, 0, NULL, NULL },

	/* See 166-168 below for extended SIOC*XARP ioctls */
	/* 030 */ { SIOCSARP, sizeof (struct arpreq), IPI_PRIV | IPI_WR,
			ARP_CMD, ip_sioctl_arp, NULL },
	/* 031 */ { SIOCGARP, sizeof (struct arpreq), IPI_GET_CMD,
			ARP_CMD, ip_sioctl_arp, NULL },
	/* 032 */ { SIOCDARP, sizeof (struct arpreq), IPI_PRIV | IPI_WR,
			ARP_CMD, ip_sioctl_arp, NULL },

	/* 033 */ { IPI_DONTCARE, 0, 0, 0, NULL, NULL },
	/* 034 */ { IPI_DONTCARE, 0, 0, 0, NULL, NULL },
	/* 035 */ { IPI_DONTCARE, 0, 0, 0, NULL, NULL },
	/* 036 */ { IPI_DONTCARE, 0, 0, 0, NULL, NULL },
	/* 037 */ { IPI_DONTCARE, 0, 0, 0, NULL, NULL },
	/* 038 */ { IPI_DONTCARE, 0, 0, 0, NULL, NULL },
	/* 039 */ { IPI_DONTCARE, 0, 0, 0, NULL, NULL },
	/* 040 */ { IPI_DONTCARE, 0, 0, 0, NULL, NULL },
	/* 041 */ { IPI_DONTCARE, 0, 0, 0, NULL, NULL },
	/* 042 */ { IPI_DONTCARE, 0, 0, 0, NULL, NULL },
	/* 043 */ { IPI_DONTCARE, 0, 0, 0, NULL, NULL },
	/* 044 */ { IPI_DONTCARE, 0, 0, 0, NULL, NULL },
	/* 045 */ { IPI_DONTCARE, 0, 0, 0, NULL, NULL },
	/* 046 */ { IPI_DONTCARE, 0, 0, 0, NULL, NULL },
	/* 047 */ { IPI_DONTCARE, 0, 0, 0, NULL, NULL },
	/* 048 */ { IPI_DONTCARE, 0, 0, 0, NULL, NULL },
	/* 049 */ { IPI_DONTCARE, 0, 0, 0, NULL, NULL },
	/* 050 */ { IPI_DONTCARE, 0, 0, 0, NULL, NULL },
	/* 051 */ { IPI_DONTCARE, 0, 0, 0, NULL, NULL },
	/* 052 */ { IPI_DONTCARE, 0, 0, 0, NULL, NULL },
	/* 053 */ { IPI_DONTCARE, 0, 0, 0, NULL, NULL },

	/* 054 */ { IF_UNITSEL,	sizeof (int), IPI_PRIV | IPI_WR | IPI_MODOK,
			MISC_CMD, if_unitsel, if_unitsel_restart },

	/* 055 */ { IPI_DONTCARE, 0, 0, 0, NULL, NULL },
	/* 056 */ { IPI_DONTCARE, 0, 0, 0, NULL, NULL },
	/* 057 */ { IPI_DONTCARE, 0, 0, 0, NULL, NULL },
	/* 058 */ { IPI_DONTCARE, 0, 0, 0, NULL, NULL },
	/* 059 */ { IPI_DONTCARE, 0, 0, 0, NULL, NULL },
	/* 060 */ { IPI_DONTCARE, 0, 0, 0, NULL, NULL },
	/* 061 */ { IPI_DONTCARE, 0, 0, 0, NULL, NULL },
	/* 062 */ { IPI_DONTCARE, 0, 0, 0, NULL, NULL },
	/* 063 */ { IPI_DONTCARE, 0, 0, 0, NULL, NULL },
	/* 064 */ { IPI_DONTCARE, 0, 0, 0, NULL, NULL },
	/* 065 */ { IPI_DONTCARE, 0, 0, 0, NULL, NULL },
	/* 066 */ { IPI_DONTCARE, 0, 0, 0, NULL, NULL },
	/* 067 */ { IPI_DONTCARE, 0, 0, 0, NULL, NULL },
	/* 068 */ { IPI_DONTCARE, 0, 0, 0, NULL, NULL },
	/* 069 */ { IPI_DONTCARE, 0, 0, 0, NULL, NULL },
	/* 070 */ { IPI_DONTCARE, 0, 0, 0, NULL, NULL },
	/* 071 */ { IPI_DONTCARE, 0, 0, 0, NULL, NULL },
	/* 072 */ { IPI_DONTCARE, 0, 0, 0, NULL, NULL },

	/* 073 */ { SIOCSIFNAME, sizeof (struct ifreq),
			IPI_PRIV | IPI_WR | IPI_MODOK,
			IF_CMD, ip_sioctl_sifname, NULL },

	/* 074 */ { IPI_DONTCARE, 0, 0, 0, NULL, NULL },
	/* 075 */ { IPI_DONTCARE, 0, 0, 0, NULL, NULL },
	/* 076 */ { IPI_DONTCARE, 0, 0, 0, NULL, NULL },
	/* 077 */ { IPI_DONTCARE, 0, 0, 0, NULL, NULL },
	/* 078 */ { IPI_DONTCARE, 0, 0, 0, NULL, NULL },
	/* 079 */ { IPI_DONTCARE, 0, 0, 0, NULL, NULL },
	/* 080 */ { IPI_DONTCARE, 0, 0, 0, NULL, NULL },
	/* 081 */ { IPI_DONTCARE, 0, 0, 0, NULL, NULL },
	/* 082 */ { IPI_DONTCARE, 0, 0, 0, NULL, NULL },
	/* 083 */ { IPI_DONTCARE, 0, 0, 0, NULL, NULL },
	/* 084 */ { IPI_DONTCARE, 0, 0, 0, NULL, NULL },
	/* 085 */ { IPI_DONTCARE, 0, 0, 0, NULL, NULL },
	/* 086 */ { IPI_DONTCARE, 0, 0, 0, NULL, NULL },

	/* 087 */ { SIOCGIFNUM, sizeof (int), IPI_GET_CMD,
			MISC_CMD, ip_sioctl_get_ifnum, NULL },
	/* 088 */ { SIOCGIFMUXID, sizeof (struct ifreq), IPI_GET_CMD,
			IF_CMD, ip_sioctl_get_muxid, NULL },
	/* 089 */ { SIOCSIFMUXID, sizeof (struct ifreq),
			IPI_PRIV | IPI_WR, IF_CMD, ip_sioctl_muxid, NULL },

	/* Both if and lif variants share same func */
	/* 090 */ { SIOCGIFINDEX, sizeof (struct ifreq), IPI_GET_CMD,
			IF_CMD, ip_sioctl_get_lifindex, NULL },
	/* Both if and lif variants share same func */
	/* 091 */ { SIOCSIFINDEX, sizeof (struct ifreq),
			IPI_PRIV | IPI_WR, IF_CMD, ip_sioctl_slifindex, NULL },

	/* copyin size cannot be coded for SIOCGIFCONF */
	/* 092 */ { SIOCGIFCONF, 0, IPI_GET_CMD,
			MISC_CMD, ip_sioctl_get_ifconf, NULL },
	/* 093 */ { IPI_DONTCARE, 0, 0, 0, NULL, NULL },
	/* 094 */ { IPI_DONTCARE, 0, 0, 0, NULL, NULL },
	/* 095 */ { IPI_DONTCARE, 0, 0, 0, NULL, NULL },
	/* 096 */ { IPI_DONTCARE, 0, 0, 0, NULL, NULL },
	/* 097 */ { IPI_DONTCARE, 0, 0, 0, NULL, NULL },
	/* 098 */ { IPI_DONTCARE, 0, 0, 0, NULL, NULL },
	/* 099 */ { IPI_DONTCARE, 0, 0, 0, NULL, NULL },
	/* 100 */ { IPI_DONTCARE, 0, 0, 0, NULL, NULL },
	/* 101 */ { IPI_DONTCARE, 0, 0, 0, NULL, NULL },
	/* 102 */ { IPI_DONTCARE, 0, 0, 0, NULL, NULL },
	/* 103 */ { IPI_DONTCARE, 0, 0, 0, NULL, NULL },
	/* 104 */ { IPI_DONTCARE, 0, 0, 0, NULL, NULL },
	/* 105 */ { IPI_DONTCARE, 0, 0, 0, NULL, NULL },
	/* 106 */ { IPI_DONTCARE, 0, 0, 0, NULL, NULL },
	/* 107 */ { IPI_DONTCARE, 0, 0, 0, NULL, NULL },
	/* 108 */ { IPI_DONTCARE, 0, 0, 0, NULL, NULL },
	/* 109 */ { IPI_DONTCARE, 0, 0, 0, NULL, NULL },

	/* 110 */ { SIOCLIFREMOVEIF, sizeof (struct lifreq),
			IPI_PRIV | IPI_WR, LIF_CMD, ip_sioctl_removeif,
			ip_sioctl_removeif_restart },
	/* 111 */ { SIOCLIFADDIF, sizeof (struct lifreq),
			IPI_GET_CMD | IPI_PRIV | IPI_WR,
			LIF_CMD, ip_sioctl_addif, NULL },
#define	SIOCLIFADDR_NDX 112
	/* 112 */ { SIOCSLIFADDR, sizeof (struct lifreq), IPI_PRIV | IPI_WR,
			LIF_CMD, ip_sioctl_addr, ip_sioctl_addr_restart },
	/* 113 */ { SIOCGLIFADDR, sizeof (struct lifreq),
			IPI_GET_CMD, LIF_CMD, ip_sioctl_get_addr, NULL },
	/* 114 */ { SIOCSLIFDSTADDR, sizeof (struct lifreq), IPI_PRIV | IPI_WR,
			LIF_CMD, ip_sioctl_dstaddr, ip_sioctl_dstaddr_restart },
	/* 115 */ { SIOCGLIFDSTADDR, sizeof (struct lifreq),
			IPI_GET_CMD, LIF_CMD, ip_sioctl_get_dstaddr, NULL },
	/* 116 */ { SIOCSLIFFLAGS, sizeof (struct lifreq),
			IPI_PRIV | IPI_WR,
			LIF_CMD, ip_sioctl_flags, ip_sioctl_flags_restart },
	/* 117 */ { SIOCGLIFFLAGS, sizeof (struct lifreq),
			IPI_GET_CMD | IPI_MODOK,
			LIF_CMD, ip_sioctl_get_flags, NULL },

	/* 118 */ { IPI_DONTCARE, 0, 0, 0, NULL, NULL },
	/* 119 */ { IPI_DONTCARE, 0, 0, 0, NULL, NULL },

	/* 120 */ { O_SIOCGLIFCONF, 0, IPI_GET_CMD, MISC_CMD,
			ip_sioctl_get_lifconf, NULL },
	/* 121 */ { SIOCSLIFMTU, sizeof (struct lifreq), IPI_PRIV | IPI_WR,
			LIF_CMD, ip_sioctl_mtu, NULL },
	/* 122 */ { SIOCGLIFMTU, sizeof (struct lifreq), IPI_GET_CMD,
			LIF_CMD, ip_sioctl_get_mtu, NULL },
	/* 123 */ { SIOCGLIFBRDADDR, sizeof (struct lifreq),
			IPI_GET_CMD, LIF_CMD, ip_sioctl_get_brdaddr, NULL },
	/* 124 */ { SIOCSLIFBRDADDR, sizeof (struct lifreq), IPI_PRIV | IPI_WR,
			LIF_CMD, ip_sioctl_brdaddr, NULL },
	/* 125 */ { SIOCGLIFNETMASK, sizeof (struct lifreq),
			IPI_GET_CMD, LIF_CMD, ip_sioctl_get_netmask, NULL },
	/* 126 */ { SIOCSLIFNETMASK, sizeof (struct lifreq), IPI_PRIV | IPI_WR,
			LIF_CMD, ip_sioctl_netmask, ip_sioctl_netmask_restart },
	/* 127 */ { SIOCGLIFMETRIC, sizeof (struct lifreq),
			IPI_GET_CMD, LIF_CMD, ip_sioctl_get_metric, NULL },
	/* 128 */ { SIOCSLIFMETRIC, sizeof (struct lifreq), IPI_PRIV | IPI_WR,
			LIF_CMD, ip_sioctl_metric, NULL },
	/* 129 */ { SIOCSLIFNAME, sizeof (struct lifreq),
			IPI_PRIV | IPI_WR | IPI_MODOK,
			LIF_CMD, ip_sioctl_slifname,
			ip_sioctl_slifname_restart },

	/* 130 */ { SIOCGLIFNUM, sizeof (struct lifnum), IPI_GET_CMD,
			MISC_CMD, ip_sioctl_get_lifnum, NULL },
	/* 131 */ { SIOCGLIFMUXID, sizeof (struct lifreq),
			IPI_GET_CMD, LIF_CMD, ip_sioctl_get_muxid, NULL },
	/* 132 */ { SIOCSLIFMUXID, sizeof (struct lifreq),
			IPI_PRIV | IPI_WR, LIF_CMD, ip_sioctl_muxid, NULL },
	/* 133 */ { SIOCGLIFINDEX, sizeof (struct lifreq),
			IPI_GET_CMD, LIF_CMD, ip_sioctl_get_lifindex, 0 },
	/* 134 */ { SIOCSLIFINDEX, sizeof (struct lifreq),
			IPI_PRIV | IPI_WR, LIF_CMD, ip_sioctl_slifindex, 0 },
	/* 135 */ { SIOCSLIFTOKEN, sizeof (struct lifreq), IPI_PRIV | IPI_WR,
			LIF_CMD, ip_sioctl_token, NULL },
	/* 136 */ { SIOCGLIFTOKEN, sizeof (struct lifreq),
			IPI_GET_CMD, LIF_CMD, ip_sioctl_get_token, NULL },
	/* 137 */ { SIOCSLIFSUBNET, sizeof (struct lifreq), IPI_PRIV | IPI_WR,
			LIF_CMD, ip_sioctl_subnet, ip_sioctl_subnet_restart },
	/* 138 */ { SIOCGLIFSUBNET, sizeof (struct lifreq),
			IPI_GET_CMD, LIF_CMD, ip_sioctl_get_subnet, NULL },
	/* 139 */ { SIOCSLIFLNKINFO, sizeof (struct lifreq), IPI_PRIV | IPI_WR,
			LIF_CMD, ip_sioctl_lnkinfo, NULL },

	/* 140 */ { SIOCGLIFLNKINFO, sizeof (struct lifreq),
			IPI_GET_CMD, LIF_CMD, ip_sioctl_get_lnkinfo, NULL },
	/* 141 */ { SIOCLIFDELND, sizeof (struct lifreq), IPI_PRIV,
			LIF_CMD, ip_siocdelndp_v6, NULL },
	/* 142 */ { SIOCLIFGETND, sizeof (struct lifreq), IPI_GET_CMD,
			LIF_CMD, ip_siocqueryndp_v6, NULL },
	/* 143 */ { SIOCLIFSETND, sizeof (struct lifreq), IPI_PRIV,
			LIF_CMD, ip_siocsetndp_v6, NULL },
	/* 144 */ { SIOCTMYADDR, sizeof (struct sioc_addrreq), IPI_GET_CMD,
			MISC_CMD, ip_sioctl_tmyaddr, NULL },
	/* 145 */ { SIOCTONLINK, sizeof (struct sioc_addrreq), IPI_GET_CMD,
			MISC_CMD, ip_sioctl_tonlink, NULL },
	/* 146 */ { SIOCTMYSITE, sizeof (struct sioc_addrreq), 0,
			MISC_CMD, ip_sioctl_tmysite, NULL },
	/* 147 */ { IPI_DONTCARE, 0, 0, 0, NULL, NULL },
	/* 148 */ { IPI_DONTCARE, 0, 0, 0, NULL, NULL },

	/* Old *IPSECONFIG ioctls are now deprecated, now see spdsock.c */
	/* 149 */ { IPI_DONTCARE, 0, 0, 0, NULL, NULL },
	/* 150 */ { IPI_DONTCARE, 0, 0, 0, NULL, NULL },
	/* 151 */ { IPI_DONTCARE, 0, 0, 0, NULL, NULL },
	/* 152 */ { IPI_DONTCARE, 0, 0, 0, NULL, NULL },

	/* 153 */ { IPI_DONTCARE, 0, 0, 0, NULL, NULL },

	/* 154 */ { SIOCGLIFBINDING, sizeof (struct lifreq), IPI_GET_CMD,
			LIF_CMD, ip_sioctl_get_binding, NULL },
	/* 155 */ { SIOCSLIFGROUPNAME, sizeof (struct lifreq),
			IPI_PRIV | IPI_WR,
			LIF_CMD, ip_sioctl_groupname, ip_sioctl_groupname },
	/* 156 */ { SIOCGLIFGROUPNAME, sizeof (struct lifreq),
			IPI_GET_CMD, LIF_CMD, ip_sioctl_get_groupname, NULL },
	/* 157 */ { SIOCGLIFGROUPINFO, sizeof (lifgroupinfo_t),
			IPI_GET_CMD, MISC_CMD, ip_sioctl_groupinfo, NULL },

	/* Leave 158-160 unused; used to be SIOC*IFARP ioctls */
	/* 158 */ { IPI_DONTCARE, 0, 0, 0, NULL, NULL },
	/* 159 */ { IPI_DONTCARE, 0, 0, 0, NULL, NULL },
	/* 160 */ { IPI_DONTCARE, 0, 0, 0, NULL, NULL },

	/* 161 */ { IPI_DONTCARE, 0, 0, 0, NULL, NULL },

	/* These are handled in ip_sioctl_copyin_setup itself */
	/* 162 */ { SIOCGIP6ADDRPOLICY, 0, IPI_NULL_BCONT,
			MISC_CMD, NULL, NULL },
	/* 163 */ { SIOCSIP6ADDRPOLICY, 0, IPI_PRIV | IPI_NULL_BCONT,
			MISC_CMD, NULL, NULL },
	/* 164 */ { SIOCGDSTINFO, 0, IPI_GET_CMD, MISC_CMD, NULL, NULL },

	/* 165 */ { SIOCGLIFCONF, 0, IPI_GET_CMD, MISC_CMD,
			ip_sioctl_get_lifconf, NULL },

	/* 166 */ { SIOCSXARP, sizeof (struct xarpreq), IPI_PRIV | IPI_WR,
			XARP_CMD, ip_sioctl_arp, NULL },
	/* 167 */ { SIOCGXARP, sizeof (struct xarpreq), IPI_GET_CMD,
			XARP_CMD, ip_sioctl_arp, NULL },
	/* 168 */ { SIOCDXARP, sizeof (struct xarpreq), IPI_PRIV | IPI_WR,
			XARP_CMD, ip_sioctl_arp, NULL },

	/* SIOCPOPSOCKFS is not handled by IP */
	/* 169 */ { IPI_DONTCARE /* SIOCPOPSOCKFS */, 0, 0, 0, NULL, NULL },

	/* 170 */ { SIOCGLIFZONE, sizeof (struct lifreq),
			IPI_GET_CMD, LIF_CMD, ip_sioctl_get_lifzone, NULL },
	/* 171 */ { SIOCSLIFZONE, sizeof (struct lifreq),
			IPI_PRIV | IPI_WR, LIF_CMD, ip_sioctl_slifzone,
			ip_sioctl_slifzone_restart },
	/* 172-174 are SCTP ioctls and not handled by IP */
	/* 172 */ { IPI_DONTCARE, 0, 0, 0, NULL, NULL },
	/* 173 */ { IPI_DONTCARE, 0, 0, 0, NULL, NULL },
	/* 174 */ { IPI_DONTCARE, 0, 0, 0, NULL, NULL },
	/* 175 */ { SIOCGLIFUSESRC, sizeof (struct lifreq),
			IPI_GET_CMD, LIF_CMD,
			ip_sioctl_get_lifusesrc, 0 },
	/* 176 */ { SIOCSLIFUSESRC, sizeof (struct lifreq),
			IPI_PRIV | IPI_WR,
			LIF_CMD, ip_sioctl_slifusesrc,
			NULL },
	/* 177 */ { SIOCGLIFSRCOF, 0, IPI_GET_CMD, MISC_CMD,
			ip_sioctl_get_lifsrcof, NULL },
	/* 178 */ { SIOCGMSFILTER, sizeof (struct group_filter), IPI_GET_CMD,
			MSFILT_CMD, ip_sioctl_msfilter, NULL },
	/* 179 */ { SIOCSMSFILTER, sizeof (struct group_filter), 0,
			MSFILT_CMD, ip_sioctl_msfilter, NULL },
	/* 180 */ { SIOCGIPMSFILTER, sizeof (struct ip_msfilter), IPI_GET_CMD,
			MSFILT_CMD, ip_sioctl_msfilter, NULL },
	/* 181 */ { SIOCSIPMSFILTER, sizeof (struct ip_msfilter), 0,
			MSFILT_CMD, ip_sioctl_msfilter, NULL },
	/* 182 */ { IPI_DONTCARE, 0, 0, 0, NULL, NULL },
	/* SIOCSENABLESDP is handled by SDP */
	/* 183 */ { IPI_DONTCARE /* SIOCSENABLESDP */, 0, 0, 0, NULL, NULL },
	/* 184 */ { IPI_DONTCARE /* SIOCSQPTR */, 0, 0, 0, NULL, NULL },
	/* 185 */ { SIOCGIFHWADDR, sizeof (struct ifreq), IPI_GET_CMD,
			IF_CMD, ip_sioctl_get_ifhwaddr, NULL },
	/* 186 */ { IPI_DONTCARE /* SIOCGSTAMP */, 0, 0, 0, NULL, NULL },
	/* 187 */ { SIOCILB, 0, IPI_PRIV | IPI_GET_CMD, MISC_CMD,
			ip_sioctl_ilb_cmd, NULL },
	/* 188 */ { SIOCGETPROP, 0, IPI_GET_CMD, 0, NULL, NULL },
	/* 189 */ { SIOCSETPROP, 0, IPI_PRIV | IPI_WR, 0, NULL, NULL},
	/* 190 */ { SIOCGLIFDADSTATE, sizeof (struct lifreq),
			IPI_GET_CMD, LIF_CMD, ip_sioctl_get_dadstate, NULL },
	/* 191 */ { SIOCSLIFPREFIX, sizeof (struct lifreq), IPI_PRIV | IPI_WR,
			LIF_CMD, ip_sioctl_prefix, ip_sioctl_prefix_restart },
	/* 192 */ { SIOCGLIFHWADDR, sizeof (struct lifreq), IPI_GET_CMD,
			LIF_CMD, ip_sioctl_get_lifhwaddr, NULL }
};

int ip_ndx_ioctl_count = sizeof (ip_ndx_ioctl_table) / sizeof (ip_ioctl_cmd_t);

ip_ioctl_cmd_t ip_misc_ioctl_table[] = {
	{ I_LINK,	0, IPI_PRIV | IPI_WR, 0, NULL, NULL },
	{ I_UNLINK,	0, IPI_PRIV | IPI_WR, 0, NULL, NULL },
	{ I_PLINK,	0, IPI_PRIV | IPI_WR, 0, NULL, NULL },
	{ I_PUNLINK,	0, IPI_PRIV | IPI_WR, 0, NULL, NULL },
	{ ND_GET,	0, 0, 0, NULL, NULL },
	{ ND_SET,	0, IPI_PRIV | IPI_WR, 0, NULL, NULL },
	{ IP_IOCTL,	0, 0, 0, NULL, NULL },
	{ SIOCGETVIFCNT, sizeof (struct sioc_vif_req), IPI_GET_CMD,
		MISC_CMD, mrt_ioctl},
	{ SIOCGETSGCNT,	sizeof (struct sioc_sg_req), IPI_GET_CMD,
		MISC_CMD, mrt_ioctl},
	{ SIOCGETLSGCNT, sizeof (struct sioc_lsg_req), IPI_GET_CMD,
		MISC_CMD, mrt_ioctl}
};

int ip_misc_ioctl_count =
    sizeof (ip_misc_ioctl_table) / sizeof (ip_ioctl_cmd_t);

int	conn_drain_nthreads;		/* Number of drainers reqd. */
					/* Settable in /etc/system */
/* Defined in ip_ire.c */
extern uint32_t ip_ire_max_bucket_cnt, ip6_ire_max_bucket_cnt;
extern uint32_t ip_ire_min_bucket_cnt, ip6_ire_min_bucket_cnt;
extern uint32_t ip_ire_mem_ratio, ip_ire_cpu_ratio;

static nv_t	ire_nv_arr[] = {
	{ IRE_BROADCAST, "BROADCAST" },
	{ IRE_LOCAL, "LOCAL" },
	{ IRE_LOOPBACK, "LOOPBACK" },
	{ IRE_DEFAULT, "DEFAULT" },
	{ IRE_PREFIX, "PREFIX" },
	{ IRE_IF_NORESOLVER, "IF_NORESOL" },
	{ IRE_IF_RESOLVER, "IF_RESOLV" },
	{ IRE_IF_CLONE, "IF_CLONE" },
	{ IRE_HOST, "HOST" },
	{ IRE_MULTICAST, "MULTICAST" },
	{ IRE_NOROUTE, "NOROUTE" },
	{ 0 }
};

nv_t	*ire_nv_tbl = ire_nv_arr;

/* Simple ICMP IP Header Template */
static ipha_t icmp_ipha = {
	IP_SIMPLE_HDR_VERSION, 0, 0, 0, 0, 0, IPPROTO_ICMP
};

struct module_info ip_mod_info = {
	IP_MOD_ID, IP_MOD_NAME, IP_MOD_MINPSZ, IP_MOD_MAXPSZ, IP_MOD_HIWAT,
	IP_MOD_LOWAT
};

/*
 * Duplicate static symbols within a module confuses mdb; so we avoid the
 * problem by making the symbols here distinct from those in udp.c.
 */

/*
 * Entry points for IP as a device and as a module.
 * We have separate open functions for the /dev/ip and /dev/ip6 devices.
 */
static struct qinit iprinitv4 = {
	(pfi_t)ip_rput, NULL, ip_openv4, ip_close, NULL,
	&ip_mod_info
};

struct qinit iprinitv6 = {
	(pfi_t)ip_rput_v6, NULL, ip_openv6, ip_close, NULL,
	&ip_mod_info
};

static struct qinit ipwinit = {
	(pfi_t)ip_wput_nondata, (pfi_t)ip_wsrv, NULL, NULL, NULL,
	&ip_mod_info
};

static struct qinit iplrinit = {
	(pfi_t)ip_lrput, NULL, ip_openv4, ip_close, NULL,
	&ip_mod_info
};

static struct qinit iplwinit = {
	(pfi_t)ip_lwput, NULL, NULL, NULL, NULL,
	&ip_mod_info
};

/* For AF_INET aka /dev/ip */
struct streamtab ipinfov4 = {
	&iprinitv4, &ipwinit, &iplrinit, &iplwinit
};

/* For AF_INET6 aka /dev/ip6 */
struct streamtab ipinfov6 = {
	&iprinitv6, &ipwinit, &iplrinit, &iplwinit
};

#ifdef	DEBUG
boolean_t skip_sctp_cksum = B_FALSE;
#endif

/*
 * Generate an ICMP fragmentation needed message.
 * When called from ip_output side a minimal ip_recv_attr_t needs to be
 * constructed by the caller.
 */
void
icmp_frag_needed(mblk_t *mp, int mtu, ip_recv_attr_t *ira)
{
	icmph_t	icmph;
	ip_stack_t	*ipst = ira->ira_ill->ill_ipst;

	mp = icmp_pkt_err_ok(mp, ira);
	if (mp == NULL)
		return;

	bzero(&icmph, sizeof (icmph_t));
	icmph.icmph_type = ICMP_DEST_UNREACHABLE;
	icmph.icmph_code = ICMP_FRAGMENTATION_NEEDED;
	icmph.icmph_du_mtu = htons((uint16_t)mtu);
	BUMP_MIB(&ipst->ips_icmp_mib, icmpOutFragNeeded);
	BUMP_MIB(&ipst->ips_icmp_mib, icmpOutDestUnreachs);

	icmp_pkt(mp, &icmph, sizeof (icmph_t), ira);
}

/*
 * icmp_inbound_v4 deals with ICMP messages that are handled by IP.
 * If the ICMP message is consumed by IP, i.e., it should not be delivered
 * to any IPPROTO_ICMP raw sockets, then it returns NULL.
 * Likewise, if the ICMP error is misformed (too short, etc), then it
 * returns NULL. The caller uses this to determine whether or not to send
 * to raw sockets.
 *
 * All error messages are passed to the matching transport stream.
 *
 * The following cases are handled by icmp_inbound:
 * 1) It needs to send a reply back and possibly delivering it
 *    to the "interested" upper clients.
 * 2) Return the mblk so that the caller can pass it to the RAW socket clients.
 * 3) It needs to change some values in IP only.
 * 4) It needs to change some values in IP and upper layers e.g TCP
 *    by delivering an error to the upper layers.
 *
 * We handle the above three cases in the context of IPsec in the
 * following way :
 *
 * 1) Send the reply back in the same way as the request came in.
 *    If it came in encrypted, it goes out encrypted. If it came in
 *    clear, it goes out in clear. Thus, this will prevent chosen
 *    plain text attack.
 * 2) The client may or may not expect things to come in secure.
 *    If it comes in secure, the policy constraints are checked
 *    before delivering it to the upper layers. If it comes in
 *    clear, ipsec_inbound_accept_clear will decide whether to
 *    accept this in clear or not. In both the cases, if the returned
 *    message (IP header + 8 bytes) that caused the icmp message has
 *    AH/ESP headers, it is sent up to AH/ESP for validation before
 *    sending up. If there are only 8 bytes of returned message, then
 *    upper client will not be notified.
 * 3) Check with global policy to see whether it matches the constaints.
 *    But this will be done only if icmp_accept_messages_in_clear is
 *    zero.
 * 4) If we need to change both in IP and ULP, then the decision taken
 *    while affecting the values in IP and while delivering up to TCP
 *    should be the same.
 *
 * 	There are two cases.
 *
 * 	a) If we reject data at the IP layer (ipsec_check_global_policy()
 *	   failed), we will not deliver it to the ULP, even though they
 *	   are *willing* to accept in *clear*. This is fine as our global
 *	   disposition to icmp messages asks us reject the datagram.
 *
 *	b) If we accept data at the IP layer (ipsec_check_global_policy()
 *	   succeeded or icmp_accept_messages_in_clear is 1), and not able
 *	   to deliver it to ULP (policy failed), it can lead to
 *	   consistency problems. The cases known at this time are
 *	   ICMP_DESTINATION_UNREACHABLE  messages with following code
 *	   values :
 *
 *	   - ICMP_FRAGMENTATION_NEEDED : IP adapts to the new value
 *	     and Upper layer rejects. Then the communication will
 *	     come to a stop. This is solved by making similar decisions
 *	     at both levels. Currently, when we are unable to deliver
 *	     to the Upper Layer (due to policy failures) while IP has
 *	     adjusted dce_pmtu, the next outbound datagram would
 *	     generate a local ICMP_FRAGMENTATION_NEEDED message - which
 *	     will be with the right level of protection. Thus the right
 *	     value will be communicated even if we are not able to
 *	     communicate when we get from the wire initially. But this
 *	     assumes there would be at least one outbound datagram after
 *	     IP has adjusted its dce_pmtu value. To make things
 *	     simpler, we accept in clear after the validation of
 *	     AH/ESP headers.
 *
 *	   - Other ICMP ERRORS : We may not be able to deliver it to the
 *	     upper layer depending on the level of protection the upper
 *	     layer expects and the disposition in ipsec_inbound_accept_clear().
 *	     ipsec_inbound_accept_clear() decides whether a given ICMP error
 *	     should be accepted in clear when the Upper layer expects secure.
 *	     Thus the communication may get aborted by some bad ICMP
 *	     packets.
 */
mblk_t *
icmp_inbound_v4(mblk_t *mp, ip_recv_attr_t *ira)
{
	icmph_t		*icmph;
	ipha_t		*ipha;		/* Outer header */
	int		ip_hdr_length;	/* Outer header length */
	boolean_t	interested;
	ipif_t		*ipif;
	uint32_t	ts;
	uint32_t	*tsp;
	timestruc_t	now;
	ill_t		*ill = ira->ira_ill;
	ip_stack_t	*ipst = ill->ill_ipst;
	zoneid_t	zoneid = ira->ira_zoneid;
	int		len_needed;
	mblk_t		*mp_ret = NULL;

	ipha = (ipha_t *)mp->b_rptr;

	BUMP_MIB(&ipst->ips_icmp_mib, icmpInMsgs);

	ip_hdr_length = ira->ira_ip_hdr_length;
	if ((mp->b_wptr - mp->b_rptr) < (ip_hdr_length + ICMPH_SIZE)) {
		if (ira->ira_pktlen < (ip_hdr_length + ICMPH_SIZE)) {
			BUMP_MIB(ill->ill_ip_mib, ipIfStatsInTruncatedPkts);
			ip_drop_input("ipIfStatsInTruncatedPkts", mp, ill);
			freemsg(mp);
			return (NULL);
		}
		/* Last chance to get real. */
		ipha = ip_pullup(mp, ip_hdr_length + ICMPH_SIZE, ira);
		if (ipha == NULL) {
			BUMP_MIB(&ipst->ips_icmp_mib, icmpInErrors);
			freemsg(mp);
			return (NULL);
		}
	}

	/* The IP header will always be a multiple of four bytes */
	icmph = (icmph_t *)&mp->b_rptr[ip_hdr_length];
	ip2dbg(("icmp_inbound_v4: type %d code %d\n", icmph->icmph_type,
	    icmph->icmph_code));

	/*
	 * We will set "interested" to "true" if we should pass a copy to
	 * the transport or if we handle the packet locally.
	 */
	interested = B_FALSE;
	switch (icmph->icmph_type) {
	case ICMP_ECHO_REPLY:
		BUMP_MIB(&ipst->ips_icmp_mib, icmpInEchoReps);
		break;
	case ICMP_DEST_UNREACHABLE:
		if (icmph->icmph_code == ICMP_FRAGMENTATION_NEEDED)
			BUMP_MIB(&ipst->ips_icmp_mib, icmpInFragNeeded);
		interested = B_TRUE;	/* Pass up to transport */
		BUMP_MIB(&ipst->ips_icmp_mib, icmpInDestUnreachs);
		break;
	case ICMP_SOURCE_QUENCH:
		interested = B_TRUE;	/* Pass up to transport */
		BUMP_MIB(&ipst->ips_icmp_mib, icmpInSrcQuenchs);
		break;
	case ICMP_REDIRECT:
		if (!ipst->ips_ip_ignore_redirect)
			interested = B_TRUE;
		BUMP_MIB(&ipst->ips_icmp_mib, icmpInRedirects);
		break;
	case ICMP_ECHO_REQUEST:
		/*
		 * Whether to respond to echo requests that come in as IP
		 * broadcasts or as IP multicast is subject to debate
		 * (what isn't?).  We aim to please, you pick it.
		 * Default is do it.
		 */
		if (ira->ira_flags & IRAF_MULTICAST) {
			/* multicast: respond based on tunable */
			interested = ipst->ips_ip_g_resp_to_echo_mcast;
		} else if (ira->ira_flags & IRAF_BROADCAST) {
			/* broadcast: respond based on tunable */
			interested = ipst->ips_ip_g_resp_to_echo_bcast;
		} else {
			/* unicast: always respond */
			interested = B_TRUE;
		}
		BUMP_MIB(&ipst->ips_icmp_mib, icmpInEchos);
		if (!interested) {
			/* We never pass these to RAW sockets */
			freemsg(mp);
			return (NULL);
		}

		/* Check db_ref to make sure we can modify the packet. */
		if (mp->b_datap->db_ref > 1) {
			mblk_t	*mp1;

			mp1 = copymsg(mp);
			freemsg(mp);
			if (!mp1) {
				BUMP_MIB(&ipst->ips_icmp_mib, icmpOutDrops);
				return (NULL);
			}
			mp = mp1;
			ipha = (ipha_t *)mp->b_rptr;
			icmph = (icmph_t *)&mp->b_rptr[ip_hdr_length];
		}
		icmph->icmph_type = ICMP_ECHO_REPLY;
		BUMP_MIB(&ipst->ips_icmp_mib, icmpOutEchoReps);
		icmp_send_reply_v4(mp, ipha, icmph, ira);
		return (NULL);

	case ICMP_ROUTER_ADVERTISEMENT:
	case ICMP_ROUTER_SOLICITATION:
		break;
	case ICMP_TIME_EXCEEDED:
		interested = B_TRUE;	/* Pass up to transport */
		BUMP_MIB(&ipst->ips_icmp_mib, icmpInTimeExcds);
		break;
	case ICMP_PARAM_PROBLEM:
		interested = B_TRUE;	/* Pass up to transport */
		BUMP_MIB(&ipst->ips_icmp_mib, icmpInParmProbs);
		break;
	case ICMP_TIME_STAMP_REQUEST:
		/* Response to Time Stamp Requests is local policy. */
		if (ipst->ips_ip_g_resp_to_timestamp) {
			if (ira->ira_flags & IRAF_MULTIBROADCAST)
				interested =
				    ipst->ips_ip_g_resp_to_timestamp_bcast;
			else
				interested = B_TRUE;
		}
		if (!interested) {
			/* We never pass these to RAW sockets */
			freemsg(mp);
			return (NULL);
		}

		/* Make sure we have enough of the packet */
		len_needed = ip_hdr_length + ICMPH_SIZE +
		    3 * sizeof (uint32_t);

		if (mp->b_wptr - mp->b_rptr < len_needed) {
			ipha = ip_pullup(mp, len_needed, ira);
			if (ipha == NULL) {
				BUMP_MIB(ill->ill_ip_mib, ipIfStatsInDiscards);
				ip_drop_input("ipIfStatsInDiscards - ip_pullup",
				    mp, ill);
				freemsg(mp);
				return (NULL);
			}
			/* Refresh following the pullup. */
			icmph = (icmph_t *)&mp->b_rptr[ip_hdr_length];
		}
		BUMP_MIB(&ipst->ips_icmp_mib, icmpInTimestamps);
		/* Check db_ref to make sure we can modify the packet. */
		if (mp->b_datap->db_ref > 1) {
			mblk_t	*mp1;

			mp1 = copymsg(mp);
			freemsg(mp);
			if (!mp1) {
				BUMP_MIB(&ipst->ips_icmp_mib, icmpOutDrops);
				return (NULL);
			}
			mp = mp1;
			ipha = (ipha_t *)mp->b_rptr;
			icmph = (icmph_t *)&mp->b_rptr[ip_hdr_length];
		}
		icmph->icmph_type = ICMP_TIME_STAMP_REPLY;
		tsp = (uint32_t *)&icmph[1];
		tsp++;		/* Skip past 'originate time' */
		/* Compute # of milliseconds since midnight */
		gethrestime(&now);
		ts = (now.tv_sec % (24 * 60 * 60)) * 1000 +
		    NSEC2MSEC(now.tv_nsec);
		*tsp++ = htonl(ts);	/* Lay in 'receive time' */
		*tsp++ = htonl(ts);	/* Lay in 'send time' */
		BUMP_MIB(&ipst->ips_icmp_mib, icmpOutTimestampReps);
		icmp_send_reply_v4(mp, ipha, icmph, ira);
		return (NULL);

	case ICMP_TIME_STAMP_REPLY:
		BUMP_MIB(&ipst->ips_icmp_mib, icmpInTimestampReps);
		break;
	case ICMP_INFO_REQUEST:
		/* Per RFC 1122 3.2.2.7, ignore this. */
	case ICMP_INFO_REPLY:
		break;
	case ICMP_ADDRESS_MASK_REQUEST:
		if (ira->ira_flags & IRAF_MULTIBROADCAST) {
			interested =
			    ipst->ips_ip_respond_to_address_mask_broadcast;
		} else {
			interested = B_TRUE;
		}
		if (!interested) {
			/* We never pass these to RAW sockets */
			freemsg(mp);
			return (NULL);
		}
		len_needed = ip_hdr_length + ICMPH_SIZE + IP_ADDR_LEN;
		if (mp->b_wptr - mp->b_rptr < len_needed) {
			ipha = ip_pullup(mp, len_needed, ira);
			if (ipha == NULL) {
				BUMP_MIB(ill->ill_ip_mib,
				    ipIfStatsInTruncatedPkts);
				ip_drop_input("ipIfStatsInTruncatedPkts", mp,
				    ill);
				freemsg(mp);
				return (NULL);
			}
			/* Refresh following the pullup. */
			icmph = (icmph_t *)&mp->b_rptr[ip_hdr_length];
		}
		BUMP_MIB(&ipst->ips_icmp_mib, icmpInAddrMasks);
		/* Check db_ref to make sure we can modify the packet. */
		if (mp->b_datap->db_ref > 1) {
			mblk_t	*mp1;

			mp1 = copymsg(mp);
			freemsg(mp);
			if (!mp1) {
				BUMP_MIB(&ipst->ips_icmp_mib, icmpOutDrops);
				return (NULL);
			}
			mp = mp1;
			ipha = (ipha_t *)mp->b_rptr;
			icmph = (icmph_t *)&mp->b_rptr[ip_hdr_length];
		}
		/*
		 * Need the ipif with the mask be the same as the source
		 * address of the mask reply. For unicast we have a specific
		 * ipif. For multicast/broadcast we only handle onlink
		 * senders, and use the source address to pick an ipif.
		 */
		ipif = ipif_lookup_addr(ipha->ipha_dst, ill, zoneid, ipst);
		if (ipif == NULL) {
			/* Broadcast or multicast */
			ipif = ipif_lookup_remote(ill, ipha->ipha_src, zoneid);
			if (ipif == NULL) {
				freemsg(mp);
				return (NULL);
			}
		}
		icmph->icmph_type = ICMP_ADDRESS_MASK_REPLY;
		bcopy(&ipif->ipif_net_mask, &icmph[1], IP_ADDR_LEN);
		ipif_refrele(ipif);
		BUMP_MIB(&ipst->ips_icmp_mib, icmpOutAddrMaskReps);
		icmp_send_reply_v4(mp, ipha, icmph, ira);
		return (NULL);

	case ICMP_ADDRESS_MASK_REPLY:
		BUMP_MIB(&ipst->ips_icmp_mib, icmpInAddrMaskReps);
		break;
	default:
		interested = B_TRUE;	/* Pass up to transport */
		BUMP_MIB(&ipst->ips_icmp_mib, icmpInUnknowns);
		break;
	}
	/*
	 * See if there is an ICMP client to avoid an extra copymsg/freemsg
	 * if there isn't one.
	 */
	if (ipst->ips_ipcl_proto_fanout_v4[IPPROTO_ICMP].connf_head != NULL) {
		/* If there is an ICMP client and we want one too, copy it. */

		if (!interested) {
			/* Caller will deliver to RAW sockets */
			return (mp);
		}
		mp_ret = copymsg(mp);
		if (mp_ret == NULL) {
			BUMP_MIB(ill->ill_ip_mib, ipIfStatsInDiscards);
			ip_drop_input("ipIfStatsInDiscards - copymsg", mp, ill);
		}
	} else if (!interested) {
		/* Neither we nor raw sockets are interested. Drop packet now */
		freemsg(mp);
		return (NULL);
	}

	/*
	 * ICMP error or redirect packet. Make sure we have enough of
	 * the header and that db_ref == 1 since we might end up modifying
	 * the packet.
	 */
	if (mp->b_cont != NULL) {
		if (ip_pullup(mp, -1, ira) == NULL) {
			BUMP_MIB(ill->ill_ip_mib, ipIfStatsInDiscards);
			ip_drop_input("ipIfStatsInDiscards - ip_pullup",
			    mp, ill);
			freemsg(mp);
			return (mp_ret);
		}
	}

	if (mp->b_datap->db_ref > 1) {
		mblk_t	*mp1;

		mp1 = copymsg(mp);
		if (mp1 == NULL) {
			BUMP_MIB(ill->ill_ip_mib, ipIfStatsInDiscards);
			ip_drop_input("ipIfStatsInDiscards - copymsg", mp, ill);
			freemsg(mp);
			return (mp_ret);
		}
		freemsg(mp);
		mp = mp1;
	}

	/*
	 * In case mp has changed, verify the message before any further
	 * processes.
	 */
	ipha = (ipha_t *)mp->b_rptr;
	icmph = (icmph_t *)&mp->b_rptr[ip_hdr_length];
	if (!icmp_inbound_verify_v4(mp, icmph, ira)) {
		freemsg(mp);
		return (mp_ret);
	}

	switch (icmph->icmph_type) {
	case ICMP_REDIRECT:
		icmp_redirect_v4(mp, ipha, icmph, ira);
		break;
	case ICMP_DEST_UNREACHABLE:
		if (icmph->icmph_code == ICMP_FRAGMENTATION_NEEDED) {
			/* Update DCE and adjust MTU is icmp header if needed */
			icmp_inbound_too_big_v4(icmph, ira);
		}
		/* FALLTHRU */
	default:
		icmp_inbound_error_fanout_v4(mp, icmph, ira);
		break;
	}
	return (mp_ret);
}

/*
 * Send an ICMP echo, timestamp or address mask reply.
 * The caller has already updated the payload part of the packet.
 * We handle the ICMP checksum, IP source address selection and feed
 * the packet into ip_output_simple.
 */
static void
icmp_send_reply_v4(mblk_t *mp, ipha_t *ipha, icmph_t *icmph,
    ip_recv_attr_t *ira)
{
	uint_t		ip_hdr_length = ira->ira_ip_hdr_length;
	ill_t		*ill = ira->ira_ill;
	ip_stack_t	*ipst = ill->ill_ipst;
	ip_xmit_attr_t	ixas;

	/* Send out an ICMP packet */
	icmph->icmph_checksum = 0;
	icmph->icmph_checksum = IP_CSUM(mp, ip_hdr_length, 0);
	/* Reset time to live. */
	ipha->ipha_ttl = ipst->ips_ip_def_ttl;
	{
		/* Swap source and destination addresses */
		ipaddr_t tmp;

		tmp = ipha->ipha_src;
		ipha->ipha_src = ipha->ipha_dst;
		ipha->ipha_dst = tmp;
	}
	ipha->ipha_ident = 0;
	if (!IS_SIMPLE_IPH(ipha))
		icmp_options_update(ipha);

	bzero(&ixas, sizeof (ixas));
	ixas.ixa_flags = IXAF_BASIC_SIMPLE_V4;
	ixas.ixa_zoneid = ira->ira_zoneid;
	ixas.ixa_cred = kcred;
	ixas.ixa_cpid = NOPID;
	ixas.ixa_tsl = ira->ira_tsl;	/* Behave as a multi-level responder */
	ixas.ixa_ifindex = 0;
	ixas.ixa_ipst = ipst;
	ixas.ixa_multicast_ttl = IP_DEFAULT_MULTICAST_TTL;

	if (!(ira->ira_flags & IRAF_IPSEC_SECURE)) {
		/*
		 * This packet should go out the same way as it
		 * came in i.e in clear, independent of the IPsec policy
		 * for transmitting packets.
		 */
		ixas.ixa_flags |= IXAF_NO_IPSEC;
	} else {
		if (!ipsec_in_to_out(ira, &ixas, mp, ipha, NULL)) {
			BUMP_MIB(ill->ill_ip_mib, ipIfStatsInDiscards);
			/* Note: mp already consumed and ip_drop_packet done */
			return;
		}
	}
	if (ira->ira_flags & IRAF_MULTIBROADCAST) {
		/*
		 * Not one or our addresses (IRE_LOCALs), thus we let
		 * ip_output_simple pick the source.
		 */
		ipha->ipha_src = INADDR_ANY;
		ixas.ixa_flags |= IXAF_SET_SOURCE;
	}
	/* Should we send with DF and use dce_pmtu? */
	if (ipst->ips_ipv4_icmp_return_pmtu) {
		ixas.ixa_flags |= IXAF_PMTU_DISCOVERY;
		ipha->ipha_fragment_offset_and_flags |= IPH_DF_HTONS;
	}

	BUMP_MIB(&ipst->ips_icmp_mib, icmpOutMsgs);

	(void) ip_output_simple(mp, &ixas);
	ixa_cleanup(&ixas);
}

/*
 * Verify the ICMP messages for either for ICMP error or redirect packet.
 * The caller should have fully pulled up the message. If it's a redirect
 * packet, only basic checks on IP header will be done; otherwise, verify
 * the packet by looking at the included ULP header.
 *
 * Called before icmp_inbound_error_fanout_v4 is called.
 */
static boolean_t
icmp_inbound_verify_v4(mblk_t *mp, icmph_t *icmph, ip_recv_attr_t *ira)
{
	ill_t		*ill = ira->ira_ill;
	int		hdr_length;
	ip_stack_t	*ipst = ira->ira_ill->ill_ipst;
	conn_t		*connp;
	ipha_t		*ipha;	/* Inner IP header */

	ipha = (ipha_t *)&icmph[1];
	if ((uchar_t *)ipha + IP_SIMPLE_HDR_LENGTH > mp->b_wptr)
		goto truncated;

	hdr_length = IPH_HDR_LENGTH(ipha);

	if ((IPH_HDR_VERSION(ipha) != IPV4_VERSION))
		goto discard_pkt;

	if (hdr_length < sizeof (ipha_t))
		goto truncated;

	if ((uchar_t *)ipha + hdr_length > mp->b_wptr)
		goto truncated;

	/*
	 * Stop here for ICMP_REDIRECT.
	 */
	if (icmph->icmph_type == ICMP_REDIRECT)
		return (B_TRUE);

	/*
	 * ICMP errors only.
	 */
	switch (ipha->ipha_protocol) {
	case IPPROTO_UDP:
		/*
		 * Verify we have at least ICMP_MIN_TP_HDR_LEN bytes of
		 * transport header.
		 */
		if ((uchar_t *)ipha + hdr_length + ICMP_MIN_TP_HDR_LEN >
		    mp->b_wptr)
			goto truncated;
		break;
	case IPPROTO_TCP: {
		tcpha_t		*tcpha;

		/*
		 * Verify we have at least ICMP_MIN_TP_HDR_LEN bytes of
		 * transport header.
		 */
		if ((uchar_t *)ipha + hdr_length + ICMP_MIN_TP_HDR_LEN >
		    mp->b_wptr)
			goto truncated;

		tcpha = (tcpha_t *)((uchar_t *)ipha + hdr_length);
		connp = ipcl_tcp_lookup_reversed_ipv4(ipha, tcpha, TCPS_LISTEN,
		    ipst);
		if (connp == NULL)
			goto discard_pkt;

		if ((connp->conn_verifyicmp != NULL) &&
		    !connp->conn_verifyicmp(connp, tcpha, icmph, NULL, ira)) {
			CONN_DEC_REF(connp);
			goto discard_pkt;
		}
		CONN_DEC_REF(connp);
		break;
	}
	case IPPROTO_SCTP:
		/*
		 * Verify we have at least ICMP_MIN_TP_HDR_LEN bytes of
		 * transport header.
		 */
		if ((uchar_t *)ipha + hdr_length + ICMP_MIN_TP_HDR_LEN >
		    mp->b_wptr)
			goto truncated;
		break;
	case IPPROTO_ESP:
	case IPPROTO_AH:
		break;
	case IPPROTO_ENCAP:
		if ((uchar_t *)ipha + hdr_length + sizeof (ipha_t) >
		    mp->b_wptr)
			goto truncated;
		break;
	default:
		break;
	}

	return (B_TRUE);

discard_pkt:
	/* Bogus ICMP error. */
	BUMP_MIB(ill->ill_ip_mib, ipIfStatsInDiscards);
	return (B_FALSE);

truncated:
	/* We pulled up everthing already. Must be truncated */
	BUMP_MIB(ill->ill_ip_mib, ipIfStatsInTruncatedPkts);
	ip_drop_input("ipIfStatsInTruncatedPkts", mp, ill);
	return (B_FALSE);
}

/* Table from RFC 1191 */
static int icmp_frag_size_table[] =
{ 32000, 17914, 8166, 4352, 2002, 1496, 1006, 508, 296, 68 };

/*
 * Process received ICMP Packet too big.
 * Just handles the DCE create/update, including using the above table of
 * PMTU guesses. The caller is responsible for validating the packet before
 * passing it in and also to fanout the ICMP error to any matching transport
 * conns. Assumes the message has been fully pulled up and verified.
 *
 * Before getting here, the caller has called icmp_inbound_verify_v4()
 * that should have verified with ULP to prevent undoing the changes we're
 * going to make to DCE. For example, TCP might have verified that the packet
 * which generated error is in the send window.
 *
 * In some cases modified this MTU in the ICMP header packet; the caller
 * should pass to the matching ULP after this returns.
 */
static void
icmp_inbound_too_big_v4(icmph_t *icmph, ip_recv_attr_t *ira)
{
	dce_t		*dce;
	int		old_mtu;
	int		mtu, orig_mtu;
	ipaddr_t	dst;
	boolean_t	disable_pmtud;
	ill_t		*ill = ira->ira_ill;
	ip_stack_t	*ipst = ill->ill_ipst;
	uint_t		hdr_length;
	ipha_t		*ipha;

	/* Caller already pulled up everything. */
	ipha = (ipha_t *)&icmph[1];
	ASSERT(icmph->icmph_type == ICMP_DEST_UNREACHABLE &&
	    icmph->icmph_code == ICMP_FRAGMENTATION_NEEDED);
	ASSERT(ill != NULL);

	hdr_length = IPH_HDR_LENGTH(ipha);

	/*
	 * We handle path MTU for source routed packets since the DCE
	 * is looked up using the final destination.
	 */
	dst = ip_get_dst(ipha);

	dce = dce_lookup_and_add_v4(dst, ipst);
	if (dce == NULL) {
		/* Couldn't add a unique one - ENOMEM */
		ip1dbg(("icmp_inbound_too_big_v4: no dce for 0x%x\n",
		    ntohl(dst)));
		return;
	}

	/* Check for MTU discovery advice as described in RFC 1191 */
	mtu = ntohs(icmph->icmph_du_mtu);
	orig_mtu = mtu;
	disable_pmtud = B_FALSE;

	mutex_enter(&dce->dce_lock);
	if (dce->dce_flags & DCEF_PMTU)
		old_mtu = dce->dce_pmtu;
	else
		old_mtu = ill->ill_mtu;

	if (icmph->icmph_du_zero != 0 || mtu < ipst->ips_ip_pmtu_min) {
		uint32_t length;
		int	i;

		/*
		 * Use the table from RFC 1191 to figure out
		 * the next "plateau" based on the length in
		 * the original IP packet.
		 */
		length = ntohs(ipha->ipha_length);
		DTRACE_PROBE2(ip4__pmtu__guess, dce_t *, dce,
		    uint32_t, length);
		if (old_mtu <= length &&
		    old_mtu >= length - hdr_length) {
			/*
			 * Handle broken BSD 4.2 systems that
			 * return the wrong ipha_length in ICMP
			 * errors.
			 */
			ip1dbg(("Wrong mtu: sent %d, dce %d\n",
			    length, old_mtu));
			length -= hdr_length;
		}
		for (i = 0; i < A_CNT(icmp_frag_size_table); i++) {
			if (length > icmp_frag_size_table[i])
				break;
		}
		if (i == A_CNT(icmp_frag_size_table)) {
			/* Smaller than IP_MIN_MTU! */
			ip1dbg(("Too big for packet size %d\n",
			    length));
			disable_pmtud = B_TRUE;
			mtu = ipst->ips_ip_pmtu_min;
		} else {
			mtu = icmp_frag_size_table[i];
			ip1dbg(("Calculated mtu %d, packet size %d, "
			    "before %d\n", mtu, length, old_mtu));
			if (mtu < ipst->ips_ip_pmtu_min) {
				mtu = ipst->ips_ip_pmtu_min;
				disable_pmtud = B_TRUE;
			}
		}
	}
	if (disable_pmtud)
		dce->dce_flags |= DCEF_TOO_SMALL_PMTU;
	else
		dce->dce_flags &= ~DCEF_TOO_SMALL_PMTU;

	dce->dce_pmtu = MIN(old_mtu, mtu);
	/* Prepare to send the new max frag size for the ULP. */
	icmph->icmph_du_zero = 0;
	icmph->icmph_du_mtu =  htons((uint16_t)dce->dce_pmtu);
	DTRACE_PROBE4(ip4__pmtu__change, icmph_t *, icmph, dce_t *,
	    dce, int, orig_mtu, int, mtu);

	/* We now have a PMTU for sure */
	dce->dce_flags |= DCEF_PMTU;
	dce->dce_last_change_time = TICK_TO_SEC(ddi_get_lbolt64());
	mutex_exit(&dce->dce_lock);
	/*
	 * After dropping the lock the new value is visible to everyone.
	 * Then we bump the generation number so any cached values reinspect
	 * the dce_t.
	 */
	dce_increment_generation(dce);
	dce_refrele(dce);
}

/*
 * If the packet in error is Self-Encapsulated, icmp_inbound_error_fanout_v4
 * calls this function.
 */
static mblk_t *
icmp_inbound_self_encap_error_v4(mblk_t *mp, ipha_t *ipha, ipha_t *in_ipha)
{
	int length;

	ASSERT(mp->b_datap->db_type == M_DATA);

	/* icmp_inbound_v4 has already pulled up the whole error packet */
	ASSERT(mp->b_cont == NULL);

	/*
	 * The length that we want to overlay is the inner header
	 * and what follows it.
	 */
	length = msgdsize(mp) - ((uchar_t *)in_ipha - mp->b_rptr);

	/*
	 * Overlay the inner header and whatever follows it over the
	 * outer header.
	 */
	bcopy((uchar_t *)in_ipha, (uchar_t *)ipha, length);

	/* Adjust for what we removed */
	mp->b_wptr -= (uchar_t *)in_ipha - (uchar_t *)ipha;
	return (mp);
}

/*
 * Try to pass the ICMP message upstream in case the ULP cares.
 *
 * If the packet that caused the ICMP error is secure, we send
 * it to AH/ESP to make sure that the attached packet has a
 * valid association. ipha in the code below points to the
 * IP header of the packet that caused the error.
 *
 * For IPsec cases, we let the next-layer-up (which has access to
 * cached policy on the conn_t, or can query the SPD directly)
 * subtract out any IPsec overhead if they must.  We therefore make no
 * adjustments here for IPsec overhead.
 *
 * IFN could have been generated locally or by some router.
 *
 * LOCAL : ire_send_wire (before calling ipsec_out_process) can call
 * icmp_frag_needed/icmp_pkt2big_v6 to generated a local IFN.
 *	    This happens because IP adjusted its value of MTU on an
 *	    earlier IFN message and could not tell the upper layer,
 *	    the new adjusted value of MTU e.g. Packet was encrypted
 *	    or there was not enough information to fanout to upper
 *	    layers. Thus on the next outbound datagram, ire_send_wire
 *	    generates the IFN, where IPsec processing has *not* been
 *	    done.
 *
 *	    Note that we retain ixa_fragsize across IPsec thus once
 *	    we have picking ixa_fragsize and entered ipsec_out_process we do
 *	    no change the fragsize even if the path MTU changes before
 *	    we reach ip_output_post_ipsec.
 *
 *	    In the local case, IRAF_LOOPBACK will be set indicating
 *	    that IFN was generated locally.
 *
 * ROUTER : IFN could be secure or non-secure.
 *
 *	    * SECURE : We use the IPSEC_IN to fanout to AH/ESP if the
 *	      packet in error has AH/ESP headers to validate the AH/ESP
 *	      headers. AH/ESP will verify whether there is a valid SA or
 *	      not and send it back. We will fanout again if we have more
 *	      data in the packet.
 *
 *	      If the packet in error does not have AH/ESP, we handle it
 *	      like any other case.
 *
 *	    * NON_SECURE : If the packet in error has AH/ESP headers, we send it
 *	      up to AH/ESP for validation. AH/ESP will verify whether there is a
 *	      valid SA or not and send it back. We will fanout again if
 *	      we have more data in the packet.
 *
 *	      If the packet in error does not have AH/ESP, we handle it
 *	      like any other case.
 *
 * The caller must have called icmp_inbound_verify_v4.
 */
static void
icmp_inbound_error_fanout_v4(mblk_t *mp, icmph_t *icmph, ip_recv_attr_t *ira)
{
	uint16_t	*up;	/* Pointer to ports in ULP header */
	uint32_t	ports;	/* reversed ports for fanout */
	ipha_t		ripha;	/* With reversed addresses */
	ipha_t		*ipha;  /* Inner IP header */
	uint_t		hdr_length; /* Inner IP header length */
	tcpha_t		*tcpha;
	conn_t		*connp;
	ill_t		*ill = ira->ira_ill;
	ip_stack_t	*ipst = ill->ill_ipst;
	ipsec_stack_t	*ipss = ipst->ips_netstack->netstack_ipsec;
	ill_t		*rill = ira->ira_rill;

	/* Caller already pulled up everything. */
	ipha = (ipha_t *)&icmph[1];
	ASSERT((uchar_t *)&ipha[1] <= mp->b_wptr);
	ASSERT(mp->b_cont == NULL);

	hdr_length = IPH_HDR_LENGTH(ipha);
	ira->ira_protocol = ipha->ipha_protocol;

	/*
	 * We need a separate IP header with the source and destination
	 * addresses reversed to do fanout/classification because the ipha in
	 * the ICMP error is in the form we sent it out.
	 */
	ripha.ipha_src = ipha->ipha_dst;
	ripha.ipha_dst = ipha->ipha_src;
	ripha.ipha_protocol = ipha->ipha_protocol;
	ripha.ipha_version_and_hdr_length = ipha->ipha_version_and_hdr_length;

	ip2dbg(("icmp_inbound_error_v4: proto %d %x to %x: %d/%d\n",
	    ripha.ipha_protocol, ntohl(ipha->ipha_src),
	    ntohl(ipha->ipha_dst),
	    icmph->icmph_type, icmph->icmph_code));

	switch (ipha->ipha_protocol) {
	case IPPROTO_UDP:
		up = (uint16_t *)((uchar_t *)ipha + hdr_length);

		/* Attempt to find a client stream based on port. */
		ip2dbg(("icmp_inbound_error_v4: UDP ports %d to %d\n",
		    ntohs(up[0]), ntohs(up[1])));

		/* Note that we send error to all matches. */
		ira->ira_flags |= IRAF_ICMP_ERROR;
		ip_fanout_udp_multi_v4(mp, &ripha, up[0], up[1], ira);
		ira->ira_flags &= ~IRAF_ICMP_ERROR;
		return;

	case IPPROTO_TCP:
		/*
		 * Find a TCP client stream for this packet.
		 * Note that we do a reverse lookup since the header is
		 * in the form we sent it out.
		 */
		tcpha = (tcpha_t *)((uchar_t *)ipha + hdr_length);
		connp = ipcl_tcp_lookup_reversed_ipv4(ipha, tcpha, TCPS_LISTEN,
		    ipst);
		if (connp == NULL)
			goto discard_pkt;

		if (CONN_INBOUND_POLICY_PRESENT(connp, ipss) ||
		    (ira->ira_flags & IRAF_IPSEC_SECURE)) {
			mp = ipsec_check_inbound_policy(mp, connp,
			    ipha, NULL, ira);
			if (mp == NULL) {
				BUMP_MIB(ill->ill_ip_mib, ipIfStatsInDiscards);
				/* Note that mp is NULL */
				ip_drop_input("ipIfStatsInDiscards", mp, ill);
				CONN_DEC_REF(connp);
				return;
			}
		}

		ira->ira_flags |= IRAF_ICMP_ERROR;
		ira->ira_ill = ira->ira_rill = NULL;
		if (IPCL_IS_TCP(connp)) {
			SQUEUE_ENTER_ONE(connp->conn_sqp, mp,
			    connp->conn_recvicmp, connp, ira, SQ_FILL,
			    SQTAG_TCP_INPUT_ICMP_ERR);
		} else {
			/* Not TCP; must be SOCK_RAW, IPPROTO_TCP */
			(connp->conn_recv)(connp, mp, NULL, ira);
			CONN_DEC_REF(connp);
		}
		ira->ira_ill = ill;
		ira->ira_rill = rill;
		ira->ira_flags &= ~IRAF_ICMP_ERROR;
		return;

	case IPPROTO_SCTP:
		up = (uint16_t *)((uchar_t *)ipha + hdr_length);
		/* Find a SCTP client stream for this packet. */
		((uint16_t *)&ports)[0] = up[1];
		((uint16_t *)&ports)[1] = up[0];

		ira->ira_flags |= IRAF_ICMP_ERROR;
		ip_fanout_sctp(mp, &ripha, NULL, ports, ira);
		ira->ira_flags &= ~IRAF_ICMP_ERROR;
		return;

	case IPPROTO_ESP:
	case IPPROTO_AH:
		if (!ipsec_loaded(ipss)) {
			ip_proto_not_sup(mp, ira);
			return;
		}

		if (ipha->ipha_protocol == IPPROTO_ESP)
			mp = ipsecesp_icmp_error(mp, ira);
		else
			mp = ipsecah_icmp_error(mp, ira);
		if (mp == NULL)
			return;

		/* Just in case ipsec didn't preserve the NULL b_cont */
		if (mp->b_cont != NULL) {
			if (!pullupmsg(mp, -1))
				goto discard_pkt;
		}

		/*
		 * Note that ira_pktlen and ira_ip_hdr_length are no longer
		 * correct, but we don't use them any more here.
		 *
		 * If succesful, the mp has been modified to not include
		 * the ESP/AH header so we can fanout to the ULP's icmp
		 * error handler.
		 */
		if (mp->b_wptr - mp->b_rptr < IP_SIMPLE_HDR_LENGTH)
			goto truncated;

		/* Verify the modified message before any further processes. */
		ipha = (ipha_t *)mp->b_rptr;
		hdr_length = IPH_HDR_LENGTH(ipha);
		icmph = (icmph_t *)&mp->b_rptr[hdr_length];
		if (!icmp_inbound_verify_v4(mp, icmph, ira)) {
			freemsg(mp);
			return;
		}

		icmp_inbound_error_fanout_v4(mp, icmph, ira);
		return;

	case IPPROTO_ENCAP: {
		/* Look for self-encapsulated packets that caused an error */
		ipha_t *in_ipha;

		/*
		 * Caller has verified that length has to be
		 * at least the size of IP header.
		 */
		ASSERT(hdr_length >= sizeof (ipha_t));
		/*
		 * Check the sanity of the inner IP header like
		 * we did for the outer header.
		 */
		in_ipha = (ipha_t *)((uchar_t *)ipha + hdr_length);
		if ((IPH_HDR_VERSION(in_ipha) != IPV4_VERSION)) {
			goto discard_pkt;
		}
		if (IPH_HDR_LENGTH(in_ipha) < sizeof (ipha_t)) {
			goto discard_pkt;
		}
		/* Check for Self-encapsulated tunnels */
		if (in_ipha->ipha_src == ipha->ipha_src &&
		    in_ipha->ipha_dst == ipha->ipha_dst) {

			mp = icmp_inbound_self_encap_error_v4(mp, ipha,
			    in_ipha);
			if (mp == NULL)
				goto discard_pkt;

			/*
			 * Just in case self_encap didn't preserve the NULL
			 * b_cont
			 */
			if (mp->b_cont != NULL) {
				if (!pullupmsg(mp, -1))
					goto discard_pkt;
			}
			/*
			 * Note that ira_pktlen and ira_ip_hdr_length are no
			 * longer correct, but we don't use them any more here.
			 */
			if (mp->b_wptr - mp->b_rptr < IP_SIMPLE_HDR_LENGTH)
				goto truncated;

			/*
			 * Verify the modified message before any further
			 * processes.
			 */
			ipha = (ipha_t *)mp->b_rptr;
			hdr_length = IPH_HDR_LENGTH(ipha);
			icmph = (icmph_t *)&mp->b_rptr[hdr_length];
			if (!icmp_inbound_verify_v4(mp, icmph, ira)) {
				freemsg(mp);
				return;
			}

			/*
			 * The packet in error is self-encapsualted.
			 * And we are finding it further encapsulated
			 * which we could not have possibly generated.
			 */
			if (ipha->ipha_protocol == IPPROTO_ENCAP) {
				goto discard_pkt;
			}
			icmp_inbound_error_fanout_v4(mp, icmph, ira);
			return;
		}
		/* No self-encapsulated */
		/* FALLTHRU */
	}
	case IPPROTO_IPV6:
		if ((connp = ipcl_iptun_classify_v4(&ripha.ipha_src,
		    &ripha.ipha_dst, ipst)) != NULL) {
			ira->ira_flags |= IRAF_ICMP_ERROR;
			connp->conn_recvicmp(connp, mp, NULL, ira);
			CONN_DEC_REF(connp);
			ira->ira_flags &= ~IRAF_ICMP_ERROR;
			return;
		}
		/*
		 * No IP tunnel is interested, fallthrough and see
		 * if a raw socket will want it.
		 */
		/* FALLTHRU */
	default:
		ira->ira_flags |= IRAF_ICMP_ERROR;
		ip_fanout_proto_v4(mp, &ripha, ira);
		ira->ira_flags &= ~IRAF_ICMP_ERROR;
		return;
	}
	/* NOTREACHED */
discard_pkt:
	BUMP_MIB(ill->ill_ip_mib, ipIfStatsInDiscards);
	ip1dbg(("icmp_inbound_error_fanout_v4: drop pkt\n"));
	ip_drop_input("ipIfStatsInDiscards", mp, ill);
	freemsg(mp);
	return;

truncated:
	/* We pulled up everthing already. Must be truncated */
	BUMP_MIB(ill->ill_ip_mib, ipIfStatsInTruncatedPkts);
	ip_drop_input("ipIfStatsInTruncatedPkts", mp, ill);
	freemsg(mp);
}

/*
 * Common IP options parser.
 *
 * Setup routine: fill in *optp with options-parsing state, then
 * tail-call ipoptp_next to return the first option.
 */
uint8_t
ipoptp_first(ipoptp_t *optp, ipha_t *ipha)
{
	uint32_t totallen; /* total length of all options */

	totallen = ipha->ipha_version_and_hdr_length -
	    (uint8_t)((IP_VERSION << 4) + IP_SIMPLE_HDR_LENGTH_IN_WORDS);
	totallen <<= 2;
	optp->ipoptp_next = (uint8_t *)(&ipha[1]);
	optp->ipoptp_end = optp->ipoptp_next + totallen;
	optp->ipoptp_flags = 0;
	return (ipoptp_next(optp));
}

/* Like above but without an ipha_t */
uint8_t
ipoptp_first2(ipoptp_t *optp, uint32_t totallen, uint8_t *opt)
{
	optp->ipoptp_next = opt;
	optp->ipoptp_end = optp->ipoptp_next + totallen;
	optp->ipoptp_flags = 0;
	return (ipoptp_next(optp));
}

/*
 * Common IP options parser: extract next option.
 */
uint8_t
ipoptp_next(ipoptp_t *optp)
{
	uint8_t *end = optp->ipoptp_end;
	uint8_t *cur = optp->ipoptp_next;
	uint8_t opt, len, pointer;

	/*
	 * If cur > end already, then the ipoptp_end or ipoptp_next pointer
	 * has been corrupted.
	 */
	ASSERT(cur <= end);

	if (cur == end)
		return (IPOPT_EOL);

	opt = cur[IPOPT_OPTVAL];

	/*
	 * Skip any NOP options.
	 */
	while (opt == IPOPT_NOP) {
		cur++;
		if (cur == end)
			return (IPOPT_EOL);
		opt = cur[IPOPT_OPTVAL];
	}

	if (opt == IPOPT_EOL)
		return (IPOPT_EOL);

	/*
	 * Option requiring a length.
	 */
	if ((cur + 1) >= end) {
		optp->ipoptp_flags |= IPOPTP_ERROR;
		return (IPOPT_EOL);
	}
	len = cur[IPOPT_OLEN];
	if (len < 2) {
		optp->ipoptp_flags |= IPOPTP_ERROR;
		return (IPOPT_EOL);
	}
	optp->ipoptp_cur = cur;
	optp->ipoptp_len = len;
	optp->ipoptp_next = cur + len;
	if (cur + len > end) {
		optp->ipoptp_flags |= IPOPTP_ERROR;
		return (IPOPT_EOL);
	}

	/*
	 * For the options which require a pointer field, make sure
	 * its there, and make sure it points to either something
	 * inside this option, or the end of the option.
	 */
	switch (opt) {
	case IPOPT_RR:
	case IPOPT_TS:
	case IPOPT_LSRR:
	case IPOPT_SSRR:
		if (len <= IPOPT_OFFSET) {
			optp->ipoptp_flags |= IPOPTP_ERROR;
			return (opt);
		}
		pointer = cur[IPOPT_OFFSET];
		if (pointer - 1 > len) {
			optp->ipoptp_flags |= IPOPTP_ERROR;
			return (opt);
		}
		break;
	}

	/*
	 * Sanity check the pointer field based on the type of the
	 * option.
	 */
	switch (opt) {
	case IPOPT_RR:
	case IPOPT_SSRR:
	case IPOPT_LSRR:
		if (pointer < IPOPT_MINOFF_SR)
			optp->ipoptp_flags |= IPOPTP_ERROR;
		break;
	case IPOPT_TS:
		if (pointer < IPOPT_MINOFF_IT)
			optp->ipoptp_flags |= IPOPTP_ERROR;
		/*
		 * Note that the Internet Timestamp option also
		 * contains two four bit fields (the Overflow field,
		 * and the Flag field), which follow the pointer
		 * field.  We don't need to check that these fields
		 * fall within the length of the option because this
		 * was implicitely done above.  We've checked that the
		 * pointer value is at least IPOPT_MINOFF_IT, and that
		 * it falls within the option.  Since IPOPT_MINOFF_IT >
		 * IPOPT_POS_OV_FLG, we don't need the explicit check.
		 */
		ASSERT(len > IPOPT_POS_OV_FLG);
		break;
	}

	return (opt);
}

/*
 * Use the outgoing IP header to create an IP_OPTIONS option the way
 * it was passed down from the application.
 *
 * This is compatible with BSD in that it returns
 * the reverse source route with the final destination
 * as the last entry. The first 4 bytes of the option
 * will contain the final destination.
 */
int
ip_opt_get_user(conn_t *connp, uchar_t *buf)
{
	ipoptp_t	opts;
	uchar_t		*opt;
	uint8_t		optval;
	uint8_t		optlen;
	uint32_t	len = 0;
	uchar_t		*buf1 = buf;
	uint32_t	totallen;
	ipaddr_t	dst;
	ip_pkt_t	*ipp = &connp->conn_xmit_ipp;

	if (!(ipp->ipp_fields & IPPF_IPV4_OPTIONS))
		return (0);

	totallen = ipp->ipp_ipv4_options_len;
	if (totallen & 0x3)
		return (0);

	buf += IP_ADDR_LEN;	/* Leave room for final destination */
	len += IP_ADDR_LEN;
	bzero(buf1, IP_ADDR_LEN);

	dst = connp->conn_faddr_v4;

	for (optval = ipoptp_first2(&opts, totallen, ipp->ipp_ipv4_options);
	    optval != IPOPT_EOL;
	    optval = ipoptp_next(&opts)) {
		int	off;

		opt = opts.ipoptp_cur;
		if ((opts.ipoptp_flags & IPOPTP_ERROR) != 0) {
			break;
		}
		optlen = opts.ipoptp_len;

		switch (optval) {
		case IPOPT_SSRR:
		case IPOPT_LSRR:

			/*
			 * Insert destination as the first entry in the source
			 * route and move down the entries on step.
			 * The last entry gets placed at buf1.
			 */
			buf[IPOPT_OPTVAL] = optval;
			buf[IPOPT_OLEN] = optlen;
			buf[IPOPT_OFFSET] = optlen;

			off = optlen - IP_ADDR_LEN;
			if (off < 0) {
				/* No entries in source route */
				break;
			}
			/* Last entry in source route if not already set */
			if (dst == INADDR_ANY)
				bcopy(opt + off, buf1, IP_ADDR_LEN);
			off -= IP_ADDR_LEN;

			while (off > 0) {
				bcopy(opt + off,
				    buf + off + IP_ADDR_LEN,
				    IP_ADDR_LEN);
				off -= IP_ADDR_LEN;
			}
			/* ipha_dst into first slot */
			bcopy(&dst, buf + off + IP_ADDR_LEN,
			    IP_ADDR_LEN);
			buf += optlen;
			len += optlen;
			break;

		default:
			bcopy(opt, buf, optlen);
			buf += optlen;
			len += optlen;
			break;
		}
	}
done:
	/* Pad the resulting options */
	while (len & 0x3) {
		*buf++ = IPOPT_EOL;
		len++;
	}
	return (len);
}

/*
 * Update any record route or timestamp options to include this host.
 * Reverse any source route option.
 * This routine assumes that the options are well formed i.e. that they
 * have already been checked.
 */
static void
icmp_options_update(ipha_t *ipha)
{
	ipoptp_t	opts;
	uchar_t		*opt;
	uint8_t		optval;
	ipaddr_t	src;		/* Our local address */
	ipaddr_t	dst;

	ip2dbg(("icmp_options_update\n"));
	src = ipha->ipha_src;
	dst = ipha->ipha_dst;

	for (optval = ipoptp_first(&opts, ipha);
	    optval != IPOPT_EOL;
	    optval = ipoptp_next(&opts)) {
		ASSERT((opts.ipoptp_flags & IPOPTP_ERROR) == 0);
		opt = opts.ipoptp_cur;
		ip2dbg(("icmp_options_update: opt %d, len %d\n",
		    optval, opts.ipoptp_len));
		switch (optval) {
			int off1, off2;
		case IPOPT_SSRR:
		case IPOPT_LSRR:
			/*
			 * Reverse the source route.  The first entry
			 * should be the next to last one in the current
			 * source route (the last entry is our address).
			 * The last entry should be the final destination.
			 */
			off1 = IPOPT_MINOFF_SR - 1;
			off2 = opt[IPOPT_OFFSET] - IP_ADDR_LEN - 1;
			if (off2 < 0) {
				/* No entries in source route */
				ip1dbg((
				    "icmp_options_update: bad src route\n"));
				break;
			}
			bcopy((char *)opt + off2, &dst, IP_ADDR_LEN);
			bcopy(&ipha->ipha_dst, (char *)opt + off2, IP_ADDR_LEN);
			bcopy(&dst, &ipha->ipha_dst, IP_ADDR_LEN);
			off2 -= IP_ADDR_LEN;

			while (off1 < off2) {
				bcopy((char *)opt + off1, &src, IP_ADDR_LEN);
				bcopy((char *)opt + off2, (char *)opt + off1,
				    IP_ADDR_LEN);
				bcopy(&src, (char *)opt + off2, IP_ADDR_LEN);
				off1 += IP_ADDR_LEN;
				off2 -= IP_ADDR_LEN;
			}
			opt[IPOPT_OFFSET] = IPOPT_MINOFF_SR;
			break;
		}
	}
}

/*
 * Process received ICMP Redirect messages.
 * Assumes the caller has verified that the headers are in the pulled up mblk.
 * Consumes mp.
 */
static void
icmp_redirect_v4(mblk_t *mp, ipha_t *ipha, icmph_t *icmph, ip_recv_attr_t *ira)
{
	ire_t		*ire, *nire;
	ire_t		*prev_ire;
	ipaddr_t  	src, dst, gateway;
	ip_stack_t	*ipst = ira->ira_ill->ill_ipst;
	ipha_t		*inner_ipha;	/* Inner IP header */

	/* Caller already pulled up everything. */
	inner_ipha = (ipha_t *)&icmph[1];
	src = ipha->ipha_src;
	dst = inner_ipha->ipha_dst;
	gateway = icmph->icmph_rd_gateway;
	/* Make sure the new gateway is reachable somehow. */
	ire = ire_ftable_lookup_v4(gateway, 0, 0, IRE_ONLINK, NULL,
	    ALL_ZONES, NULL, MATCH_IRE_TYPE, 0, ipst, NULL);
	/*
	 * Make sure we had a route for the dest in question and that
	 * that route was pointing to the old gateway (the source of the
	 * redirect packet.)
	 * We do longest match and then compare ire_gateway_addr below.
	 */
	prev_ire = ire_ftable_lookup_v4(dst, 0, 0, 0, NULL, ALL_ZONES,
	    NULL, MATCH_IRE_DSTONLY, 0, ipst, NULL);
	/*
	 * Check that
	 *	the redirect was not from ourselves
	 *	the new gateway and the old gateway are directly reachable
	 */
	if (prev_ire == NULL || ire == NULL ||
	    (prev_ire->ire_type & (IRE_LOCAL|IRE_LOOPBACK)) ||
	    (prev_ire->ire_flags & (RTF_REJECT|RTF_BLACKHOLE)) ||
	    !(ire->ire_type & IRE_IF_ALL) ||
	    prev_ire->ire_gateway_addr != src) {
		BUMP_MIB(&ipst->ips_icmp_mib, icmpInBadRedirects);
		ip_drop_input("icmpInBadRedirects - ire", mp, ira->ira_ill);
		freemsg(mp);
		if (ire != NULL)
			ire_refrele(ire);
		if (prev_ire != NULL)
			ire_refrele(prev_ire);
		return;
	}

	ire_refrele(prev_ire);
	ire_refrele(ire);

	/*
	 * TODO: more precise handling for cases 0, 2, 3, the latter two
	 * require TOS routing
	 */
	switch (icmph->icmph_code) {
	case 0:
	case 1:
		/* TODO: TOS specificity for cases 2 and 3 */
	case 2:
	case 3:
		break;
	default:
		BUMP_MIB(&ipst->ips_icmp_mib, icmpInBadRedirects);
		ip_drop_input("icmpInBadRedirects - code", mp, ira->ira_ill);
		freemsg(mp);
		return;
	}
	/*
	 * Create a Route Association.  This will allow us to remember that
	 * someone we believe told us to use the particular gateway.
	 */
	ire = ire_create(
	    (uchar_t *)&dst,			/* dest addr */
	    (uchar_t *)&ip_g_all_ones,		/* mask */
	    (uchar_t *)&gateway,		/* gateway addr */
	    IRE_HOST,
	    NULL,				/* ill */
	    ALL_ZONES,
	    (RTF_DYNAMIC | RTF_GATEWAY | RTF_HOST),
	    NULL,				/* tsol_gc_t */
	    ipst);

	if (ire == NULL) {
		freemsg(mp);
		return;
	}
	nire = ire_add(ire);
	/* Check if it was a duplicate entry */
	if (nire != NULL && nire != ire) {
		ASSERT(nire->ire_identical_ref > 1);
		ire_delete(nire);
		ire_refrele(nire);
		nire = NULL;
	}
	ire = nire;
	if (ire != NULL) {
		ire_refrele(ire);		/* Held in ire_add */

		/* tell routing sockets that we received a redirect */
		ip_rts_change(RTM_REDIRECT, dst, gateway, IP_HOST_MASK, 0, src,
		    (RTF_DYNAMIC | RTF_GATEWAY | RTF_HOST), 0,
		    (RTA_DST | RTA_GATEWAY | RTA_NETMASK | RTA_AUTHOR), ipst);
	}

	/*
	 * Delete any existing IRE_HOST type redirect ires for this destination.
	 * This together with the added IRE has the effect of
	 * modifying an existing redirect.
	 */
	prev_ire = ire_ftable_lookup_v4(dst, 0, src, IRE_HOST, NULL,
	    ALL_ZONES, NULL, (MATCH_IRE_GW | MATCH_IRE_TYPE), 0, ipst, NULL);
	if (prev_ire != NULL) {
		if (prev_ire ->ire_flags & RTF_DYNAMIC)
			ire_delete(prev_ire);
		ire_refrele(prev_ire);
	}

	freemsg(mp);
}

/*
 * Generate an ICMP parameter problem message.
 * When called from ip_output side a minimal ip_recv_attr_t needs to be
 * constructed by the caller.
 */
static void
icmp_param_problem(mblk_t *mp, uint8_t ptr, ip_recv_attr_t *ira)
{
	icmph_t	icmph;
	ip_stack_t	*ipst = ira->ira_ill->ill_ipst;

	mp = icmp_pkt_err_ok(mp, ira);
	if (mp == NULL)
		return;

	bzero(&icmph, sizeof (icmph_t));
	icmph.icmph_type = ICMP_PARAM_PROBLEM;
	icmph.icmph_pp_ptr = ptr;
	BUMP_MIB(&ipst->ips_icmp_mib, icmpOutParmProbs);
	icmp_pkt(mp, &icmph, sizeof (icmph_t), ira);
}

/*
 * Build and ship an IPv4 ICMP message using the packet data in mp, and
 * the ICMP header pointed to by "stuff".  (May be called as writer.)
 * Note: assumes that icmp_pkt_err_ok has been called to verify that
 * an icmp error packet can be sent.
 * Assigns an appropriate source address to the packet. If ipha_dst is
 * one of our addresses use it for source. Otherwise let ip_output_simple
 * pick the source address.
 */
static void
icmp_pkt(mblk_t *mp, void *stuff, size_t len, ip_recv_attr_t *ira)
{
	ipaddr_t dst;
	icmph_t	*icmph;
	ipha_t	*ipha;
	uint_t	len_needed;
	size_t	msg_len;
	mblk_t	*mp1;
	ipaddr_t src;
	ire_t	*ire;
	ip_xmit_attr_t ixas;
	ip_stack_t *ipst = ira->ira_ill->ill_ipst;

	ipha = (ipha_t *)mp->b_rptr;

	bzero(&ixas, sizeof (ixas));
	ixas.ixa_flags = IXAF_BASIC_SIMPLE_V4;
	ixas.ixa_zoneid = ira->ira_zoneid;
	ixas.ixa_ifindex = 0;
	ixas.ixa_ipst = ipst;
	ixas.ixa_cred = kcred;
	ixas.ixa_cpid = NOPID;
	ixas.ixa_tsl = ira->ira_tsl;	/* Behave as a multi-level responder */
	ixas.ixa_multicast_ttl = IP_DEFAULT_MULTICAST_TTL;

	if (ira->ira_flags & IRAF_IPSEC_SECURE) {
		/*
		 * Apply IPsec based on how IPsec was applied to
		 * the packet that had the error.
		 *
		 * If it was an outbound packet that caused the ICMP
		 * error, then the caller will have setup the IRA
		 * appropriately.
		 */
		if (!ipsec_in_to_out(ira, &ixas, mp, ipha, NULL)) {
			BUMP_MIB(&ipst->ips_ip_mib, ipIfStatsOutDiscards);
			/* Note: mp already consumed and ip_drop_packet done */
			return;
		}
	} else {
		/*
		 * This is in clear. The icmp message we are building
		 * here should go out in clear, independent of our policy.
		 */
		ixas.ixa_flags |= IXAF_NO_IPSEC;
	}

	/* Remember our eventual destination */
	dst = ipha->ipha_src;

	/*
	 * If the packet was for one of our unicast addresses, make
	 * sure we respond with that as the source. Otherwise
	 * have ip_output_simple pick the source address.
	 */
	ire = ire_ftable_lookup_v4(ipha->ipha_dst, 0, 0,
	    (IRE_LOCAL|IRE_LOOPBACK), NULL, ira->ira_zoneid, NULL,
	    MATCH_IRE_TYPE|MATCH_IRE_ZONEONLY, 0, ipst, NULL);
	if (ire != NULL) {
		ire_refrele(ire);
		src = ipha->ipha_dst;
	} else {
		src = INADDR_ANY;
		ixas.ixa_flags |= IXAF_SET_SOURCE;
	}

	/*
	 * Check if we can send back more then 8 bytes in addition to
	 * the IP header.  We try to send 64 bytes of data and the internal
	 * header in the special cases of ipv4 encapsulated ipv4 or ipv6.
	 */
	len_needed = IPH_HDR_LENGTH(ipha);
	if (ipha->ipha_protocol == IPPROTO_ENCAP ||
	    ipha->ipha_protocol == IPPROTO_IPV6) {
		if (!pullupmsg(mp, -1)) {
			BUMP_MIB(&ipst->ips_ip_mib, ipIfStatsOutDiscards);
			ip_drop_output("ipIfStatsOutDiscards", mp, NULL);
			freemsg(mp);
			return;
		}
		ipha = (ipha_t *)mp->b_rptr;

		if (ipha->ipha_protocol == IPPROTO_ENCAP) {
			len_needed += IPH_HDR_LENGTH(((uchar_t *)ipha +
			    len_needed));
		} else {
			ip6_t *ip6h = (ip6_t *)((uchar_t *)ipha + len_needed);

			ASSERT(ipha->ipha_protocol == IPPROTO_IPV6);
			len_needed += ip_hdr_length_v6(mp, ip6h);
		}
	}
	len_needed += ipst->ips_ip_icmp_return;
	msg_len = msgdsize(mp);
	if (msg_len > len_needed) {
		(void) adjmsg(mp, len_needed - msg_len);
		msg_len = len_needed;
	}
	mp1 = allocb(sizeof (icmp_ipha) + len, BPRI_MED);
	if (mp1 == NULL) {
		BUMP_MIB(&ipst->ips_icmp_mib, icmpOutErrors);
		freemsg(mp);
		return;
	}
	mp1->b_cont = mp;
	mp = mp1;

	/*
	 * Set IXAF_TRUSTED_ICMP so we can let the ICMP messages this
	 * node generates be accepted in peace by all on-host destinations.
	 * If we do NOT assume that all on-host destinations trust
	 * self-generated ICMP messages, then rework here, ip6.c, and spd.c.
	 * (Look for IXAF_TRUSTED_ICMP).
	 */
	ixas.ixa_flags |= IXAF_TRUSTED_ICMP;

	ipha = (ipha_t *)mp->b_rptr;
	mp1->b_wptr = (uchar_t *)ipha + (sizeof (icmp_ipha) + len);
	*ipha = icmp_ipha;
	ipha->ipha_src = src;
	ipha->ipha_dst = dst;
	ipha->ipha_ttl = ipst->ips_ip_def_ttl;
	msg_len += sizeof (icmp_ipha) + len;
	if (msg_len > IP_MAXPACKET) {
		(void) adjmsg(mp, IP_MAXPACKET - msg_len);
		msg_len = IP_MAXPACKET;
	}
	ipha->ipha_length = htons((uint16_t)msg_len);
	icmph = (icmph_t *)&ipha[1];
	bcopy(stuff, icmph, len);
	icmph->icmph_checksum = 0;
	icmph->icmph_checksum = IP_CSUM(mp, (int32_t)sizeof (ipha_t), 0);
	BUMP_MIB(&ipst->ips_icmp_mib, icmpOutMsgs);

	(void) ip_output_simple(mp, &ixas);
	ixa_cleanup(&ixas);
}

/*
 * Determine if an ICMP error packet can be sent given the rate limit.
 * The limit consists of an average frequency (icmp_pkt_err_interval measured
 * in milliseconds) and a burst size. Burst size number of packets can
 * be sent arbitrarely closely spaced.
 * The state is tracked using two variables to implement an approximate
 * token bucket filter:
 *	icmp_pkt_err_last - lbolt value when the last burst started
 *	icmp_pkt_err_sent - number of packets sent in current burst
 */
boolean_t
icmp_err_rate_limit(ip_stack_t *ipst)
{
	clock_t now = TICK_TO_MSEC(ddi_get_lbolt());
	uint_t refilled; /* Number of packets refilled in tbf since last */
	/* Guard against changes by loading into local variable */
	uint_t err_interval = ipst->ips_ip_icmp_err_interval;

	if (err_interval == 0)
		return (B_FALSE);

	if (ipst->ips_icmp_pkt_err_last > now) {
		/* 100HZ lbolt in ms for 32bit arch wraps every 49.7 days */
		ipst->ips_icmp_pkt_err_last = 0;
		ipst->ips_icmp_pkt_err_sent = 0;
	}
	/*
	 * If we are in a burst update the token bucket filter.
	 * Update the "last" time to be close to "now" but make sure
	 * we don't loose precision.
	 */
	if (ipst->ips_icmp_pkt_err_sent != 0) {
		refilled = (now - ipst->ips_icmp_pkt_err_last)/err_interval;
		if (refilled > ipst->ips_icmp_pkt_err_sent) {
			ipst->ips_icmp_pkt_err_sent = 0;
		} else {
			ipst->ips_icmp_pkt_err_sent -= refilled;
			ipst->ips_icmp_pkt_err_last += refilled * err_interval;
		}
	}
	if (ipst->ips_icmp_pkt_err_sent == 0) {
		/* Start of new burst */
		ipst->ips_icmp_pkt_err_last = now;
	}
	if (ipst->ips_icmp_pkt_err_sent < ipst->ips_ip_icmp_err_burst) {
		ipst->ips_icmp_pkt_err_sent++;
		ip1dbg(("icmp_err_rate_limit: %d sent in burst\n",
		    ipst->ips_icmp_pkt_err_sent));
		return (B_FALSE);
	}
	ip1dbg(("icmp_err_rate_limit: dropped\n"));
	return (B_TRUE);
}

/*
 * Check if it is ok to send an IPv4 ICMP error packet in
 * response to the IPv4 packet in mp.
 * Free the message and return null if no
 * ICMP error packet should be sent.
 */
static mblk_t *
icmp_pkt_err_ok(mblk_t *mp, ip_recv_attr_t *ira)
{
	ip_stack_t	*ipst = ira->ira_ill->ill_ipst;
	icmph_t	*icmph;
	ipha_t	*ipha;
	uint_t	len_needed;

	if (!mp)
		return (NULL);
	ipha = (ipha_t *)mp->b_rptr;
	if (ip_csum_hdr(ipha)) {
		BUMP_MIB(&ipst->ips_ip_mib, ipIfStatsInCksumErrs);
		ip_drop_input("ipIfStatsInCksumErrs", mp, NULL);
		freemsg(mp);
		return (NULL);
	}
	if (ip_type_v4(ipha->ipha_dst, ipst) == IRE_BROADCAST ||
	    ip_type_v4(ipha->ipha_src, ipst) == IRE_BROADCAST ||
	    CLASSD(ipha->ipha_dst) ||
	    CLASSD(ipha->ipha_src) ||
	    (ntohs(ipha->ipha_fragment_offset_and_flags) & IPH_OFFSET)) {
		/* Note: only errors to the fragment with offset 0 */
		BUMP_MIB(&ipst->ips_icmp_mib, icmpOutDrops);
		freemsg(mp);
		return (NULL);
	}
	if (ipha->ipha_protocol == IPPROTO_ICMP) {
		/*
		 * Check the ICMP type.  RFC 1122 sez:  don't send ICMP
		 * errors in response to any ICMP errors.
		 */
		len_needed = IPH_HDR_LENGTH(ipha) + ICMPH_SIZE;
		if (mp->b_wptr - mp->b_rptr < len_needed) {
			if (!pullupmsg(mp, len_needed)) {
				BUMP_MIB(&ipst->ips_icmp_mib, icmpInErrors);
				freemsg(mp);
				return (NULL);
			}
			ipha = (ipha_t *)mp->b_rptr;
		}
		icmph = (icmph_t *)
		    (&((char *)ipha)[IPH_HDR_LENGTH(ipha)]);
		switch (icmph->icmph_type) {
		case ICMP_DEST_UNREACHABLE:
		case ICMP_SOURCE_QUENCH:
		case ICMP_TIME_EXCEEDED:
		case ICMP_PARAM_PROBLEM:
		case ICMP_REDIRECT:
			BUMP_MIB(&ipst->ips_icmp_mib, icmpOutDrops);
			freemsg(mp);
			return (NULL);
		default:
			break;
		}
	}
	/*
	 * If this is a labeled system, then check to see if we're allowed to
	 * send a response to this particular sender.  If not, then just drop.
	 */
	if (is_system_labeled() && !tsol_can_reply_error(mp, ira)) {
		ip2dbg(("icmp_pkt_err_ok: can't respond to packet\n"));
		BUMP_MIB(&ipst->ips_icmp_mib, icmpOutDrops);
		freemsg(mp);
		return (NULL);
	}
	if (icmp_err_rate_limit(ipst)) {
		/*
		 * Only send ICMP error packets every so often.
		 * This should be done on a per port/source basis,
		 * but for now this will suffice.
		 */
		freemsg(mp);
		return (NULL);
	}
	return (mp);
}

/*
 * Called when a packet was sent out the same link that it arrived on.
 * Check if it is ok to send a redirect and then send it.
 */
void
ip_send_potential_redirect_v4(mblk_t *mp, ipha_t *ipha, ire_t *ire,
    ip_recv_attr_t *ira)
{
	ip_stack_t	*ipst = ira->ira_ill->ill_ipst;
	ipaddr_t	src, nhop;
	mblk_t		*mp1;
	ire_t		*nhop_ire;

	/*
	 * Check the source address to see if it originated
	 * on the same logical subnet it is going back out on.
	 * If so, we should be able to send it a redirect.
	 * Avoid sending a redirect if the destination
	 * is directly connected (i.e., we matched an IRE_ONLINK),
	 * or if the packet was source routed out this interface.
	 *
	 * We avoid sending a redirect if the
	 * destination is directly connected
	 * because it is possible that multiple
	 * IP subnets may have been configured on
	 * the link, and the source may not
	 * be on the same subnet as ip destination,
	 * even though they are on the same
	 * physical link.
	 */
	if ((ire->ire_type & IRE_ONLINK) ||
	    ip_source_routed(ipha, ipst))
		return;

	nhop_ire = ire_nexthop(ire);
	if (nhop_ire == NULL)
		return;

	nhop = nhop_ire->ire_addr;

	if (nhop_ire->ire_type & IRE_IF_CLONE) {
		ire_t	*ire2;

		/* Follow ire_dep_parent to find non-clone IRE_INTERFACE */
		mutex_enter(&nhop_ire->ire_lock);
		ire2 = nhop_ire->ire_dep_parent;
		if (ire2 != NULL)
			ire_refhold(ire2);
		mutex_exit(&nhop_ire->ire_lock);
		ire_refrele(nhop_ire);
		nhop_ire = ire2;
	}
	if (nhop_ire == NULL)
		return;

	ASSERT(!(nhop_ire->ire_type & IRE_IF_CLONE));

	src = ipha->ipha_src;

	/*
	 * We look at the interface ire for the nexthop,
	 * to see if ipha_src is in the same subnet
	 * as the nexthop.
	 */
	if ((src & nhop_ire->ire_mask) == (nhop & nhop_ire->ire_mask)) {
		/*
		 * The source is directly connected.
		 */
		mp1 = copymsg(mp);
		if (mp1 != NULL) {
			icmp_send_redirect(mp1, nhop, ira);
		}
	}
	ire_refrele(nhop_ire);
}

/*
 * Generate an ICMP redirect message.
 */
static void
icmp_send_redirect(mblk_t *mp, ipaddr_t gateway, ip_recv_attr_t *ira)
{
	icmph_t	icmph;
	ip_stack_t *ipst = ira->ira_ill->ill_ipst;

	mp = icmp_pkt_err_ok(mp, ira);
	if (mp == NULL)
		return;

	bzero(&icmph, sizeof (icmph_t));
	icmph.icmph_type = ICMP_REDIRECT;
	icmph.icmph_code = 1;
	icmph.icmph_rd_gateway = gateway;
	BUMP_MIB(&ipst->ips_icmp_mib, icmpOutRedirects);
	icmp_pkt(mp, &icmph, sizeof (icmph_t), ira);
}

/*
 * Generate an ICMP time exceeded message.
 */
void
icmp_time_exceeded(mblk_t *mp, uint8_t code, ip_recv_attr_t *ira)
{
	icmph_t	icmph;
	ip_stack_t *ipst = ira->ira_ill->ill_ipst;

	mp = icmp_pkt_err_ok(mp, ira);
	if (mp == NULL)
		return;

	bzero(&icmph, sizeof (icmph_t));
	icmph.icmph_type = ICMP_TIME_EXCEEDED;
	icmph.icmph_code = code;
	BUMP_MIB(&ipst->ips_icmp_mib, icmpOutTimeExcds);
	icmp_pkt(mp, &icmph, sizeof (icmph_t), ira);
}

/*
 * Generate an ICMP unreachable message.
 * When called from ip_output side a minimal ip_recv_attr_t needs to be
 * constructed by the caller.
 */
void
icmp_unreachable(mblk_t *mp, uint8_t code, ip_recv_attr_t *ira)
{
	icmph_t	icmph;
	ip_stack_t *ipst = ira->ira_ill->ill_ipst;

	mp = icmp_pkt_err_ok(mp, ira);
	if (mp == NULL)
		return;

	bzero(&icmph, sizeof (icmph_t));
	icmph.icmph_type = ICMP_DEST_UNREACHABLE;
	icmph.icmph_code = code;
	BUMP_MIB(&ipst->ips_icmp_mib, icmpOutDestUnreachs);
	icmp_pkt(mp, &icmph, sizeof (icmph_t), ira);
}

/*
 * Latch in the IPsec state for a stream based the policy in the listener
 * and the actions in the ip_recv_attr_t.
 * Called directly from TCP and SCTP.
 */
boolean_t
ip_ipsec_policy_inherit(conn_t *connp, conn_t *lconnp, ip_recv_attr_t *ira)
{
	ASSERT(lconnp->conn_policy != NULL);
	ASSERT(connp->conn_policy == NULL);

	IPPH_REFHOLD(lconnp->conn_policy);
	connp->conn_policy = lconnp->conn_policy;

	if (ira->ira_ipsec_action != NULL) {
		if (connp->conn_latch == NULL) {
			connp->conn_latch = iplatch_create();
			if (connp->conn_latch == NULL)
				return (B_FALSE);
		}
		ipsec_latch_inbound(connp, ira);
	}
	return (B_TRUE);
}

/*
 * Verify whether or not the IP address is a valid local address.
 * Could be a unicast, including one for a down interface.
 * If allow_mcbc then a multicast or broadcast address is also
 * acceptable.
 *
 * In the case of a broadcast/multicast address, however, the
 * upper protocol is expected to reset the src address
 * to zero when we return IPVL_MCAST/IPVL_BCAST so that
 * no packets are emitted with broadcast/multicast address as
 * source address (that violates hosts requirements RFC 1122)
 * The addresses valid for bind are:
 *	(1) - INADDR_ANY (0)
 *	(2) - IP address of an UP interface
 *	(3) - IP address of a DOWN interface
 *	(4) - valid local IP broadcast addresses. In this case
 *	the conn will only receive packets destined to
 *	the specified broadcast address.
 *	(5) - a multicast address. In this case
 *	the conn will only receive packets destined to
 *	the specified multicast address. Note: the
 *	application still has to issue an
 *	IP_ADD_MEMBERSHIP socket option.
 *
 * In all the above cases, the bound address must be valid in the current zone.
 * When the address is loopback, multicast or broadcast, there might be many
 * matching IREs so bind has to look up based on the zone.
 */
ip_laddr_t
ip_laddr_verify_v4(ipaddr_t src_addr, zoneid_t zoneid,
    ip_stack_t *ipst, boolean_t allow_mcbc)
{
	ire_t *src_ire;

	ASSERT(src_addr != INADDR_ANY);

	src_ire = ire_ftable_lookup_v4(src_addr, 0, 0, 0,
	    NULL, zoneid, NULL, MATCH_IRE_ZONEONLY, 0, ipst, NULL);

	/*
	 * If an address other than in6addr_any is requested,
	 * we verify that it is a valid address for bind
	 * Note: Following code is in if-else-if form for
	 * readability compared to a condition check.
	 */
	if (src_ire != NULL && (src_ire->ire_type & (IRE_LOCAL|IRE_LOOPBACK))) {
		/*
		 * (2) Bind to address of local UP interface
		 */
		ire_refrele(src_ire);
		return (IPVL_UNICAST_UP);
	} else if (src_ire != NULL && src_ire->ire_type & IRE_BROADCAST) {
		/*
		 * (4) Bind to broadcast address
		 */
		ire_refrele(src_ire);
		if (allow_mcbc)
			return (IPVL_BCAST);
		else
			return (IPVL_BAD);
	} else if (CLASSD(src_addr)) {
		/* (5) bind to multicast address. */
		if (src_ire != NULL)
			ire_refrele(src_ire);

		if (allow_mcbc)
			return (IPVL_MCAST);
		else
			return (IPVL_BAD);
	} else {
		ipif_t *ipif;

		/*
		 * (3) Bind to address of local DOWN interface?
		 * (ipif_lookup_addr() looks up all interfaces
		 * but we do not get here for UP interfaces
		 * - case (2) above)
		 */
		if (src_ire != NULL)
			ire_refrele(src_ire);

		ipif = ipif_lookup_addr(src_addr, NULL, zoneid, ipst);
		if (ipif == NULL)
			return (IPVL_BAD);

		/* Not a useful source? */
		if (ipif->ipif_flags & (IPIF_NOLOCAL | IPIF_ANYCAST)) {
			ipif_refrele(ipif);
			return (IPVL_BAD);
		}
		ipif_refrele(ipif);
		return (IPVL_UNICAST_DOWN);
	}
}

/*
 * Insert in the bind fanout for IPv4 and IPv6.
 * The caller should already have used ip_laddr_verify_v*() before calling
 * this.
 */
int
ip_laddr_fanout_insert(conn_t *connp)
{
	int		error;

	/*
	 * Allow setting new policies. For example, disconnects result
	 * in us being called. As we would have set conn_policy_cached
	 * to B_TRUE before, we should set it to B_FALSE, so that policy
	 * can change after the disconnect.
	 */
	connp->conn_policy_cached = B_FALSE;

	error = ipcl_bind_insert(connp);
	if (error != 0) {
		if (connp->conn_anon_port) {
			(void) tsol_mlp_anon(crgetzone(connp->conn_cred),
			    connp->conn_mlp_type, connp->conn_proto,
			    ntohs(connp->conn_lport), B_FALSE);
		}
		connp->conn_mlp_type = mlptSingle;
	}
	return (error);
}

/*
 * Verify that both the source and destination addresses are valid. If
 * IPDF_VERIFY_DST is not set, then the destination address may be unreachable,
 * i.e. have no route to it.  Protocols like TCP want to verify destination
 * reachability, while tunnels do not.
 *
 * Determine the route, the interface, and (optionally) the source address
 * to use to reach a given destination.
 * Note that we allow connect to broadcast and multicast addresses when
 * IPDF_ALLOW_MCBC is set.
 * first_hop and dst_addr are normally the same, but if source routing
 * they will differ; in that case the first_hop is what we'll use for the
 * routing lookup but the dce and label checks will be done on dst_addr,
 *
 * If uinfo is set, then we fill in the best available information
 * we have for the destination. This is based on (in priority order) any
 * metrics and path MTU stored in a dce_t, route metrics, and finally the
 * ill_mtu/ill_mc_mtu.
 *
 * Tsol note: If we have a source route then dst_addr != firsthop. But we
 * always do the label check on dst_addr.
 */
int
ip_set_destination_v4(ipaddr_t *src_addrp, ipaddr_t dst_addr, ipaddr_t firsthop,
    ip_xmit_attr_t *ixa, iulp_t *uinfo, uint32_t flags, uint_t mac_mode)
{
	ire_t		*ire = NULL;
	int		error = 0;
	ipaddr_t	setsrc;				/* RTF_SETSRC */
	zoneid_t	zoneid = ixa->ixa_zoneid;	/* Honors SO_ALLZONES */
	ip_stack_t	*ipst = ixa->ixa_ipst;
	dce_t		*dce;
	uint_t		pmtu;
	uint_t		generation;
	nce_t		*nce;
	ill_t		*ill = NULL;
	boolean_t	multirt = B_FALSE;

	ASSERT(ixa->ixa_flags & IXAF_IS_IPV4);

	/*
	 * We never send to zero; the ULPs map it to the loopback address.
	 * We can't allow it since we use zero to mean unitialized in some
	 * places.
	 */
	ASSERT(dst_addr != INADDR_ANY);

	if (is_system_labeled()) {
		ts_label_t *tsl = NULL;

		error = tsol_check_dest(ixa->ixa_tsl, &dst_addr, IPV4_VERSION,
		    mac_mode, (flags & IPDF_ZONE_IS_GLOBAL) != 0, &tsl);
		if (error != 0)
			return (error);
		if (tsl != NULL) {
			/* Update the label */
			ip_xmit_attr_replace_tsl(ixa, tsl);
		}
	}

	setsrc = INADDR_ANY;
	/*
	 * Select a route; For IPMP interfaces, we would only select
	 * a "hidden" route (i.e., going through a specific under_ill)
	 * if ixa_ifindex has been specified.
	 */
	ire = ip_select_route_v4(firsthop, *src_addrp, ixa,
	    &generation, &setsrc, &error, &multirt);
	ASSERT(ire != NULL);	/* IRE_NOROUTE if none found */
	if (error != 0)
		goto bad_addr;

	/*
	 * ire can't be a broadcast or multicast unless IPDF_ALLOW_MCBC is set.
	 * If IPDF_VERIFY_DST is set, the destination must be reachable;
	 * Otherwise the destination needn't be reachable.
	 *
	 * If we match on a reject or black hole, then we've got a
	 * local failure.  May as well fail out the connect() attempt,
	 * since it's never going to succeed.
	 */
	if (ire->ire_flags & (RTF_REJECT|RTF_BLACKHOLE)) {
		/*
		 * If we're verifying destination reachability, we always want
		 * to complain here.
		 *
		 * If we're not verifying destination reachability but the
		 * destination has a route, we still want to fail on the
		 * temporary address and broadcast address tests.
		 *
		 * In both cases do we let the code continue so some reasonable
		 * information is returned to the caller. That enables the
		 * caller to use (and even cache) the IRE. conn_ip_ouput will
		 * use the generation mismatch path to check for the unreachable
		 * case thereby avoiding any specific check in the main path.
		 */
		ASSERT(generation == IRE_GENERATION_VERIFY);
		if (flags & IPDF_VERIFY_DST) {
			/*
			 * Set errno but continue to set up ixa_ire to be
			 * the RTF_REJECT|RTF_BLACKHOLE IRE.
			 * That allows callers to use ip_output to get an
			 * ICMP error back.
			 */
			if (!(ire->ire_type & IRE_HOST))
				error = ENETUNREACH;
			else
				error = EHOSTUNREACH;
		}
	}

	if ((ire->ire_type & (IRE_BROADCAST|IRE_MULTICAST)) &&
	    !(flags & IPDF_ALLOW_MCBC)) {
		ire_refrele(ire);
		ire = ire_reject(ipst, B_FALSE);
		generation = IRE_GENERATION_VERIFY;
		error = ENETUNREACH;
	}

	/* Cache things */
	if (ixa->ixa_ire != NULL)
		ire_refrele_notr(ixa->ixa_ire);
#ifdef DEBUG
	ire_refhold_notr(ire);
	ire_refrele(ire);
#endif
	ixa->ixa_ire = ire;
	ixa->ixa_ire_generation = generation;

	/*
	 * Ensure that ixa_dce is always set any time that ixa_ire is set,
	 * since some callers will send a packet to conn_ip_output() even if
	 * there's an error.
	 */
	if (flags & IPDF_UNIQUE_DCE) {
		/* Fallback to the default dce if allocation fails */
		dce = dce_lookup_and_add_v4(dst_addr, ipst);
		if (dce != NULL)
			generation = dce->dce_generation;
		else
			dce = dce_lookup_v4(dst_addr, ipst, &generation);
	} else {
		dce = dce_lookup_v4(dst_addr, ipst, &generation);
	}
	ASSERT(dce != NULL);
	if (ixa->ixa_dce != NULL)
		dce_refrele_notr(ixa->ixa_dce);
#ifdef DEBUG
	dce_refhold_notr(dce);
	dce_refrele(dce);
#endif
	ixa->ixa_dce = dce;
	ixa->ixa_dce_generation = generation;

	/*
	 * For multicast with multirt we have a flag passed back from
	 * ire_lookup_multi_ill_v4 since we don't have an IRE for each
	 * possible multicast address.
	 * We also need a flag for multicast since we can't check
	 * whether RTF_MULTIRT is set in ixa_ire for multicast.
	 */
	if (multirt) {
		ixa->ixa_postfragfn = ip_postfrag_multirt_v4;
		ixa->ixa_flags |= IXAF_MULTIRT_MULTICAST;
	} else {
		ixa->ixa_postfragfn = ire->ire_postfragfn;
		ixa->ixa_flags &= ~IXAF_MULTIRT_MULTICAST;
	}
	if (!(ire->ire_flags & (RTF_REJECT|RTF_BLACKHOLE))) {
		/* Get an nce to cache. */
		nce = ire_to_nce(ire, firsthop, NULL);
		if (nce == NULL) {
			/* Allocation failure? */
			ixa->ixa_ire_generation = IRE_GENERATION_VERIFY;
		} else {
			if (ixa->ixa_nce != NULL)
				nce_refrele(ixa->ixa_nce);
			ixa->ixa_nce = nce;
		}
	}

	/*
	 * If the source address is a loopback address, the
	 * destination had best be local or multicast.
	 * If we are sending to an IRE_LOCAL using a loopback source then
	 * it had better be the same zoneid.
	 */
	if (*src_addrp == htonl(INADDR_LOOPBACK)) {
		if ((ire->ire_type & IRE_LOCAL) && ire->ire_zoneid != zoneid) {
			ire = NULL;	/* Stored in ixa_ire */
			error = EADDRNOTAVAIL;
			goto bad_addr;
		}
		if (!(ire->ire_type & (IRE_LOOPBACK|IRE_LOCAL|IRE_MULTICAST))) {
			ire = NULL;	/* Stored in ixa_ire */
			error = EADDRNOTAVAIL;
			goto bad_addr;
		}
	}
	if (ire->ire_type & IRE_BROADCAST) {
		/*
		 * If the ULP didn't have a specified source, then we
		 * make sure we reselect the source when sending
		 * broadcasts out different interfaces.
		 */
		if (flags & IPDF_SELECT_SRC)
			ixa->ixa_flags |= IXAF_SET_SOURCE;
		else
			ixa->ixa_flags &= ~IXAF_SET_SOURCE;
	}

	/*
	 * Does the caller want us to pick a source address?
	 */
	if (flags & IPDF_SELECT_SRC) {
		ipaddr_t	src_addr;

		/*
		 * We use use ire_nexthop_ill to avoid the under ipmp
		 * interface for source address selection. Note that for ipmp
		 * probe packets, ixa_ifindex would have been specified, and
		 * the ip_select_route() invocation would have picked an ire
		 * will ire_ill pointing at an under interface.
		 */
		ill = ire_nexthop_ill(ire);

		/* If unreachable we have no ill but need some source */
		if (ill == NULL) {
			src_addr = htonl(INADDR_LOOPBACK);
			/* Make sure we look for a better source address */
			generation = SRC_GENERATION_VERIFY;
		} else {
			error = ip_select_source_v4(ill, setsrc, dst_addr,
			    ixa->ixa_multicast_ifaddr, zoneid,
			    ipst, &src_addr, &generation, NULL);
			if (error != 0) {
				ire = NULL;	/* Stored in ixa_ire */
				goto bad_addr;
			}
		}

		/*
		 * We allow the source address to to down.
		 * However, we check that we don't use the loopback address
		 * as a source when sending out on the wire.
		 */
		if ((src_addr == htonl(INADDR_LOOPBACK)) &&
		    !(ire->ire_type & (IRE_LOCAL|IRE_LOOPBACK|IRE_MULTICAST)) &&
		    !(ire->ire_flags & (RTF_REJECT|RTF_BLACKHOLE))) {
			ire = NULL;	/* Stored in ixa_ire */
			error = EADDRNOTAVAIL;
			goto bad_addr;
		}

		*src_addrp = src_addr;
		ixa->ixa_src_generation = generation;
	}

	/*
	 * Make sure we don't leave an unreachable ixa_nce in place
	 * since ip_select_route is used when we unplumb i.e., remove
	 * references on ixa_ire, ixa_nce, and ixa_dce.
	 */
	nce = ixa->ixa_nce;
	if (nce != NULL && nce->nce_is_condemned) {
		nce_refrele(nce);
		ixa->ixa_nce = NULL;
		ixa->ixa_ire_generation = IRE_GENERATION_VERIFY;
	}

	/*
	 * The caller has set IXAF_PMTU_DISCOVERY if path MTU is desired.
	 * However, we can't do it for IPv4 multicast or broadcast.
	 */
	if (ire->ire_type & (IRE_BROADCAST|IRE_MULTICAST))
		ixa->ixa_flags &= ~IXAF_PMTU_DISCOVERY;

	/*
	 * Set initial value for fragmentation limit. Either conn_ip_output
	 * or ULP might updates it when there are routing changes.
	 * Handles a NULL ixa_ire->ire_ill or a NULL ixa_nce for RTF_REJECT.
	 */
	pmtu = ip_get_pmtu(ixa);
	ixa->ixa_fragsize = pmtu;
	/* Make sure ixa_fragsize and ixa_pmtu remain identical */
	if (ixa->ixa_flags & IXAF_VERIFY_PMTU)
		ixa->ixa_pmtu = pmtu;

	/*
	 * Extract information useful for some transports.
	 * First we look for DCE metrics. Then we take what we have in
	 * the metrics in the route, where the offlink is used if we have
	 * one.
	 */
	if (uinfo != NULL) {
		bzero(uinfo, sizeof (*uinfo));

		if (dce->dce_flags & DCEF_UINFO)
			*uinfo = dce->dce_uinfo;

		rts_merge_metrics(uinfo, &ire->ire_metrics);

		/* Allow ire_metrics to decrease the path MTU from above */
		if (uinfo->iulp_mtu == 0 || uinfo->iulp_mtu > pmtu)
			uinfo->iulp_mtu = pmtu;

		uinfo->iulp_localnet = (ire->ire_type & IRE_ONLINK) != 0;
		uinfo->iulp_loopback = (ire->ire_type & IRE_LOOPBACK) != 0;
		uinfo->iulp_local = (ire->ire_type & IRE_LOCAL) != 0;
	}

	if (ill != NULL)
		ill_refrele(ill);

	return (error);

bad_addr:
	if (ire != NULL)
		ire_refrele(ire);

	if (ill != NULL)
		ill_refrele(ill);

	/*
	 * Make sure we don't leave an unreachable ixa_nce in place
	 * since ip_select_route is used when we unplumb i.e., remove
	 * references on ixa_ire, ixa_nce, and ixa_dce.
	 */
	nce = ixa->ixa_nce;
	if (nce != NULL && nce->nce_is_condemned) {
		nce_refrele(nce);
		ixa->ixa_nce = NULL;
		ixa->ixa_ire_generation = IRE_GENERATION_VERIFY;
	}

	return (error);
}


/*
 * Get the base MTU for the case when path MTU discovery is not used.
 * Takes the MTU of the IRE into account.
 */
uint_t
ip_get_base_mtu(ill_t *ill, ire_t *ire)
{
	uint_t mtu;
	uint_t iremtu = ire->ire_metrics.iulp_mtu;

	if (ire->ire_type & (IRE_MULTICAST|IRE_BROADCAST))
		mtu = ill->ill_mc_mtu;
	else
		mtu = ill->ill_mtu;

	if (iremtu != 0 && iremtu < mtu)
		mtu = iremtu;

	return (mtu);
}

/*
 * Get the PMTU for the attributes. Handles both IPv4 and IPv6.
 * Assumes that ixa_ire, dce, and nce have already been set up.
 *
 * The caller has set IXAF_PMTU_DISCOVERY if path MTU discovery is desired.
 * We avoid path MTU discovery if it is disabled with ndd.
 * Furtermore, if the path MTU is too small, then we don't set DF for IPv4.
 *
 * NOTE: We also used to turn it off for source routed packets. That
 * is no longer required since the dce is per final destination.
 */
uint_t
ip_get_pmtu(ip_xmit_attr_t *ixa)
{
	ip_stack_t	*ipst = ixa->ixa_ipst;
	dce_t		*dce;
	nce_t		*nce;
	ire_t		*ire;
	uint_t		pmtu;

	ire = ixa->ixa_ire;
	dce = ixa->ixa_dce;
	nce = ixa->ixa_nce;

	/*
	 * If path MTU discovery has been turned off by ndd, then we ignore
	 * any dce_pmtu and for IPv4 we will not set DF.
	 */
	if (!ipst->ips_ip_path_mtu_discovery)
		ixa->ixa_flags &= ~IXAF_PMTU_DISCOVERY;

	pmtu = IP_MAXPACKET;
	/*
	 * Decide whether whether IPv4 sets DF
	 * For IPv6 "no DF" means to use the 1280 mtu
	 */
	if (ixa->ixa_flags & IXAF_PMTU_DISCOVERY) {
		ixa->ixa_flags |= IXAF_PMTU_IPV4_DF;
	} else {
		ixa->ixa_flags &= ~IXAF_PMTU_IPV4_DF;
		if (!(ixa->ixa_flags & IXAF_IS_IPV4))
			pmtu = IPV6_MIN_MTU;
	}

	/* Check if the PMTU is to old before we use it */
	if ((dce->dce_flags & DCEF_PMTU) &&
	    TICK_TO_SEC(ddi_get_lbolt64()) - dce->dce_last_change_time >
	    ipst->ips_ip_pathmtu_interval) {
		/*
		 * Older than 20 minutes. Drop the path MTU information.
		 */
		mutex_enter(&dce->dce_lock);
		dce->dce_flags &= ~(DCEF_PMTU|DCEF_TOO_SMALL_PMTU);
		dce->dce_last_change_time = TICK_TO_SEC(ddi_get_lbolt64());
		mutex_exit(&dce->dce_lock);
		dce_increment_generation(dce);
	}

	/* The metrics on the route can lower the path MTU */
	if (ire->ire_metrics.iulp_mtu != 0 &&
	    ire->ire_metrics.iulp_mtu < pmtu)
		pmtu = ire->ire_metrics.iulp_mtu;

	/*
	 * If the path MTU is smaller than some minimum, we still use dce_pmtu
	 * above (would be 576 for IPv4 and 1280 for IPv6), but we clear
	 * IXAF_PMTU_IPV4_DF so that we avoid setting DF for IPv4.
	 */
	if (ixa->ixa_flags & IXAF_PMTU_DISCOVERY) {
		if (dce->dce_flags & DCEF_PMTU) {
			if (dce->dce_pmtu < pmtu)
				pmtu = dce->dce_pmtu;

			if (dce->dce_flags & DCEF_TOO_SMALL_PMTU) {
				ixa->ixa_flags |= IXAF_PMTU_TOO_SMALL;
				ixa->ixa_flags &= ~IXAF_PMTU_IPV4_DF;
			} else {
				ixa->ixa_flags &= ~IXAF_PMTU_TOO_SMALL;
				ixa->ixa_flags |= IXAF_PMTU_IPV4_DF;
			}
		} else {
			ixa->ixa_flags &= ~IXAF_PMTU_TOO_SMALL;
			ixa->ixa_flags |= IXAF_PMTU_IPV4_DF;
		}
	}

	/*
	 * If we have an IRE_LOCAL we use the loopback mtu instead of
	 * the ill for going out the wire i.e., IRE_LOCAL gets the same
	 * mtu as IRE_LOOPBACK.
	 */
	if (ire->ire_type & (IRE_LOCAL|IRE_LOOPBACK)) {
		uint_t loopback_mtu;

		loopback_mtu = (ire->ire_ipversion == IPV6_VERSION) ?
		    ip_loopback_mtu_v6plus : ip_loopback_mtuplus;

		if (loopback_mtu < pmtu)
			pmtu = loopback_mtu;
	} else if (nce != NULL) {
		/*
		 * Make sure we don't exceed the interface MTU.
		 * In the case of RTF_REJECT or RTF_BLACKHOLE we might not have
		 * an ill. We'd use the above IP_MAXPACKET in that case just
		 * to tell the transport something larger than zero.
		 */
		if (ire->ire_type & (IRE_MULTICAST|IRE_BROADCAST)) {
			if (nce->nce_common->ncec_ill->ill_mc_mtu < pmtu)
				pmtu = nce->nce_common->ncec_ill->ill_mc_mtu;
			if (nce->nce_common->ncec_ill != nce->nce_ill &&
			    nce->nce_ill->ill_mc_mtu < pmtu) {
				/*
				 * for interfaces in an IPMP group, the mtu of
				 * the nce_ill (under_ill) could be different
				 * from the mtu of the ncec_ill, so we take the
				 * min of the two.
				 */
				pmtu = nce->nce_ill->ill_mc_mtu;
			}
		} else {
			if (nce->nce_common->ncec_ill->ill_mtu < pmtu)
				pmtu = nce->nce_common->ncec_ill->ill_mtu;
			if (nce->nce_common->ncec_ill != nce->nce_ill &&
			    nce->nce_ill->ill_mtu < pmtu) {
				/*
				 * for interfaces in an IPMP group, the mtu of
				 * the nce_ill (under_ill) could be different
				 * from the mtu of the ncec_ill, so we take the
				 * min of the two.
				 */
				pmtu = nce->nce_ill->ill_mtu;
			}
		}
	}

	/*
	 * Handle the IPV6_USE_MIN_MTU socket option or ancillary data.
	 * Only applies to IPv6.
	 */
	if (!(ixa->ixa_flags & IXAF_IS_IPV4)) {
		if (ixa->ixa_flags & IXAF_USE_MIN_MTU) {
			switch (ixa->ixa_use_min_mtu) {
			case IPV6_USE_MIN_MTU_MULTICAST:
				if (ire->ire_type & IRE_MULTICAST)
					pmtu = IPV6_MIN_MTU;
				break;
			case IPV6_USE_MIN_MTU_ALWAYS:
				pmtu = IPV6_MIN_MTU;
				break;
			case IPV6_USE_MIN_MTU_NEVER:
				break;
			}
		} else {
			/* Default is IPV6_USE_MIN_MTU_MULTICAST */
			if (ire->ire_type & IRE_MULTICAST)
				pmtu = IPV6_MIN_MTU;
		}
	}

	/*
	 * For multirouted IPv6 packets, the IP layer will insert a 8-byte
	 * fragment header in every packet. We compensate for those cases by
	 * returning a smaller path MTU to the ULP.
	 *
	 * In the case of CGTP then ip_output will add a fragment header.
	 * Make sure there is room for it by telling a smaller number
	 * to the transport.
	 *
	 * When IXAF_IPV6_ADDR_FRAGHDR we subtract the frag hdr here
	 * so the ULPs consistently see a iulp_pmtu and ip_get_pmtu()
	 * which is the size of the packets it can send.
	 */
	if (!(ixa->ixa_flags & IXAF_IS_IPV4)) {
		if ((ire->ire_flags & RTF_MULTIRT) ||
		    (ixa->ixa_flags & IXAF_MULTIRT_MULTICAST)) {
			pmtu -= sizeof (ip6_frag_t);
			ixa->ixa_flags |= IXAF_IPV6_ADD_FRAGHDR;
		}
	}

	return (pmtu);
}

/*
 * Carve "len" bytes out of an mblk chain, consuming any we empty, and duping
 * the final piece where we don't.  Return a pointer to the first mblk in the
 * result, and update the pointer to the next mblk to chew on.  If anything
 * goes wrong (i.e., dupb fails), we waste everything in sight and return a
 * NULL pointer.
 */
mblk_t *
ip_carve_mp(mblk_t **mpp, ssize_t len)
{
	mblk_t	*mp0;
	mblk_t	*mp1;
	mblk_t	*mp2;

	if (!len || !mpp || !(mp0 = *mpp))
		return (NULL);
	/* If we aren't going to consume the first mblk, we need a dup. */
	if (mp0->b_wptr - mp0->b_rptr > len) {
		mp1 = dupb(mp0);
		if (mp1) {
			/* Partition the data between the two mblks. */
			mp1->b_wptr = mp1->b_rptr + len;
			mp0->b_rptr = mp1->b_wptr;
			/*
			 * after adjustments if mblk not consumed is now
			 * unaligned, try to align it. If this fails free
			 * all messages and let upper layer recover.
			 */
			if (!OK_32PTR(mp0->b_rptr)) {
				if (!pullupmsg(mp0, -1)) {
					freemsg(mp0);
					freemsg(mp1);
					*mpp = NULL;
					return (NULL);
				}
			}
		}
		return (mp1);
	}
	/* Eat through as many mblks as we need to get len bytes. */
	len -= mp0->b_wptr - mp0->b_rptr;
	for (mp2 = mp1 = mp0; (mp2 = mp2->b_cont) != 0 && len; mp1 = mp2) {
		if (mp2->b_wptr - mp2->b_rptr > len) {
			/*
			 * We won't consume the entire last mblk.  Like
			 * above, dup and partition it.
			 */
			mp1->b_cont = dupb(mp2);
			mp1 = mp1->b_cont;
			if (!mp1) {
				/*
				 * Trouble.  Rather than go to a lot of
				 * trouble to clean up, we free the messages.
				 * This won't be any worse than losing it on
				 * the wire.
				 */
				freemsg(mp0);
				freemsg(mp2);
				*mpp = NULL;
				return (NULL);
			}
			mp1->b_wptr = mp1->b_rptr + len;
			mp2->b_rptr = mp1->b_wptr;
			/*
			 * after adjustments if mblk not consumed is now
			 * unaligned, try to align it. If this fails free
			 * all messages and let upper layer recover.
			 */
			if (!OK_32PTR(mp2->b_rptr)) {
				if (!pullupmsg(mp2, -1)) {
					freemsg(mp0);
					freemsg(mp2);
					*mpp = NULL;
					return (NULL);
				}
			}
			*mpp = mp2;
			return (mp0);
		}
		/* Decrement len by the amount we just got. */
		len -= mp2->b_wptr - mp2->b_rptr;
	}
	/*
	 * len should be reduced to zero now.  If not our caller has
	 * screwed up.
	 */
	if (len) {
		/* Shouldn't happen! */
		freemsg(mp0);
		*mpp = NULL;
		return (NULL);
	}
	/*
	 * We consumed up to exactly the end of an mblk.  Detach the part
	 * we are returning from the rest of the chain.
	 */
	mp1->b_cont = NULL;
	*mpp = mp2;
	return (mp0);
}

/* The ill stream is being unplumbed. Called from ip_close */
int
ip_modclose(ill_t *ill)
{
	boolean_t success;
	ipsq_t	*ipsq;
	ipif_t	*ipif;
	queue_t	*q = ill->ill_rq;
	ip_stack_t	*ipst = ill->ill_ipst;
	int	i;
	arl_ill_common_t *ai = ill->ill_common;

	/*
	 * The punlink prior to this may have initiated a capability
	 * negotiation. But ipsq_enter will block until that finishes or
	 * times out.
	 */
	success = ipsq_enter(ill, B_FALSE, NEW_OP);

	/*
	 * Open/close/push/pop is guaranteed to be single threaded
	 * per stream by STREAMS. FS guarantees that all references
	 * from top are gone before close is called. So there can't
	 * be another close thread that has set CONDEMNED on this ill.
	 * and cause ipsq_enter to return failure.
	 */
	ASSERT(success);
	ipsq = ill->ill_phyint->phyint_ipsq;

	/*
	 * Mark it condemned. No new reference will be made to this ill.
	 * Lookup functions will return an error. Threads that try to
	 * increment the refcnt must check for ILL_CAN_LOOKUP. This ensures
	 * that the refcnt will drop down to zero.
	 */
	mutex_enter(&ill->ill_lock);
	ill->ill_state_flags |= ILL_CONDEMNED;
	for (ipif = ill->ill_ipif; ipif != NULL;
	    ipif = ipif->ipif_next) {
		ipif->ipif_state_flags |= IPIF_CONDEMNED;
	}
	/*
	 * Wake up anybody waiting to enter the ipsq. ipsq_enter
	 * returns  error if ILL_CONDEMNED is set
	 */
	cv_broadcast(&ill->ill_cv);
	mutex_exit(&ill->ill_lock);

	/*
	 * Send all the deferred DLPI messages downstream which came in
	 * during the small window right before ipsq_enter(). We do this
	 * without waiting for the ACKs because all the ACKs for M_PROTO
	 * messages are ignored in ip_rput() when ILL_CONDEMNED is set.
	 */
	ill_dlpi_send_deferred(ill);

	/*
	 * Shut down fragmentation reassembly.
	 * ill_frag_timer won't start a timer again.
	 * Now cancel any existing timer
	 */
	(void) untimeout(ill->ill_frag_timer_id);
	(void) ill_frag_timeout(ill, 0);

	/*
	 * Call ill_delete to bring down the ipifs, ilms and ill on
	 * this ill. Then wait for the refcnts to drop to zero.
	 * ill_is_freeable checks whether the ill is really quiescent.
	 * Then make sure that threads that are waiting to enter the
	 * ipsq have seen the error returned by ipsq_enter and have
	 * gone away. Then we call ill_delete_tail which does the
	 * DL_UNBIND_REQ with the driver and then qprocsoff.
	 */
	ill_delete(ill);
	mutex_enter(&ill->ill_lock);
	while (!ill_is_freeable(ill))
		cv_wait(&ill->ill_cv, &ill->ill_lock);

	while (ill->ill_waiters)
		cv_wait(&ill->ill_cv, &ill->ill_lock);

	mutex_exit(&ill->ill_lock);

	/*
	 * ill_delete_tail drops reference on ill_ipst, but we need to keep
	 * it held until the end of the function since the cleanup
	 * below needs to be able to use the ip_stack_t.
	 */
	netstack_hold(ipst->ips_netstack);

	/* qprocsoff is done via ill_delete_tail */
	ill_delete_tail(ill);
	/*
	 * synchronously wait for arp stream to unbind. After this, we
	 * cannot get any data packets up from the driver.
	 */
	arp_unbind_complete(ill);
	ASSERT(ill->ill_ipst == NULL);

	/*
	 * Walk through all conns and qenable those that have queued data.
	 * Close synchronization needs this to
	 * be done to ensure that all upper layers blocked
	 * due to flow control to the closing device
	 * get unblocked.
	 */
	ip1dbg(("ip_wsrv: walking\n"));
	for (i = 0; i < TX_FANOUT_SIZE; i++) {
		conn_walk_drain(ipst, &ipst->ips_idl_tx_list[i]);
	}

	/*
	 * ai can be null if this is an IPv6 ill, or if the IPv4
	 * stream is being torn down before ARP was plumbed (e.g.,
	 * /sbin/ifconfig plumbing a stream twice, and encountering
	 * an error
	 */
	if (ai != NULL) {
		ASSERT(!ill->ill_isv6);
		mutex_enter(&ai->ai_lock);
		ai->ai_ill = NULL;
		if (ai->ai_arl == NULL) {
			mutex_destroy(&ai->ai_lock);
			kmem_free(ai, sizeof (*ai));
		} else {
			cv_signal(&ai->ai_ill_unplumb_done);
			mutex_exit(&ai->ai_lock);
		}
	}

	mutex_enter(&ipst->ips_ip_mi_lock);
	mi_close_unlink(&ipst->ips_ip_g_head, (IDP)ill);
	mutex_exit(&ipst->ips_ip_mi_lock);

	/*
	 * credp could be null if the open didn't succeed and ip_modopen
	 * itself calls ip_close.
	 */
	if (ill->ill_credp != NULL)
		crfree(ill->ill_credp);

	mutex_destroy(&ill->ill_saved_ire_lock);
	mutex_destroy(&ill->ill_lock);
	rw_destroy(&ill->ill_mcast_lock);
	mutex_destroy(&ill->ill_mcast_serializer);
	list_destroy(&ill->ill_nce);

	/*
	 * Now we are done with the module close pieces that
	 * need the netstack_t.
	 */
	netstack_rele(ipst->ips_netstack);

	mi_close_free((IDP)ill);
	q->q_ptr = WR(q)->q_ptr = NULL;

	ipsq_exit(ipsq);

	return (0);
}

/*
 * This is called as part of close() for IP, UDP, ICMP, and RTS
 * in order to quiesce the conn.
 */
void
ip_quiesce_conn(conn_t *connp)
{
	boolean_t	drain_cleanup_reqd = B_FALSE;
	boolean_t	conn_ioctl_cleanup_reqd = B_FALSE;
	boolean_t	ilg_cleanup_reqd = B_FALSE;
	ip_stack_t	*ipst;

	ASSERT(!IPCL_IS_TCP(connp));
	ipst = connp->conn_netstack->netstack_ip;

	/*
	 * Mark the conn as closing, and this conn must not be
	 * inserted in future into any list. Eg. conn_drain_insert(),
	 * won't insert this conn into the conn_drain_list.
	 *
	 * conn_idl, and conn_ilg cannot get set henceforth.
	 */
	mutex_enter(&connp->conn_lock);
	ASSERT(!(connp->conn_state_flags & CONN_QUIESCED));
	connp->conn_state_flags |= CONN_CLOSING;
	if (connp->conn_idl != NULL)
		drain_cleanup_reqd = B_TRUE;
	if (connp->conn_oper_pending_ill != NULL)
		conn_ioctl_cleanup_reqd = B_TRUE;
	if (connp->conn_dhcpinit_ill != NULL) {
		ASSERT(connp->conn_dhcpinit_ill->ill_dhcpinit != 0);
		atomic_dec_32(&connp->conn_dhcpinit_ill->ill_dhcpinit);
		ill_set_inputfn(connp->conn_dhcpinit_ill);
		connp->conn_dhcpinit_ill = NULL;
	}
	if (connp->conn_ilg != NULL)
		ilg_cleanup_reqd = B_TRUE;
	mutex_exit(&connp->conn_lock);

	if (conn_ioctl_cleanup_reqd)
		conn_ioctl_cleanup(connp);

	if (is_system_labeled() && connp->conn_anon_port) {
		(void) tsol_mlp_anon(crgetzone(connp->conn_cred),
		    connp->conn_mlp_type, connp->conn_proto,
		    ntohs(connp->conn_lport), B_FALSE);
		connp->conn_anon_port = 0;
	}
	connp->conn_mlp_type = mlptSingle;

	/*
	 * Remove this conn from any fanout list it is on.
	 * and then wait for any threads currently operating
	 * on this endpoint to finish
	 */
	ipcl_hash_remove(connp);

	/*
	 * Remove this conn from the drain list, and do any other cleanup that
	 * may be required.  (TCP conns are never flow controlled, and
	 * conn_idl will be NULL.)
	 */
	if (drain_cleanup_reqd && connp->conn_idl != NULL) {
		idl_t *idl = connp->conn_idl;

		mutex_enter(&idl->idl_lock);
		conn_drain(connp, B_TRUE);
		mutex_exit(&idl->idl_lock);
	}

	if (connp == ipst->ips_ip_g_mrouter)
		(void) ip_mrouter_done(ipst);

	if (ilg_cleanup_reqd)
		ilg_delete_all(connp);

	/*
	 * Now conn refcnt can increase only thru CONN_INC_REF_LOCKED.
	 * callers from write side can't be there now because close
	 * is in progress. The only other caller is ipcl_walk
	 * which checks for the condemned flag.
	 */
	mutex_enter(&connp->conn_lock);
	connp->conn_state_flags |= CONN_CONDEMNED;
	while (connp->conn_ref != 1)
		cv_wait(&connp->conn_cv, &connp->conn_lock);
	connp->conn_state_flags |= CONN_QUIESCED;
	mutex_exit(&connp->conn_lock);
}

/* ARGSUSED */
int
ip_close(queue_t *q, int flags)
{
	conn_t		*connp;

	/*
	 * Call the appropriate delete routine depending on whether this is
	 * a module or device.
	 */
	if (WR(q)->q_next != NULL) {
		/* This is a module close */
		return (ip_modclose((ill_t *)q->q_ptr));
	}

	connp = q->q_ptr;
	ip_quiesce_conn(connp);

	qprocsoff(q);

	/*
	 * Now we are truly single threaded on this stream, and can
	 * delete the things hanging off the connp, and finally the connp.
	 * We removed this connp from the fanout list, it cannot be
	 * accessed thru the fanouts, and we already waited for the
	 * conn_ref to drop to 0. We are already in close, so
	 * there cannot be any other thread from the top. qprocsoff
	 * has completed, and service has completed or won't run in
	 * future.
	 */
	ASSERT(connp->conn_ref == 1);

	inet_minor_free(connp->conn_minor_arena, connp->conn_dev);

	connp->conn_ref--;
	ipcl_conn_destroy(connp);

	q->q_ptr = WR(q)->q_ptr = NULL;
	return (0);
}

/*
 * Wapper around putnext() so that ip_rts_request can merely use
 * conn_recv.
 */
/*ARGSUSED2*/
static void
ip_conn_input(void *arg1, mblk_t *mp, void *arg2, ip_recv_attr_t *ira)
{
	conn_t *connp = (conn_t *)arg1;

	putnext(connp->conn_rq, mp);
}

/* Dummy in case ICMP error delivery is attempted to a /dev/ip instance */
/* ARGSUSED */
static void
ip_conn_input_icmp(void *arg1, mblk_t *mp, void *arg2, ip_recv_attr_t *ira)
{
	freemsg(mp);
}

/*
 * Called when the module is about to be unloaded
 */
void
ip_ddi_destroy(void)
{
	/* This needs to be called before destroying any transports. */
	mutex_enter(&cpu_lock);
	unregister_cpu_setup_func(ip_tp_cpu_update, NULL);
	mutex_exit(&cpu_lock);

	tnet_fini();

	icmp_ddi_g_destroy();
	rts_ddi_g_destroy();
	udp_ddi_g_destroy();
	sctp_ddi_g_destroy();
	tcp_ddi_g_destroy();
	ilb_ddi_g_destroy();
	dce_g_destroy();
	ipsec_policy_g_destroy();
	ipcl_g_destroy();
	ip_net_g_destroy();
	ip_ire_g_fini();
	inet_minor_destroy(ip_minor_arena_sa);
#if defined(_LP64)
	inet_minor_destroy(ip_minor_arena_la);
#endif

#ifdef DEBUG
	list_destroy(&ip_thread_list);
	rw_destroy(&ip_thread_rwlock);
	tsd_destroy(&ip_thread_data);
#endif

	netstack_unregister(NS_IP);
}

/*
 * First step in cleanup.
 */
/* ARGSUSED */
static void
ip_stack_shutdown(netstackid_t stackid, void *arg)
{
	ip_stack_t *ipst = (ip_stack_t *)arg;
	kt_did_t ktid;

#ifdef NS_DEBUG
	printf("ip_stack_shutdown(%p, stack %d)\n", (void *)ipst, stackid);
#endif

	/*
	 * Perform cleanup for special interfaces (loopback and IPMP).
	 */
	ip_interface_cleanup(ipst);

	/*
	 * The *_hook_shutdown()s start the process of notifying any
	 * consumers that things are going away.... nothing is destroyed.
	 */
	ipv4_hook_shutdown(ipst);
	ipv6_hook_shutdown(ipst);
	arp_hook_shutdown(ipst);

	mutex_enter(&ipst->ips_capab_taskq_lock);
	ktid = ipst->ips_capab_taskq_thread->t_did;
	ipst->ips_capab_taskq_quit = B_TRUE;
	cv_signal(&ipst->ips_capab_taskq_cv);
	mutex_exit(&ipst->ips_capab_taskq_lock);

	/*
	 * In rare occurrences, particularly on virtual hardware where CPUs can
	 * be de-scheduled, the thread that we just signaled will not run until
	 * after we have gotten through parts of ip_stack_fini. If that happens
	 * then we'll try to grab the ips_capab_taskq_lock as part of returning
	 * from cv_wait which no longer exists.
	 */
	thread_join(ktid);
}

/*
 * Free the IP stack instance.
 */
static void
ip_stack_fini(netstackid_t stackid, void *arg)
{
	ip_stack_t *ipst = (ip_stack_t *)arg;
	int ret;

#ifdef NS_DEBUG
	printf("ip_stack_fini(%p, stack %d)\n", (void *)ipst, stackid);
#endif
	/*
	 * At this point, all of the notifications that the events and
	 * protocols are going away have been run, meaning that we can
	 * now set about starting to clean things up.
	 */
	ipobs_fini(ipst);
	ipv4_hook_destroy(ipst);
	ipv6_hook_destroy(ipst);
	arp_hook_destroy(ipst);
	ip_net_destroy(ipst);

	ipmp_destroy(ipst);

	ip_kstat_fini(stackid, ipst->ips_ip_mibkp);
	ipst->ips_ip_mibkp = NULL;
	icmp_kstat_fini(stackid, ipst->ips_icmp_mibkp);
	ipst->ips_icmp_mibkp = NULL;
	ip_kstat2_fini(stackid, ipst->ips_ip_kstat);
	ipst->ips_ip_kstat = NULL;
	bzero(&ipst->ips_ip_statistics, sizeof (ipst->ips_ip_statistics));
	ip6_kstat_fini(stackid, ipst->ips_ip6_kstat);
	ipst->ips_ip6_kstat = NULL;
	bzero(&ipst->ips_ip6_statistics, sizeof (ipst->ips_ip6_statistics));

	kmem_free(ipst->ips_propinfo_tbl,
	    ip_propinfo_count * sizeof (mod_prop_info_t));
	ipst->ips_propinfo_tbl = NULL;

	dce_stack_destroy(ipst);
	ip_mrouter_stack_destroy(ipst);

	/*
	 * Quiesce all of our timers. Note we set the quiesce flags before we
	 * call untimeout. The slowtimers may actually kick off another instance
	 * of the non-slow timers.
	 */
	mutex_enter(&ipst->ips_igmp_timer_lock);
	ipst->ips_igmp_timer_quiesce = B_TRUE;
	mutex_exit(&ipst->ips_igmp_timer_lock);

	mutex_enter(&ipst->ips_mld_timer_lock);
	ipst->ips_mld_timer_quiesce = B_TRUE;
	mutex_exit(&ipst->ips_mld_timer_lock);

	mutex_enter(&ipst->ips_igmp_slowtimeout_lock);
	ipst->ips_igmp_slowtimeout_quiesce = B_TRUE;
	mutex_exit(&ipst->ips_igmp_slowtimeout_lock);

	mutex_enter(&ipst->ips_mld_slowtimeout_lock);
	ipst->ips_mld_slowtimeout_quiesce = B_TRUE;
	mutex_exit(&ipst->ips_mld_slowtimeout_lock);

	ret = untimeout(ipst->ips_igmp_timeout_id);
	if (ret == -1) {
		ASSERT(ipst->ips_igmp_timeout_id == 0);
	} else {
		ASSERT(ipst->ips_igmp_timeout_id != 0);
		ipst->ips_igmp_timeout_id = 0;
	}
	ret = untimeout(ipst->ips_igmp_slowtimeout_id);
	if (ret == -1) {
		ASSERT(ipst->ips_igmp_slowtimeout_id == 0);
	} else {
		ASSERT(ipst->ips_igmp_slowtimeout_id != 0);
		ipst->ips_igmp_slowtimeout_id = 0;
	}
	ret = untimeout(ipst->ips_mld_timeout_id);
	if (ret == -1) {
		ASSERT(ipst->ips_mld_timeout_id == 0);
	} else {
		ASSERT(ipst->ips_mld_timeout_id != 0);
		ipst->ips_mld_timeout_id = 0;
	}
	ret = untimeout(ipst->ips_mld_slowtimeout_id);
	if (ret == -1) {
		ASSERT(ipst->ips_mld_slowtimeout_id == 0);
	} else {
		ASSERT(ipst->ips_mld_slowtimeout_id != 0);
		ipst->ips_mld_slowtimeout_id = 0;
	}

	ip_ire_fini(ipst);
	ip6_asp_free(ipst);
	conn_drain_fini(ipst);
	ipcl_destroy(ipst);

	mutex_destroy(&ipst->ips_ndp4->ndp_g_lock);
	mutex_destroy(&ipst->ips_ndp6->ndp_g_lock);
	kmem_free(ipst->ips_ndp4, sizeof (ndp_g_t));
	ipst->ips_ndp4 = NULL;
	kmem_free(ipst->ips_ndp6, sizeof (ndp_g_t));
	ipst->ips_ndp6 = NULL;

	if (ipst->ips_loopback_ksp != NULL) {
		kstat_delete_netstack(ipst->ips_loopback_ksp, stackid);
		ipst->ips_loopback_ksp = NULL;
	}

	mutex_destroy(&ipst->ips_capab_taskq_lock);
	cv_destroy(&ipst->ips_capab_taskq_cv);

	rw_destroy(&ipst->ips_srcid_lock);

	mutex_destroy(&ipst->ips_ip_mi_lock);
	rw_destroy(&ipst->ips_ill_g_usesrc_lock);

	mutex_destroy(&ipst->ips_igmp_timer_lock);
	mutex_destroy(&ipst->ips_mld_timer_lock);
	mutex_destroy(&ipst->ips_igmp_slowtimeout_lock);
	mutex_destroy(&ipst->ips_mld_slowtimeout_lock);
	mutex_destroy(&ipst->ips_ip_addr_avail_lock);
	rw_destroy(&ipst->ips_ill_g_lock);

	kmem_free(ipst->ips_phyint_g_list, sizeof (phyint_list_t));
	ipst->ips_phyint_g_list = NULL;
	kmem_free(ipst->ips_ill_g_heads, sizeof (ill_g_head_t) * MAX_G_HEADS);
	ipst->ips_ill_g_heads = NULL;

	ldi_ident_release(ipst->ips_ldi_ident);
	kmem_free(ipst, sizeof (*ipst));
}

/*
 * This function is called from the TSD destructor, and is used to debug
 * reference count issues in IP. See block comment in <inet/ip_if.h> for
 * details.
 */
static void
ip_thread_exit(void *phash)
{
	th_hash_t *thh = phash;

	rw_enter(&ip_thread_rwlock, RW_WRITER);
	list_remove(&ip_thread_list, thh);
	rw_exit(&ip_thread_rwlock);
	mod_hash_destroy_hash(thh->thh_hash);
	kmem_free(thh, sizeof (*thh));
}

/*
 * Called when the IP kernel module is loaded into the kernel
 */
void
ip_ddi_init(void)
{
	ip_squeue_flag = ip_squeue_switch(ip_squeue_enter);

	/*
	 * For IP and TCP the minor numbers should start from 2 since we have 4
	 * initial devices: ip, ip6, tcp, tcp6.
	 */
	/*
	 * If this is a 64-bit kernel, then create two separate arenas -
	 * one for TLIs in the range of INET_MIN_DEV+2 through 2^^18-1, and the
	 * other for socket apps in the range 2^^18 through 2^^32-1.
	 */
	ip_minor_arena_la = NULL;
	ip_minor_arena_sa = NULL;
#if defined(_LP64)
	if ((ip_minor_arena_sa = inet_minor_create("ip_minor_arena_sa",
	    INET_MIN_DEV + 2, MAXMIN32, KM_SLEEP)) == NULL) {
		cmn_err(CE_PANIC,
		    "ip_ddi_init: ip_minor_arena_sa creation failed\n");
	}
	if ((ip_minor_arena_la = inet_minor_create("ip_minor_arena_la",
	    MAXMIN32 + 1, MAXMIN64, KM_SLEEP)) == NULL) {
		cmn_err(CE_PANIC,
		    "ip_ddi_init: ip_minor_arena_la creation failed\n");
	}
#else
	if ((ip_minor_arena_sa = inet_minor_create("ip_minor_arena_sa",
	    INET_MIN_DEV + 2, MAXMIN, KM_SLEEP)) == NULL) {
		cmn_err(CE_PANIC,
		    "ip_ddi_init: ip_minor_arena_sa creation failed\n");
	}
#endif
	ip_poll_normal_ticks = MSEC_TO_TICK_ROUNDUP(ip_poll_normal_ms);

	ipcl_g_init();
	ip_ire_g_init();
	ip_net_g_init();

#ifdef DEBUG
	tsd_create(&ip_thread_data, ip_thread_exit);
	rw_init(&ip_thread_rwlock, NULL, RW_DEFAULT, NULL);
	list_create(&ip_thread_list, sizeof (th_hash_t),
	    offsetof(th_hash_t, thh_link));
#endif
	ipsec_policy_g_init();
	tcp_ddi_g_init();
	sctp_ddi_g_init();
	dce_g_init();

	/*
	 * We want to be informed each time a stack is created or
	 * destroyed in the kernel, so we can maintain the
	 * set of udp_stack_t's.
	 */
	netstack_register(NS_IP, ip_stack_init, ip_stack_shutdown,
	    ip_stack_fini);

	tnet_init();

	udp_ddi_g_init();
	rts_ddi_g_init();
	icmp_ddi_g_init();
	ilb_ddi_g_init();

	/* This needs to be called after all transports are initialized. */
	mutex_enter(&cpu_lock);
	register_cpu_setup_func(ip_tp_cpu_update, NULL);
	mutex_exit(&cpu_lock);
}

/*
 * Initialize the IP stack instance.
 */
static void *
ip_stack_init(netstackid_t stackid, netstack_t *ns)
{
	ip_stack_t	*ipst;
	size_t		arrsz;
	major_t		major;

#ifdef NS_DEBUG
	printf("ip_stack_init(stack %d)\n", stackid);
#endif

	ipst = (ip_stack_t *)kmem_zalloc(sizeof (*ipst), KM_SLEEP);
	ipst->ips_netstack = ns;

	ipst->ips_ill_g_heads = kmem_zalloc(sizeof (ill_g_head_t) * MAX_G_HEADS,
	    KM_SLEEP);
	ipst->ips_phyint_g_list = kmem_zalloc(sizeof (phyint_list_t),
	    KM_SLEEP);
	ipst->ips_ndp4 = kmem_zalloc(sizeof (ndp_g_t), KM_SLEEP);
	ipst->ips_ndp6 = kmem_zalloc(sizeof (ndp_g_t), KM_SLEEP);
	mutex_init(&ipst->ips_ndp4->ndp_g_lock, NULL, MUTEX_DEFAULT, NULL);
	mutex_init(&ipst->ips_ndp6->ndp_g_lock, NULL, MUTEX_DEFAULT, NULL);

	mutex_init(&ipst->ips_igmp_timer_lock, NULL, MUTEX_DEFAULT, NULL);
	ipst->ips_igmp_deferred_next = INFINITY;
	mutex_init(&ipst->ips_mld_timer_lock, NULL, MUTEX_DEFAULT, NULL);
	ipst->ips_mld_deferred_next = INFINITY;
	mutex_init(&ipst->ips_igmp_slowtimeout_lock, NULL, MUTEX_DEFAULT, NULL);
	mutex_init(&ipst->ips_mld_slowtimeout_lock, NULL, MUTEX_DEFAULT, NULL);
	mutex_init(&ipst->ips_ip_mi_lock, NULL, MUTEX_DEFAULT, NULL);
	mutex_init(&ipst->ips_ip_addr_avail_lock, NULL, MUTEX_DEFAULT, NULL);
	rw_init(&ipst->ips_ill_g_lock, NULL, RW_DEFAULT, NULL);
	rw_init(&ipst->ips_ill_g_usesrc_lock, NULL, RW_DEFAULT, NULL);

	ipcl_init(ipst);
	ip_ire_init(ipst);
	ip6_asp_init(ipst);
	ipif_init(ipst);
	conn_drain_init(ipst);
	ip_mrouter_stack_init(ipst);
	dce_stack_init(ipst);

	ipst->ips_ip_multirt_log_interval = 1000;

	ipst->ips_ill_index = 1;

	ipst->ips_saved_ip_forwarding = -1;
	ipst->ips_reg_vif_num = ALL_VIFS; 	/* Index to Register vif */

	arrsz = ip_propinfo_count * sizeof (mod_prop_info_t);
	ipst->ips_propinfo_tbl = (mod_prop_info_t *)kmem_alloc(arrsz, KM_SLEEP);
	bcopy(ip_propinfo_tbl, ipst->ips_propinfo_tbl, arrsz);

	ipst->ips_ip_mibkp = ip_kstat_init(stackid, ipst);
	ipst->ips_icmp_mibkp = icmp_kstat_init(stackid);
	ipst->ips_ip_kstat = ip_kstat2_init(stackid, &ipst->ips_ip_statistics);
	ipst->ips_ip6_kstat =
	    ip6_kstat_init(stackid, &ipst->ips_ip6_statistics);

	ipst->ips_ip_src_id = 1;
	rw_init(&ipst->ips_srcid_lock, NULL, RW_DEFAULT, NULL);

	ipst->ips_src_generation = SRC_GENERATION_INITIAL;

	ip_net_init(ipst, ns);
	ipv4_hook_init(ipst);
	ipv6_hook_init(ipst);
	arp_hook_init(ipst);
	ipmp_init(ipst);
	ipobs_init(ipst);

	/*
	 * Create the taskq dispatcher thread and initialize related stuff.
	 */
	mutex_init(&ipst->ips_capab_taskq_lock, NULL, MUTEX_DEFAULT, NULL);
	cv_init(&ipst->ips_capab_taskq_cv, NULL, CV_DEFAULT, NULL);
	ipst->ips_capab_taskq_thread = thread_create(NULL, 0,
	    ill_taskq_dispatch, ipst, 0, &p0, TS_RUN, minclsyspri);

	major = mod_name_to_major(INET_NAME);
	(void) ldi_ident_from_major(major, &ipst->ips_ldi_ident);
	return (ipst);
}

/*
 * Allocate and initialize a DLPI template of the specified length.  (May be
 * called as writer.)
 */
mblk_t *
ip_dlpi_alloc(size_t len, t_uscalar_t prim)
{
	mblk_t	*mp;

	mp = allocb(len, BPRI_MED);
	if (!mp)
		return (NULL);

	/*
	 * DLPIv2 says that DL_INFO_REQ and DL_TOKEN_REQ (the latter
	 * of which we don't seem to use) are sent with M_PCPROTO, and
	 * that other DLPI are M_PROTO.
	 */
	if (prim == DL_INFO_REQ) {
		mp->b_datap->db_type = M_PCPROTO;
	} else {
		mp->b_datap->db_type = M_PROTO;
	}

	mp->b_wptr = mp->b_rptr + len;
	bzero(mp->b_rptr, len);
	((dl_unitdata_req_t *)mp->b_rptr)->dl_primitive = prim;
	return (mp);
}

/*
 * Allocate and initialize a DLPI notification.  (May be called as writer.)
 */
mblk_t *
ip_dlnotify_alloc(uint_t notification, uint_t data)
{
	dl_notify_ind_t	*notifyp;
	mblk_t		*mp;

	if ((mp = ip_dlpi_alloc(DL_NOTIFY_IND_SIZE, DL_NOTIFY_IND)) == NULL)
		return (NULL);

	notifyp = (dl_notify_ind_t *)mp->b_rptr;
	notifyp->dl_notification = notification;
	notifyp->dl_data = data;
	return (mp);
}

mblk_t *
ip_dlnotify_alloc2(uint_t notification, uint_t data1, uint_t data2)
{
	dl_notify_ind_t	*notifyp;
	mblk_t		*mp;

	if ((mp = ip_dlpi_alloc(DL_NOTIFY_IND_SIZE, DL_NOTIFY_IND)) == NULL)
		return (NULL);

	notifyp = (dl_notify_ind_t *)mp->b_rptr;
	notifyp->dl_notification = notification;
	notifyp->dl_data1 = data1;
	notifyp->dl_data2 = data2;
	return (mp);
}

/*
 * Debug formatting routine.  Returns a character string representation of the
 * addr in buf, of the form xxx.xxx.xxx.xxx.  This routine takes the address
 * in the form of a ipaddr_t and calls ip_dot_saddr with a pointer.
 *
 * Once the ndd table-printing interfaces are removed, this can be changed to
 * standard dotted-decimal form.
 */
char *
ip_dot_addr(ipaddr_t addr, char *buf)
{
	uint8_t *ap = (uint8_t *)&addr;

	(void) mi_sprintf(buf, "%03d.%03d.%03d.%03d",
	    ap[0] & 0xFF, ap[1] & 0xFF, ap[2] & 0xFF, ap[3] & 0xFF);
	return (buf);
}

/*
 * Write the given MAC address as a printable string in the usual colon-
 * separated format.
 */
const char *
mac_colon_addr(const uint8_t *addr, size_t alen, char *buf, size_t buflen)
{
	char *bp;

	if (alen == 0 || buflen < 4)
		return ("?");
	bp = buf;
	for (;;) {
		/*
		 * If there are more MAC address bytes available, but we won't
		 * have any room to print them, then add "..." to the string
		 * instead.  See below for the 'magic number' explanation.
		 */
		if ((alen == 2 && buflen < 6) || (alen > 2 && buflen < 7)) {
			(void) strcpy(bp, "...");
			break;
		}
		(void) sprintf(bp, "%02x", *addr++);
		bp += 2;
		if (--alen == 0)
			break;
		*bp++ = ':';
		buflen -= 3;
		/*
		 * At this point, based on the first 'if' statement above,
		 * either alen == 1 and buflen >= 3, or alen > 1 and
		 * buflen >= 4.  The first case leaves room for the final "xx"
		 * number and trailing NUL byte.  The second leaves room for at
		 * least "...".  Thus the apparently 'magic' numbers chosen for
		 * that statement.
		 */
	}
	return (buf);
}

/*
 * Called when it is conceptually a ULP that would sent the packet
 * e.g., port unreachable and protocol unreachable. Check that the packet
 * would have passed the IPsec global policy before sending the error.
 *
 * Send an ICMP error after patching up the packet appropriately.
 * Uses ip_drop_input and bumps the appropriate MIB.
 */
void
ip_fanout_send_icmp_v4(mblk_t *mp, uint_t icmp_type, uint_t icmp_code,
    ip_recv_attr_t *ira)
{
	ipha_t		*ipha;
	boolean_t	secure;
	ill_t		*ill = ira->ira_ill;
	ip_stack_t	*ipst = ill->ill_ipst;
	netstack_t	*ns = ipst->ips_netstack;
	ipsec_stack_t	*ipss = ns->netstack_ipsec;

	secure = ira->ira_flags & IRAF_IPSEC_SECURE;

	/*
	 * We are generating an icmp error for some inbound packet.
	 * Called from all ip_fanout_(udp, tcp, proto) functions.
	 * Before we generate an error, check with global policy
	 * to see whether this is allowed to enter the system. As
	 * there is no "conn", we are checking with global policy.
	 */
	ipha = (ipha_t *)mp->b_rptr;
	if (secure || ipss->ipsec_inbound_v4_policy_present) {
		mp = ipsec_check_global_policy(mp, NULL, ipha, NULL, ira, ns);
		if (mp == NULL)
			return;
	}

	/* We never send errors for protocols that we do implement */
	if (ira->ira_protocol == IPPROTO_ICMP ||
	    ira->ira_protocol == IPPROTO_IGMP) {
		BUMP_MIB(ill->ill_ip_mib, ipIfStatsInDiscards);
		ip_drop_input("ip_fanout_send_icmp_v4", mp, ill);
		freemsg(mp);
		return;
	}
	/*
	 * Have to correct checksum since
	 * the packet might have been
	 * fragmented and the reassembly code in ip_rput
	 * does not restore the IP checksum.
	 */
	ipha->ipha_hdr_checksum = 0;
	ipha->ipha_hdr_checksum = ip_csum_hdr(ipha);

	switch (icmp_type) {
	case ICMP_DEST_UNREACHABLE:
		switch (icmp_code) {
		case ICMP_PROTOCOL_UNREACHABLE:
			BUMP_MIB(ill->ill_ip_mib, ipIfStatsInUnknownProtos);
			ip_drop_input("ipIfStatsInUnknownProtos", mp, ill);
			break;
		case ICMP_PORT_UNREACHABLE:
			BUMP_MIB(ill->ill_ip_mib, udpIfStatsNoPorts);
			ip_drop_input("ipIfStatsNoPorts", mp, ill);
			break;
		}

		icmp_unreachable(mp, icmp_code, ira);
		break;
	default:
#ifdef DEBUG
		panic("ip_fanout_send_icmp_v4: wrong type");
		/*NOTREACHED*/
#else
		freemsg(mp);
		break;
#endif
	}
}

/*
 * Used to send an ICMP error message when a packet is received for
 * a protocol that is not supported. The mblk passed as argument
 * is consumed by this function.
 */
void
ip_proto_not_sup(mblk_t *mp, ip_recv_attr_t *ira)
{
	ipha_t		*ipha;

	ipha = (ipha_t *)mp->b_rptr;
	if (ira->ira_flags & IRAF_IS_IPV4) {
		ASSERT(IPH_HDR_VERSION(ipha) == IP_VERSION);
		ip_fanout_send_icmp_v4(mp, ICMP_DEST_UNREACHABLE,
		    ICMP_PROTOCOL_UNREACHABLE, ira);
	} else {
		ASSERT(IPH_HDR_VERSION(ipha) == IPV6_VERSION);
		ip_fanout_send_icmp_v6(mp, ICMP6_PARAM_PROB,
		    ICMP6_PARAMPROB_NEXTHEADER, ira);
	}
}

/*
 * Deliver a rawip packet to the given conn, possibly applying ipsec policy.
 * Handles IPv4 and IPv6.
 * We are responsible for disposing of mp, such as by freemsg() or putnext()
 * Caller is responsible for dropping references to the conn.
 */
void
ip_fanout_proto_conn(conn_t *connp, mblk_t *mp, ipha_t *ipha, ip6_t *ip6h,
    ip_recv_attr_t *ira)
{
	ill_t		*ill = ira->ira_ill;
	ip_stack_t	*ipst = ill->ill_ipst;
	ipsec_stack_t	*ipss = ipst->ips_netstack->netstack_ipsec;
	boolean_t	secure;
	uint_t		protocol = ira->ira_protocol;
	iaflags_t	iraflags = ira->ira_flags;
	queue_t		*rq;

	secure = iraflags & IRAF_IPSEC_SECURE;

	rq = connp->conn_rq;
	if (IPCL_IS_NONSTR(connp) ? connp->conn_flow_cntrld : !canputnext(rq)) {
		switch (protocol) {
		case IPPROTO_ICMPV6:
			BUMP_MIB(ill->ill_icmp6_mib, ipv6IfIcmpInOverflows);
			break;
		case IPPROTO_ICMP:
			BUMP_MIB(&ipst->ips_icmp_mib, icmpInOverflows);
			break;
		default:
			BUMP_MIB(ill->ill_ip_mib, rawipIfStatsInOverflows);
			break;
		}
		freemsg(mp);
		return;
	}

	ASSERT(!(IPCL_IS_IPTUN(connp)));

	if (((iraflags & IRAF_IS_IPV4) ?
	    CONN_INBOUND_POLICY_PRESENT(connp, ipss) :
	    CONN_INBOUND_POLICY_PRESENT_V6(connp, ipss)) ||
	    secure) {
		mp = ipsec_check_inbound_policy(mp, connp, ipha,
		    ip6h, ira);
		if (mp == NULL) {
			BUMP_MIB(ill->ill_ip_mib, ipIfStatsInDiscards);
			/* Note that mp is NULL */
			ip_drop_input("ipIfStatsInDiscards", mp, ill);
			return;
		}
	}

	if (iraflags & IRAF_ICMP_ERROR) {
		(connp->conn_recvicmp)(connp, mp, NULL, ira);
	} else {
		ill_t *rill = ira->ira_rill;

		BUMP_MIB(ill->ill_ip_mib, ipIfStatsHCInDelivers);
		ira->ira_ill = ira->ira_rill = NULL;
		/* Send it upstream */
		(connp->conn_recv)(connp, mp, NULL, ira);
		ira->ira_ill = ill;
		ira->ira_rill = rill;
	}
}

/*
 * Handle protocols with which IP is less intimate.  There
 * can be more than one stream bound to a particular
 * protocol.  When this is the case, normally each one gets a copy
 * of any incoming packets.
 *
 * IPsec NOTE :
 *
 * Don't allow a secure packet going up a non-secure connection.
 * We don't allow this because
 *
 * 1) Reply might go out in clear which will be dropped at
 *    the sending side.
 * 2) If the reply goes out in clear it will give the
 *    adversary enough information for getting the key in
 *    most of the cases.
 *
 * Moreover getting a secure packet when we expect clear
 * implies that SA's were added without checking for
 * policy on both ends. This should not happen once ISAKMP
 * is used to negotiate SAs as SAs will be added only after
 * verifying the policy.
 *
 * Zones notes:
 * Earlier in ip_input on a system with multiple shared-IP zones we
 * duplicate the multicast and broadcast packets and send them up
 * with each explicit zoneid that exists on that ill.
 * This means that here we can match the zoneid with SO_ALLZONES being special.
 */
void
ip_fanout_proto_v4(mblk_t *mp, ipha_t *ipha, ip_recv_attr_t *ira)
{
	mblk_t		*mp1;
	ipaddr_t	laddr;
	conn_t		*connp, *first_connp, *next_connp;
	connf_t		*connfp;
	ill_t		*ill = ira->ira_ill;
	ip_stack_t	*ipst = ill->ill_ipst;

	laddr = ipha->ipha_dst;

	connfp = &ipst->ips_ipcl_proto_fanout_v4[ira->ira_protocol];
	mutex_enter(&connfp->connf_lock);
	connp = connfp->connf_head;
	for (connp = connfp->connf_head; connp != NULL;
	    connp = connp->conn_next) {
		/* Note: IPCL_PROTO_MATCH includes conn_wantpacket */
		if (IPCL_PROTO_MATCH(connp, ira, ipha) &&
		    (!(ira->ira_flags & IRAF_SYSTEM_LABELED) ||
		    tsol_receive_local(mp, &laddr, IPV4_VERSION, ira, connp))) {
			break;
		}
	}

	if (connp == NULL) {
		/*
		 * No one bound to these addresses.  Is
		 * there a client that wants all
		 * unclaimed datagrams?
		 */
		mutex_exit(&connfp->connf_lock);
		ip_fanout_send_icmp_v4(mp, ICMP_DEST_UNREACHABLE,
		    ICMP_PROTOCOL_UNREACHABLE, ira);
		return;
	}

	ASSERT(IPCL_IS_NONSTR(connp) || connp->conn_rq != NULL);

	CONN_INC_REF(connp);
	first_connp = connp;
	connp = connp->conn_next;

	for (;;) {
		while (connp != NULL) {
			/* Note: IPCL_PROTO_MATCH includes conn_wantpacket */
			if (IPCL_PROTO_MATCH(connp, ira, ipha) &&
			    (!(ira->ira_flags & IRAF_SYSTEM_LABELED) ||
			    tsol_receive_local(mp, &laddr, IPV4_VERSION,
			    ira, connp)))
				break;
			connp = connp->conn_next;
		}

		if (connp == NULL) {
			/* No more interested clients */
			connp = first_connp;
			break;
		}
		if (((mp1 = dupmsg(mp)) == NULL) &&
		    ((mp1 = copymsg(mp)) == NULL)) {
			/* Memory allocation failed */
			BUMP_MIB(ill->ill_ip_mib, ipIfStatsInDiscards);
			ip_drop_input("ipIfStatsInDiscards", mp, ill);
			connp = first_connp;
			break;
		}

		CONN_INC_REF(connp);
		mutex_exit(&connfp->connf_lock);

		ip_fanout_proto_conn(connp, mp1, (ipha_t *)mp1->b_rptr, NULL,
		    ira);

		mutex_enter(&connfp->connf_lock);
		/* Follow the next pointer before releasing the conn. */
		next_connp = connp->conn_next;
		CONN_DEC_REF(connp);
		connp = next_connp;
	}

	/* Last one.  Send it upstream. */
	mutex_exit(&connfp->connf_lock);

	ip_fanout_proto_conn(connp, mp, ipha, NULL, ira);

	CONN_DEC_REF(connp);
}

/*
 * If we have a IPsec NAT-Traversal packet, strip the zero-SPI or
 * pass it along to ESP if the SPI is non-zero.  Returns the mblk if the mblk
 * is not consumed.
 *
 * One of three things can happen, all of which affect the passed-in mblk:
 *
 * 1.) The packet is stock UDP and gets its zero-SPI stripped.  Return mblk..
 *
 * 2.) The packet is ESP-in-UDP, gets transformed into an equivalent
 *     ESP packet, and is passed along to ESP for consumption.  Return NULL.
 *
 * 3.) The packet is an ESP-in-UDP Keepalive.  Drop it and return NULL.
 */
mblk_t *
zero_spi_check(mblk_t *mp, ip_recv_attr_t *ira)
{
	int shift, plen, iph_len;
	ipha_t *ipha;
	udpha_t *udpha;
	uint32_t *spi;
	uint32_t esp_ports;
	uint8_t *orptr;
	ip_stack_t	*ipst = ira->ira_ill->ill_ipst;
	ipsec_stack_t	*ipss = ipst->ips_netstack->netstack_ipsec;

	ipha = (ipha_t *)mp->b_rptr;
	iph_len = ira->ira_ip_hdr_length;
	plen = ira->ira_pktlen;

	if (plen - iph_len - sizeof (udpha_t) < sizeof (uint32_t)) {
		/*
		 * Most likely a keepalive for the benefit of an intervening
		 * NAT.  These aren't for us, per se, so drop it.
		 *
		 * RFC 3947/8 doesn't say for sure what to do for 2-3
		 * byte packets (keepalives are 1-byte), but we'll drop them
		 * also.
		 */
		ip_drop_packet(mp, B_TRUE, ira->ira_ill,
		    DROPPER(ipss, ipds_esp_nat_t_ka), &ipss->ipsec_dropper);
		return (NULL);
	}

	if (MBLKL(mp) < iph_len + sizeof (udpha_t) + sizeof (*spi)) {
		/* might as well pull it all up - it might be ESP. */
		if (!pullupmsg(mp, -1)) {
			ip_drop_packet(mp, B_TRUE, ira->ira_ill,
			    DROPPER(ipss, ipds_esp_nomem),
			    &ipss->ipsec_dropper);
			return (NULL);
		}

		ipha = (ipha_t *)mp->b_rptr;
	}
	spi = (uint32_t *)(mp->b_rptr + iph_len + sizeof (udpha_t));
	if (*spi == 0) {
		/* UDP packet - remove 0-spi. */
		shift = sizeof (uint32_t);
	} else {
		/* ESP-in-UDP packet - reduce to ESP. */
		ipha->ipha_protocol = IPPROTO_ESP;
		shift = sizeof (udpha_t);
	}

	/* Fix IP header */
	ira->ira_pktlen = (plen - shift);
	ipha->ipha_length = htons(ira->ira_pktlen);
	ipha->ipha_hdr_checksum = 0;

	orptr = mp->b_rptr;
	mp->b_rptr += shift;

	udpha = (udpha_t *)(orptr + iph_len);
	if (*spi == 0) {
		ASSERT((uint8_t *)ipha == orptr);
		udpha->uha_length = htons(plen - shift - iph_len);
		iph_len += sizeof (udpha_t);	/* For the call to ovbcopy(). */
		esp_ports = 0;
	} else {
		esp_ports = *((uint32_t *)udpha);
		ASSERT(esp_ports != 0);
	}
	ovbcopy(orptr, orptr + shift, iph_len);
	if (esp_ports != 0) /* Punt up for ESP processing. */ {
		ipha = (ipha_t *)(orptr + shift);

		ira->ira_flags |= IRAF_ESP_UDP_PORTS;
		ira->ira_esp_udp_ports = esp_ports;
		ip_fanout_v4(mp, ipha, ira);
		return (NULL);
	}
	return (mp);
}

/*
 * Deliver a udp packet to the given conn, possibly applying ipsec policy.
 * Handles IPv4 and IPv6.
 * We are responsible for disposing of mp, such as by freemsg() or putnext()
 * Caller is responsible for dropping references to the conn.
 */
void
ip_fanout_udp_conn(conn_t *connp, mblk_t *mp, ipha_t *ipha, ip6_t *ip6h,
    ip_recv_attr_t *ira)
{
	ill_t		*ill = ira->ira_ill;
	ip_stack_t	*ipst = ill->ill_ipst;
	ipsec_stack_t	*ipss = ipst->ips_netstack->netstack_ipsec;
	boolean_t	secure;
	iaflags_t	iraflags = ira->ira_flags;

	secure = iraflags & IRAF_IPSEC_SECURE;

	if (IPCL_IS_NONSTR(connp) ? connp->conn_flow_cntrld :
	    !canputnext(connp->conn_rq)) {
		BUMP_MIB(ill->ill_ip_mib, udpIfStatsInOverflows);
		freemsg(mp);
		return;
	}

	if (((iraflags & IRAF_IS_IPV4) ?
	    CONN_INBOUND_POLICY_PRESENT(connp, ipss) :
	    CONN_INBOUND_POLICY_PRESENT_V6(connp, ipss)) ||
	    secure) {
		mp = ipsec_check_inbound_policy(mp, connp, ipha,
		    ip6h, ira);
		if (mp == NULL) {
			BUMP_MIB(ill->ill_ip_mib, ipIfStatsInDiscards);
			/* Note that mp is NULL */
			ip_drop_input("ipIfStatsInDiscards", mp, ill);
			return;
		}
	}

	/*
	 * Since this code is not used for UDP unicast we don't need a NAT_T
	 * check. Only ip_fanout_v4 has that check.
	 */
	if (ira->ira_flags & IRAF_ICMP_ERROR) {
		(connp->conn_recvicmp)(connp, mp, NULL, ira);
	} else {
		ill_t *rill = ira->ira_rill;

		BUMP_MIB(ill->ill_ip_mib, ipIfStatsHCInDelivers);
		ira->ira_ill = ira->ira_rill = NULL;
		/* Send it upstream */
		(connp->conn_recv)(connp, mp, NULL, ira);
		ira->ira_ill = ill;
		ira->ira_rill = rill;
	}
}

/*
 * Fanout for UDP packets that are multicast or broadcast, and ICMP errors.
 * (Unicast fanout is handled in ip_input_v4.)
 *
 * If SO_REUSEADDR is set all multicast and broadcast packets
 * will be delivered to all conns bound to the same port.
 *
 * If there is at least one matching AF_INET receiver, then we will
 * ignore any AF_INET6 receivers.
 * In the special case where an AF_INET socket binds to 0.0.0.0/<port> and an
 * AF_INET6 socket binds to ::/<port>, only the AF_INET socket receives the IPv4
 * packets.
 *
 * Zones notes:
 * Earlier in ip_input on a system with multiple shared-IP zones we
 * duplicate the multicast and broadcast packets and send them up
 * with each explicit zoneid that exists on that ill.
 * This means that here we can match the zoneid with SO_ALLZONES being special.
 */
void
ip_fanout_udp_multi_v4(mblk_t *mp, ipha_t *ipha, uint16_t lport, uint16_t fport,
    ip_recv_attr_t *ira)
{
	ipaddr_t	laddr;
	in6_addr_t	v6faddr;
	conn_t		*connp;
	connf_t		*connfp;
	ipaddr_t	faddr;
	ill_t		*ill = ira->ira_ill;
	ip_stack_t	*ipst = ill->ill_ipst;

	ASSERT(ira->ira_flags & (IRAF_MULTIBROADCAST|IRAF_ICMP_ERROR));

	laddr = ipha->ipha_dst;
	faddr = ipha->ipha_src;

	connfp = &ipst->ips_ipcl_udp_fanout[IPCL_UDP_HASH(lport, ipst)];
	mutex_enter(&connfp->connf_lock);
	connp = connfp->connf_head;

	/*
	 * If SO_REUSEADDR has been set on the first we send the
	 * packet to all clients that have joined the group and
	 * match the port.
	 */
	while (connp != NULL) {
		if ((IPCL_UDP_MATCH(connp, lport, laddr, fport, faddr)) &&
		    conn_wantpacket(connp, ira, ipha) &&
		    (!(ira->ira_flags & IRAF_SYSTEM_LABELED) ||
		    tsol_receive_local(mp, &laddr, IPV4_VERSION, ira, connp)))
			break;
		connp = connp->conn_next;
	}

	if (connp == NULL)
		goto notfound;

	CONN_INC_REF(connp);

	if (connp->conn_reuseaddr) {
		conn_t		*first_connp = connp;
		conn_t		*next_connp;
		mblk_t		*mp1;

		connp = connp->conn_next;
		for (;;) {
			while (connp != NULL) {
				if (IPCL_UDP_MATCH(connp, lport, laddr,
				    fport, faddr) &&
				    conn_wantpacket(connp, ira, ipha) &&
				    (!(ira->ira_flags & IRAF_SYSTEM_LABELED) ||
				    tsol_receive_local(mp, &laddr, IPV4_VERSION,
				    ira, connp)))
					break;
				connp = connp->conn_next;
			}
			if (connp == NULL) {
				/* No more interested clients */
				connp = first_connp;
				break;
			}
			if (((mp1 = dupmsg(mp)) == NULL) &&
			    ((mp1 = copymsg(mp)) == NULL)) {
				/* Memory allocation failed */
				BUMP_MIB(ill->ill_ip_mib, ipIfStatsInDiscards);
				ip_drop_input("ipIfStatsInDiscards", mp, ill);
				connp = first_connp;
				break;
			}
			CONN_INC_REF(connp);
			mutex_exit(&connfp->connf_lock);

			IP_STAT(ipst, ip_udp_fanmb);
			ip_fanout_udp_conn(connp, mp1, (ipha_t *)mp1->b_rptr,
			    NULL, ira);
			mutex_enter(&connfp->connf_lock);
			/* Follow the next pointer before releasing the conn */
			next_connp = connp->conn_next;
			CONN_DEC_REF(connp);
			connp = next_connp;
		}
	}

	/* Last one.  Send it upstream. */
	mutex_exit(&connfp->connf_lock);
	IP_STAT(ipst, ip_udp_fanmb);
	ip_fanout_udp_conn(connp, mp, ipha, NULL, ira);
	CONN_DEC_REF(connp);
	return;

notfound:
	mutex_exit(&connfp->connf_lock);
	/*
	 * IPv6 endpoints bound to multicast IPv4-mapped addresses
	 * have already been matched above, since they live in the IPv4
	 * fanout tables. This implies we only need to
	 * check for IPv6 in6addr_any endpoints here.
	 * Thus we compare using ipv6_all_zeros instead of the destination
	 * address, except for the multicast group membership lookup which
	 * uses the IPv4 destination.
	 */
	IN6_IPADDR_TO_V4MAPPED(ipha->ipha_src, &v6faddr);
	connfp = &ipst->ips_ipcl_udp_fanout[IPCL_UDP_HASH(lport, ipst)];
	mutex_enter(&connfp->connf_lock);
	connp = connfp->connf_head;
	/*
	 * IPv4 multicast packet being delivered to an AF_INET6
	 * in6addr_any endpoint.
	 * Need to check conn_wantpacket(). Note that we use conn_wantpacket()
	 * and not conn_wantpacket_v6() since any multicast membership is
	 * for an IPv4-mapped multicast address.
	 */
	while (connp != NULL) {
		if (IPCL_UDP_MATCH_V6(connp, lport, ipv6_all_zeros,
		    fport, v6faddr) &&
		    conn_wantpacket(connp, ira, ipha) &&
		    (!(ira->ira_flags & IRAF_SYSTEM_LABELED) ||
		    tsol_receive_local(mp, &laddr, IPV4_VERSION, ira, connp)))
			break;
		connp = connp->conn_next;
	}

	if (connp == NULL) {
		/*
		 * No one bound to this port.  Is
		 * there a client that wants all
		 * unclaimed datagrams?
		 */
		mutex_exit(&connfp->connf_lock);

		if (ipst->ips_ipcl_proto_fanout_v4[IPPROTO_UDP].connf_head !=
		    NULL) {
			ASSERT(ira->ira_protocol == IPPROTO_UDP);
			ip_fanout_proto_v4(mp, ipha, ira);
		} else {
			/*
			 * We used to attempt to send an icmp error here, but
			 * since this is known to be a multicast packet
			 * and we don't send icmp errors in response to
			 * multicast, just drop the packet and give up sooner.
			 */
			BUMP_MIB(ill->ill_ip_mib, udpIfStatsNoPorts);
			freemsg(mp);
		}
		return;
	}
	ASSERT(IPCL_IS_NONSTR(connp) || connp->conn_rq != NULL);

	/*
	 * If SO_REUSEADDR has been set on the first we send the
	 * packet to all clients that have joined the group and
	 * match the port.
	 */
	if (connp->conn_reuseaddr) {
		conn_t		*first_connp = connp;
		conn_t		*next_connp;
		mblk_t		*mp1;

		CONN_INC_REF(connp);
		connp = connp->conn_next;
		for (;;) {
			while (connp != NULL) {
				if (IPCL_UDP_MATCH_V6(connp, lport,
				    ipv6_all_zeros, fport, v6faddr) &&
				    conn_wantpacket(connp, ira, ipha) &&
				    (!(ira->ira_flags & IRAF_SYSTEM_LABELED) ||
				    tsol_receive_local(mp, &laddr, IPV4_VERSION,
				    ira, connp)))
					break;
				connp = connp->conn_next;
			}
			if (connp == NULL) {
				/* No more interested clients */
				connp = first_connp;
				break;
			}
			if (((mp1 = dupmsg(mp)) == NULL) &&
			    ((mp1 = copymsg(mp)) == NULL)) {
				/* Memory allocation failed */
				BUMP_MIB(ill->ill_ip_mib, ipIfStatsInDiscards);
				ip_drop_input("ipIfStatsInDiscards", mp, ill);
				connp = first_connp;
				break;
			}
			CONN_INC_REF(connp);
			mutex_exit(&connfp->connf_lock);

			IP_STAT(ipst, ip_udp_fanmb);
			ip_fanout_udp_conn(connp, mp1, (ipha_t *)mp1->b_rptr,
			    NULL, ira);
			mutex_enter(&connfp->connf_lock);
			/* Follow the next pointer before releasing the conn */
			next_connp = connp->conn_next;
			CONN_DEC_REF(connp);
			connp = next_connp;
		}
	}

	/* Last one.  Send it upstream. */
	mutex_exit(&connfp->connf_lock);
	IP_STAT(ipst, ip_udp_fanmb);
	ip_fanout_udp_conn(connp, mp, ipha, NULL, ira);
	CONN_DEC_REF(connp);
}

/*
 * Split an incoming packet's IPv4 options into the label and the other options.
 * If 'allocate' is set it does memory allocation for the ip_pkt_t, including
 * clearing out any leftover label or options.
 * Otherwise it just makes ipp point into the packet.
 *
 * Returns zero if ok; ENOMEM if the buffer couldn't be allocated.
 */
int
ip_find_hdr_v4(ipha_t *ipha, ip_pkt_t *ipp, boolean_t allocate)
{
	uchar_t		*opt;
	uint32_t	totallen;
	uint32_t	optval;
	uint32_t	optlen;

	ipp->ipp_fields |= IPPF_HOPLIMIT | IPPF_TCLASS | IPPF_ADDR;
	ipp->ipp_hoplimit = ipha->ipha_ttl;
	ipp->ipp_type_of_service = ipha->ipha_type_of_service;
	IN6_IPADDR_TO_V4MAPPED(ipha->ipha_dst, &ipp->ipp_addr);

	/*
	 * Get length (in 4 byte octets) of IP header options.
	 */
	totallen = ipha->ipha_version_and_hdr_length -
	    (uint8_t)((IP_VERSION << 4) + IP_SIMPLE_HDR_LENGTH_IN_WORDS);

	if (totallen == 0) {
		if (!allocate)
			return (0);

		/* Clear out anything from a previous packet */
		if (ipp->ipp_fields & IPPF_IPV4_OPTIONS) {
			kmem_free(ipp->ipp_ipv4_options,
			    ipp->ipp_ipv4_options_len);
			ipp->ipp_ipv4_options = NULL;
			ipp->ipp_ipv4_options_len = 0;
			ipp->ipp_fields &= ~IPPF_IPV4_OPTIONS;
		}
		if (ipp->ipp_fields & IPPF_LABEL_V4) {
			kmem_free(ipp->ipp_label_v4, ipp->ipp_label_len_v4);
			ipp->ipp_label_v4 = NULL;
			ipp->ipp_label_len_v4 = 0;
			ipp->ipp_fields &= ~IPPF_LABEL_V4;
		}
		return (0);
	}

	totallen <<= 2;
	opt = (uchar_t *)&ipha[1];
	if (!is_system_labeled()) {

	copyall:
		if (!allocate) {
			if (totallen != 0) {
				ipp->ipp_ipv4_options = opt;
				ipp->ipp_ipv4_options_len = totallen;
				ipp->ipp_fields |= IPPF_IPV4_OPTIONS;
			}
			return (0);
		}
		/* Just copy all of options */
		if (ipp->ipp_fields & IPPF_IPV4_OPTIONS) {
			if (totallen == ipp->ipp_ipv4_options_len) {
				bcopy(opt, ipp->ipp_ipv4_options, totallen);
				return (0);
			}
			kmem_free(ipp->ipp_ipv4_options,
			    ipp->ipp_ipv4_options_len);
			ipp->ipp_ipv4_options = NULL;
			ipp->ipp_ipv4_options_len = 0;
			ipp->ipp_fields &= ~IPPF_IPV4_OPTIONS;
		}
		if (totallen == 0)
			return (0);

		ipp->ipp_ipv4_options = kmem_alloc(totallen, KM_NOSLEEP);
		if (ipp->ipp_ipv4_options == NULL)
			return (ENOMEM);
		ipp->ipp_ipv4_options_len = totallen;
		ipp->ipp_fields |= IPPF_IPV4_OPTIONS;
		bcopy(opt, ipp->ipp_ipv4_options, totallen);
		return (0);
	}

	if (allocate && (ipp->ipp_fields & IPPF_LABEL_V4)) {
		kmem_free(ipp->ipp_label_v4, ipp->ipp_label_len_v4);
		ipp->ipp_label_v4 = NULL;
		ipp->ipp_label_len_v4 = 0;
		ipp->ipp_fields &= ~IPPF_LABEL_V4;
	}

	/*
	 * Search for CIPSO option.
	 * We assume CIPSO is first in options if it is present.
	 * If it isn't, then ipp_opt_ipv4_options will not include the options
	 * prior to the CIPSO option.
	 */
	while (totallen != 0) {
		switch (optval = opt[IPOPT_OPTVAL]) {
		case IPOPT_EOL:
			return (0);
		case IPOPT_NOP:
			optlen = 1;
			break;
		default:
			if (totallen <= IPOPT_OLEN)
				return (EINVAL);
			optlen = opt[IPOPT_OLEN];
			if (optlen < 2)
				return (EINVAL);
		}
		if (optlen > totallen)
			return (EINVAL);

		switch (optval) {
		case IPOPT_COMSEC:
			if (!allocate) {
				ipp->ipp_label_v4 = opt;
				ipp->ipp_label_len_v4 = optlen;
				ipp->ipp_fields |= IPPF_LABEL_V4;
			} else {
				ipp->ipp_label_v4 = kmem_alloc(optlen,
				    KM_NOSLEEP);
				if (ipp->ipp_label_v4 == NULL)
					return (ENOMEM);
				ipp->ipp_label_len_v4 = optlen;
				ipp->ipp_fields |= IPPF_LABEL_V4;
				bcopy(opt, ipp->ipp_label_v4, optlen);
			}
			totallen -= optlen;
			opt += optlen;

			/* Skip padding bytes until we get to a multiple of 4 */
			while ((totallen & 3) != 0 && opt[0] == IPOPT_NOP) {
				totallen--;
				opt++;
			}
			/* Remaining as ipp_ipv4_options */
			goto copyall;
		}
		totallen -= optlen;
		opt += optlen;
	}
	/* No CIPSO found; return everything as ipp_ipv4_options */
	totallen = ipha->ipha_version_and_hdr_length -
	    (uint8_t)((IP_VERSION << 4) + IP_SIMPLE_HDR_LENGTH_IN_WORDS);
	totallen <<= 2;
	opt = (uchar_t *)&ipha[1];
	goto copyall;
}

/*
 * Efficient versions of lookup for an IRE when we only
 * match the address.
 * For RTF_REJECT or BLACKHOLE we return IRE_NOROUTE.
 * Does not handle multicast addresses.
 */
uint_t
ip_type_v4(ipaddr_t addr, ip_stack_t *ipst)
{
	ire_t *ire;
	uint_t result;

	ire = ire_ftable_lookup_simple_v4(addr, 0, ipst, NULL);
	ASSERT(ire != NULL);
	if (ire->ire_flags & (RTF_REJECT|RTF_BLACKHOLE))
		result = IRE_NOROUTE;
	else
		result = ire->ire_type;
	ire_refrele(ire);
	return (result);
}

/*
 * Efficient versions of lookup for an IRE when we only
 * match the address.
 * For RTF_REJECT or BLACKHOLE we return IRE_NOROUTE.
 * Does not handle multicast addresses.
 */
uint_t
ip_type_v6(const in6_addr_t *addr, ip_stack_t *ipst)
{
	ire_t *ire;
	uint_t result;

	ire = ire_ftable_lookup_simple_v6(addr, 0, ipst, NULL);
	ASSERT(ire != NULL);
	if (ire->ire_flags & (RTF_REJECT|RTF_BLACKHOLE))
		result = IRE_NOROUTE;
	else
		result = ire->ire_type;
	ire_refrele(ire);
	return (result);
}

/*
 * Nobody should be sending
 * packets up this stream
 */
static void
ip_lrput(queue_t *q, mblk_t *mp)
{
	switch (mp->b_datap->db_type) {
	case M_FLUSH:
		/* Turn around */
		if (*mp->b_rptr & FLUSHW) {
			*mp->b_rptr &= ~FLUSHR;
			qreply(q, mp);
			return;
		}
		break;
	}
	freemsg(mp);
}

/* Nobody should be sending packets down this stream */
/* ARGSUSED */
void
ip_lwput(queue_t *q, mblk_t *mp)
{
	freemsg(mp);
}

/*
 * Move the first hop in any source route to ipha_dst and remove that part of
 * the source route.  Called by other protocols.  Errors in option formatting
 * are ignored - will be handled by ip_output_options. Return the final
 * destination (either ipha_dst or the last entry in a source route.)
 */
ipaddr_t
ip_massage_options(ipha_t *ipha, netstack_t *ns)
{
	ipoptp_t	opts;
	uchar_t		*opt;
	uint8_t		optval;
	uint8_t		optlen;
	ipaddr_t	dst;
	int		i;
	ip_stack_t	*ipst = ns->netstack_ip;

	ip2dbg(("ip_massage_options\n"));
	dst = ipha->ipha_dst;
	for (optval = ipoptp_first(&opts, ipha);
	    optval != IPOPT_EOL;
	    optval = ipoptp_next(&opts)) {
		opt = opts.ipoptp_cur;
		switch (optval) {
			uint8_t off;
		case IPOPT_SSRR:
		case IPOPT_LSRR:
			if ((opts.ipoptp_flags & IPOPTP_ERROR) != 0) {
				ip1dbg(("ip_massage_options: bad src route\n"));
				break;
			}
			optlen = opts.ipoptp_len;
			off = opt[IPOPT_OFFSET];
			off--;
		redo_srr:
			if (optlen < IP_ADDR_LEN ||
			    off > optlen - IP_ADDR_LEN) {
				/* End of source route */
				ip1dbg(("ip_massage_options: end of SR\n"));
				break;
			}
			bcopy((char *)opt + off, &dst, IP_ADDR_LEN);
			ip1dbg(("ip_massage_options: next hop 0x%x\n",
			    ntohl(dst)));
			/*
			 * Check if our address is present more than
			 * once as consecutive hops in source route.
			 * XXX verify per-interface ip_forwarding
			 * for source route?
			 */
			if (ip_type_v4(dst, ipst) == IRE_LOCAL) {
				off += IP_ADDR_LEN;
				goto redo_srr;
			}
			if (dst == htonl(INADDR_LOOPBACK)) {
				ip1dbg(("ip_massage_options: loopback addr in "
				    "source route!\n"));
				break;
			}
			/*
			 * Update ipha_dst to be the first hop and remove the
			 * first hop from the source route (by overwriting
			 * part of the option with NOP options).
			 */
			ipha->ipha_dst = dst;
			/* Put the last entry in dst */
			off = ((optlen - IP_ADDR_LEN - 3) & ~(IP_ADDR_LEN-1)) +
			    3;
			bcopy(&opt[off], &dst, IP_ADDR_LEN);

			ip1dbg(("ip_massage_options: last hop 0x%x\n",
			    ntohl(dst)));
			/* Move down and overwrite */
			opt[IP_ADDR_LEN] = opt[0];
			opt[IP_ADDR_LEN+1] = opt[IPOPT_OLEN] - IP_ADDR_LEN;
			opt[IP_ADDR_LEN+2] = opt[IPOPT_OFFSET];
			for (i = 0; i < IP_ADDR_LEN; i++)
				opt[i] = IPOPT_NOP;
			break;
		}
	}
	return (dst);
}

/*
 * Return the network mask
 * associated with the specified address.
 */
ipaddr_t
ip_net_mask(ipaddr_t addr)
{
	uchar_t	*up = (uchar_t *)&addr;
	ipaddr_t mask = 0;
	uchar_t	*maskp = (uchar_t *)&mask;

#if defined(__i386) || defined(__amd64)
#define	TOTALLY_BRAIN_DAMAGED_C_COMPILER
#endif
#ifdef  TOTALLY_BRAIN_DAMAGED_C_COMPILER
	maskp[0] = maskp[1] = maskp[2] = maskp[3] = 0;
#endif
	if (CLASSD(addr)) {
		maskp[0] = 0xF0;
		return (mask);
	}

	/* We assume Class E default netmask to be 32 */
	if (CLASSE(addr))
		return (0xffffffffU);

	if (addr == 0)
		return (0);
	maskp[0] = 0xFF;
	if ((up[0] & 0x80) == 0)
		return (mask);

	maskp[1] = 0xFF;
	if ((up[0] & 0xC0) == 0x80)
		return (mask);

	maskp[2] = 0xFF;
	if ((up[0] & 0xE0) == 0xC0)
		return (mask);

	/* Otherwise return no mask */
	return ((ipaddr_t)0);
}

/* Name/Value Table Lookup Routine */
char *
ip_nv_lookup(nv_t *nv, int value)
{
	if (!nv)
		return (NULL);
	for (; nv->nv_name; nv++) {
		if (nv->nv_value == value)
			return (nv->nv_name);
	}
	return ("unknown");
}

static int
ip_wait_for_info_ack(ill_t *ill)
{
	int err;

	mutex_enter(&ill->ill_lock);
	while (ill->ill_state_flags & ILL_LL_SUBNET_PENDING) {
		/*
		 * Return value of 0 indicates a pending signal.
		 */
		err = cv_wait_sig(&ill->ill_cv, &ill->ill_lock);
		if (err == 0) {
			mutex_exit(&ill->ill_lock);
			return (EINTR);
		}
	}
	mutex_exit(&ill->ill_lock);
	/*
	 * ip_rput_other could have set an error  in ill_error on
	 * receipt of M_ERROR.
	 */
	return (ill->ill_error);
}

/*
 * This is a module open, i.e. this is a control stream for access
 * to a DLPI device.  We allocate an ill_t as the instance data in
 * this case.
 */
static int
ip_modopen(queue_t *q, dev_t *devp, int flag, int sflag, cred_t *credp)
{
	ill_t	*ill;
	int	err;
	zoneid_t zoneid;
	netstack_t *ns;
	ip_stack_t *ipst;

	/*
	 * Prevent unprivileged processes from pushing IP so that
	 * they can't send raw IP.
	 */
	if (secpolicy_net_rawaccess(credp) != 0)
		return (EPERM);

	ns = netstack_find_by_cred(credp);
	ASSERT(ns != NULL);
	ipst = ns->netstack_ip;
	ASSERT(ipst != NULL);

	/*
	 * For exclusive stacks we set the zoneid to zero
	 * to make IP operate as if in the global zone.
	 */
	if (ipst->ips_netstack->netstack_stackid != GLOBAL_NETSTACKID)
		zoneid = GLOBAL_ZONEID;
	else
		zoneid = crgetzoneid(credp);

	ill = (ill_t *)mi_open_alloc_sleep(sizeof (ill_t));
	q->q_ptr = WR(q)->q_ptr = ill;
	ill->ill_ipst = ipst;
	ill->ill_zoneid = zoneid;

	/*
	 * ill_init initializes the ill fields and then sends down
	 * down a DL_INFO_REQ after calling qprocson.
	 */
	err = ill_init(q, ill);

	if (err != 0) {
		mi_free(ill);
		netstack_rele(ipst->ips_netstack);
		q->q_ptr = NULL;
		WR(q)->q_ptr = NULL;
		return (err);
	}

	/*
	 * Wait for the DL_INFO_ACK if a DL_INFO_REQ was sent.
	 *
	 * ill_init initializes the ipsq marking this thread as
	 * writer
	 */
	ipsq_exit(ill->ill_phyint->phyint_ipsq);
	err = ip_wait_for_info_ack(ill);
	if (err == 0)
		ill->ill_credp = credp;
	else
		goto fail;

	crhold(credp);

	mutex_enter(&ipst->ips_ip_mi_lock);
	err = mi_open_link(&ipst->ips_ip_g_head, (IDP)q->q_ptr, devp, flag,
	    sflag, credp);
	mutex_exit(&ipst->ips_ip_mi_lock);
fail:
	if (err) {
		(void) ip_close(q, 0);
		return (err);
	}
	return (0);
}

/* For /dev/ip aka AF_INET open */
int
ip_openv4(queue_t *q, dev_t *devp, int flag, int sflag, cred_t *credp)
{
	return (ip_open(q, devp, flag, sflag, credp, B_FALSE));
}

/* For /dev/ip6 aka AF_INET6 open */
int
ip_openv6(queue_t *q, dev_t *devp, int flag, int sflag, cred_t *credp)
{
	return (ip_open(q, devp, flag, sflag, credp, B_TRUE));
}

/* IP open routine. */
int
ip_open(queue_t *q, dev_t *devp, int flag, int sflag, cred_t *credp,
    boolean_t isv6)
{
	conn_t 		*connp;
	major_t		maj;
	zoneid_t	zoneid;
	netstack_t	*ns;
	ip_stack_t	*ipst;

	/* Allow reopen. */
	if (q->q_ptr != NULL)
		return (0);

	if (sflag & MODOPEN) {
		/* This is a module open */
		return (ip_modopen(q, devp, flag, sflag, credp));
	}

	if ((flag & ~(FKLYR)) == IP_HELPER_STR) {
		/*
		 * Non streams based socket looking for a stream
		 * to access IP
		 */
		return (ip_helper_stream_setup(q, devp, flag, sflag,
		    credp, isv6));
	}

	ns = netstack_find_by_cred(credp);
	ASSERT(ns != NULL);
	ipst = ns->netstack_ip;
	ASSERT(ipst != NULL);

	/*
	 * For exclusive stacks we set the zoneid to zero
	 * to make IP operate as if in the global zone.
	 */
	if (ipst->ips_netstack->netstack_stackid != GLOBAL_NETSTACKID)
		zoneid = GLOBAL_ZONEID;
	else
		zoneid = crgetzoneid(credp);

	/*
	 * We are opening as a device. This is an IP client stream, and we
	 * allocate an conn_t as the instance data.
	 */
	connp = ipcl_conn_create(IPCL_IPCCONN, KM_SLEEP, ipst->ips_netstack);

	/*
	 * ipcl_conn_create did a netstack_hold. Undo the hold that was
	 * done by netstack_find_by_cred()
	 */
	netstack_rele(ipst->ips_netstack);

	connp->conn_ixa->ixa_flags |= IXAF_MULTICAST_LOOP | IXAF_SET_ULP_CKSUM;
	/* conn_allzones can not be set this early, hence no IPCL_ZONEID */
	connp->conn_ixa->ixa_zoneid = zoneid;
	connp->conn_zoneid = zoneid;

	connp->conn_rq = q;
	q->q_ptr = WR(q)->q_ptr = connp;

	/* Minor tells us which /dev entry was opened */
	if (isv6) {
		connp->conn_family = AF_INET6;
		connp->conn_ipversion = IPV6_VERSION;
		connp->conn_ixa->ixa_flags &= ~IXAF_IS_IPV4;
		connp->conn_ixa->ixa_src_preferences = IPV6_PREFER_SRC_DEFAULT;
	} else {
		connp->conn_family = AF_INET;
		connp->conn_ipversion = IPV4_VERSION;
		connp->conn_ixa->ixa_flags |= IXAF_IS_IPV4;
	}

	if ((ip_minor_arena_la != NULL) && (flag & SO_SOCKSTR) &&
	    ((connp->conn_dev = inet_minor_alloc(ip_minor_arena_la)) != 0)) {
		connp->conn_minor_arena = ip_minor_arena_la;
	} else {
		/*
		 * Either minor numbers in the large arena were exhausted
		 * or a non socket application is doing the open.
		 * Try to allocate from the small arena.
		 */
		if ((connp->conn_dev =
		    inet_minor_alloc(ip_minor_arena_sa)) == 0) {
			/* CONN_DEC_REF takes care of netstack_rele() */
			q->q_ptr = WR(q)->q_ptr = NULL;
			CONN_DEC_REF(connp);
			return (EBUSY);
		}
		connp->conn_minor_arena = ip_minor_arena_sa;
	}

	maj = getemajor(*devp);
	*devp = makedevice(maj, (minor_t)connp->conn_dev);

	/*
	 * connp->conn_cred is crfree()ed in ipcl_conn_destroy()
	 */
	connp->conn_cred = credp;
	connp->conn_cpid = curproc->p_pid;
	/* Cache things in ixa without an extra refhold */
	ASSERT(!(connp->conn_ixa->ixa_free_flags & IXA_FREE_CRED));
	connp->conn_ixa->ixa_cred = connp->conn_cred;
	connp->conn_ixa->ixa_cpid = connp->conn_cpid;
	if (is_system_labeled())
		connp->conn_ixa->ixa_tsl = crgetlabel(connp->conn_cred);

	/*
	 * Handle IP_IOC_RTS_REQUEST and other ioctls which use conn_recv
	 */
	connp->conn_recv = ip_conn_input;
	connp->conn_recvicmp = ip_conn_input_icmp;

	crhold(connp->conn_cred);

	/*
	 * If the caller has the process-wide flag set, then default to MAC
	 * exempt mode.  This allows read-down to unlabeled hosts.
	 */
	if (getpflags(NET_MAC_AWARE, credp) != 0)
		connp->conn_mac_mode = CONN_MAC_AWARE;

	connp->conn_zone_is_global = (crgetzoneid(credp) == GLOBAL_ZONEID);

	connp->conn_rq = q;
	connp->conn_wq = WR(q);

	/* Non-zero default values */
	connp->conn_ixa->ixa_flags |= IXAF_MULTICAST_LOOP;

	/*
	 * Make the conn globally visible to walkers
	 */
	ASSERT(connp->conn_ref == 1);
	mutex_enter(&connp->conn_lock);
	connp->conn_state_flags &= ~CONN_INCIPIENT;
	mutex_exit(&connp->conn_lock);

	qprocson(q);

	return (0);
}

/*
 * Set IPsec policy from an ipsec_req_t. If the req is not "zero" and valid,
 * all of them are copied to the conn_t. If the req is "zero", the policy is
 * zeroed out. A "zero" policy has zero ipsr_{ah,req,self_encap}_req
 * fields.
 * We keep only the latest setting of the policy and thus policy setting
 * is not incremental/cumulative.
 *
 * Requests to set policies with multiple alternative actions will
 * go through a different API.
 */
int
ipsec_set_req(cred_t *cr, conn_t *connp, ipsec_req_t *req)
{
	uint_t ah_req = 0;
	uint_t esp_req = 0;
	uint_t se_req = 0;
	ipsec_act_t *actp = NULL;
	uint_t nact;
	ipsec_policy_head_t *ph;
	boolean_t is_pol_reset, is_pol_inserted = B_FALSE;
	int error = 0;
	netstack_t	*ns = connp->conn_netstack;
	ip_stack_t	*ipst = ns->netstack_ip;
	ipsec_stack_t	*ipss = ns->netstack_ipsec;

#define	REQ_MASK (IPSEC_PREF_REQUIRED|IPSEC_PREF_NEVER)

	/*
	 * The IP_SEC_OPT option does not allow variable length parameters,
	 * hence a request cannot be NULL.
	 */
	if (req == NULL)
		return (EINVAL);

	ah_req = req->ipsr_ah_req;
	esp_req = req->ipsr_esp_req;
	se_req = req->ipsr_self_encap_req;

	/* Don't allow setting self-encap without one or more of AH/ESP. */
	if (se_req != 0 && esp_req == 0 && ah_req == 0)
		return (EINVAL);

	/*
	 * Are we dealing with a request to reset the policy (i.e.
	 * zero requests).
	 */
	is_pol_reset = ((ah_req & REQ_MASK) == 0 &&
	    (esp_req & REQ_MASK) == 0 &&
	    (se_req & REQ_MASK) == 0);

	if (!is_pol_reset) {
		/*
		 * If we couldn't load IPsec, fail with "protocol
		 * not supported".
		 * IPsec may not have been loaded for a request with zero
		 * policies, so we don't fail in this case.
		 */
		mutex_enter(&ipss->ipsec_loader_lock);
		if (ipss->ipsec_loader_state != IPSEC_LOADER_SUCCEEDED) {
			mutex_exit(&ipss->ipsec_loader_lock);
			return (EPROTONOSUPPORT);
		}
		mutex_exit(&ipss->ipsec_loader_lock);

		/*
		 * Test for valid requests. Invalid algorithms
		 * need to be tested by IPsec code because new
		 * algorithms can be added dynamically.
		 */
		if ((ah_req & ~(REQ_MASK|IPSEC_PREF_UNIQUE)) != 0 ||
		    (esp_req & ~(REQ_MASK|IPSEC_PREF_UNIQUE)) != 0 ||
		    (se_req & ~(REQ_MASK|IPSEC_PREF_UNIQUE)) != 0) {
			return (EINVAL);
		}

		/*
		 * Only privileged users can issue these
		 * requests.
		 */
		if (((ah_req & IPSEC_PREF_NEVER) ||
		    (esp_req & IPSEC_PREF_NEVER) ||
		    (se_req & IPSEC_PREF_NEVER)) &&
		    secpolicy_ip_config(cr, B_FALSE) != 0) {
			return (EPERM);
		}

		/*
		 * The IPSEC_PREF_REQUIRED and IPSEC_PREF_NEVER
		 * are mutually exclusive.
		 */
		if (((ah_req & REQ_MASK) == REQ_MASK) ||
		    ((esp_req & REQ_MASK) == REQ_MASK) ||
		    ((se_req & REQ_MASK) == REQ_MASK)) {
			/* Both of them are set */
			return (EINVAL);
		}
	}

	ASSERT(MUTEX_HELD(&connp->conn_lock));

	/*
	 * If we have already cached policies in conn_connect(), don't
	 * let them change now. We cache policies for connections
	 * whose src,dst [addr, port] is known.
	 */
	if (connp->conn_policy_cached) {
		return (EINVAL);
	}

	/*
	 * We have a zero policies, reset the connection policy if already
	 * set. This will cause the connection to inherit the
	 * global policy, if any.
	 */
	if (is_pol_reset) {
		if (connp->conn_policy != NULL) {
			IPPH_REFRELE(connp->conn_policy, ipst->ips_netstack);
			connp->conn_policy = NULL;
		}
		connp->conn_in_enforce_policy = B_FALSE;
		connp->conn_out_enforce_policy = B_FALSE;
		return (0);
	}

	ph = connp->conn_policy = ipsec_polhead_split(connp->conn_policy,
	    ipst->ips_netstack);
	if (ph == NULL)
		goto enomem;

	ipsec_actvec_from_req(req, &actp, &nact, ipst->ips_netstack);
	if (actp == NULL)
		goto enomem;

	/*
	 * Always insert IPv4 policy entries, since they can also apply to
	 * ipv6 sockets being used in ipv4-compat mode.
	 */
	if (!ipsec_polhead_insert(ph, actp, nact, IPSEC_AF_V4,
	    IPSEC_TYPE_INBOUND, ns))
		goto enomem;
	is_pol_inserted = B_TRUE;
	if (!ipsec_polhead_insert(ph, actp, nact, IPSEC_AF_V4,
	    IPSEC_TYPE_OUTBOUND, ns))
		goto enomem;

	/*
	 * We're looking at a v6 socket, also insert the v6-specific
	 * entries.
	 */
	if (connp->conn_family == AF_INET6) {
		if (!ipsec_polhead_insert(ph, actp, nact, IPSEC_AF_V6,
		    IPSEC_TYPE_INBOUND, ns))
			goto enomem;
		if (!ipsec_polhead_insert(ph, actp, nact, IPSEC_AF_V6,
		    IPSEC_TYPE_OUTBOUND, ns))
			goto enomem;
	}

	ipsec_actvec_free(actp, nact);

	/*
	 * If the requests need security, set enforce_policy.
	 * If the requests are IPSEC_PREF_NEVER, one should
	 * still set conn_out_enforce_policy so that ip_set_destination
	 * marks the ip_xmit_attr_t appropriatly. This is needed so that
	 * for connections that we don't cache policy in at connect time,
	 * if global policy matches in ip_output_attach_policy, we
	 * don't wrongly inherit global policy. Similarly, we need
	 * to set conn_in_enforce_policy also so that we don't verify
	 * policy wrongly.
	 */
	if ((ah_req & REQ_MASK) != 0 ||
	    (esp_req & REQ_MASK) != 0 ||
	    (se_req & REQ_MASK) != 0) {
		connp->conn_in_enforce_policy = B_TRUE;
		connp->conn_out_enforce_policy = B_TRUE;
	}

	return (error);
#undef REQ_MASK

	/*
	 * Common memory-allocation-failure exit path.
	 */
enomem:
	if (actp != NULL)
		ipsec_actvec_free(actp, nact);
	if (is_pol_inserted)
		ipsec_polhead_flush(ph, ns);
	return (ENOMEM);
}

/*
 * Set socket options for joining and leaving multicast groups.
 * Common to IPv4 and IPv6; inet6 indicates the type of socket.
 * The caller has already check that the option name is consistent with
 * the address family of the socket.
 */
int
ip_opt_set_multicast_group(conn_t *connp, t_scalar_t name,
    uchar_t *invalp, boolean_t inet6, boolean_t checkonly)
{
	int		*i1 = (int *)invalp;
	int		error = 0;
	ip_stack_t	*ipst = connp->conn_netstack->netstack_ip;
	struct ip_mreq	*v4_mreqp;
	struct ipv6_mreq *v6_mreqp;
	struct group_req *greqp;
	ire_t *ire;
	boolean_t done = B_FALSE;
	ipaddr_t ifaddr;
	in6_addr_t v6group;
	uint_t ifindex;
	boolean_t mcast_opt = B_TRUE;
	mcast_record_t fmode;
	int (*optfn)(conn_t *, boolean_t, const in6_addr_t *,
	    ipaddr_t, uint_t, mcast_record_t, const in6_addr_t *);

	switch (name) {
	case IP_ADD_MEMBERSHIP:
	case IPV6_JOIN_GROUP:
		mcast_opt = B_FALSE;
		/* FALLTHRU */
	case MCAST_JOIN_GROUP:
		fmode = MODE_IS_EXCLUDE;
		optfn = ip_opt_add_group;
		break;

	case IP_DROP_MEMBERSHIP:
	case IPV6_LEAVE_GROUP:
		mcast_opt = B_FALSE;
		/* FALLTHRU */
	case MCAST_LEAVE_GROUP:
		fmode = MODE_IS_INCLUDE;
		optfn = ip_opt_delete_group;
		break;
	default:
		ASSERT(0);
	}

	if (mcast_opt) {
		struct sockaddr_in *sin;
		struct sockaddr_in6 *sin6;

		greqp = (struct group_req *)i1;
		if (greqp->gr_group.ss_family == AF_INET) {
			sin = (struct sockaddr_in *)&(greqp->gr_group);
			IN6_INADDR_TO_V4MAPPED(&sin->sin_addr, &v6group);
		} else {
			if (!inet6)
				return (EINVAL);	/* Not on INET socket */

			sin6 = (struct sockaddr_in6 *)&(greqp->gr_group);
			v6group = sin6->sin6_addr;
		}
		ifaddr = INADDR_ANY;
		ifindex = greqp->gr_interface;
	} else if (inet6) {
		v6_mreqp = (struct ipv6_mreq *)i1;
		v6group = v6_mreqp->ipv6mr_multiaddr;
		ifaddr = INADDR_ANY;
		ifindex = v6_mreqp->ipv6mr_interface;
	} else {
		v4_mreqp = (struct ip_mreq *)i1;
		IN6_INADDR_TO_V4MAPPED(&v4_mreqp->imr_multiaddr, &v6group);
		ifaddr = (ipaddr_t)v4_mreqp->imr_interface.s_addr;
		ifindex = 0;
	}

	/*
	 * In the multirouting case, we need to replicate
	 * the request on all interfaces that will take part
	 * in replication.  We do so because multirouting is
	 * reflective, thus we will probably receive multi-
	 * casts on those interfaces.
	 * The ip_multirt_apply_membership() succeeds if
	 * the operation succeeds on at least one interface.
	 */
	if (IN6_IS_ADDR_V4MAPPED(&v6group)) {
		ipaddr_t group;

		IN6_V4MAPPED_TO_IPADDR(&v6group, group);

		ire = ire_ftable_lookup_v4(group, IP_HOST_MASK, 0,
		    IRE_HOST | IRE_INTERFACE, NULL, ALL_ZONES, NULL,
		    MATCH_IRE_MASK | MATCH_IRE_TYPE, 0, ipst, NULL);
	} else {
		ire = ire_ftable_lookup_v6(&v6group, &ipv6_all_ones, 0,
		    IRE_HOST | IRE_INTERFACE, NULL, ALL_ZONES, NULL,
		    MATCH_IRE_MASK | MATCH_IRE_TYPE, 0, ipst, NULL);
	}
	if (ire != NULL) {
		if (ire->ire_flags & RTF_MULTIRT) {
			error = ip_multirt_apply_membership(optfn, ire, connp,
			    checkonly, &v6group, fmode, &ipv6_all_zeros);
			done = B_TRUE;
		}
		ire_refrele(ire);
	}

	if (!done) {
		error = optfn(connp, checkonly, &v6group, ifaddr, ifindex,
		    fmode, &ipv6_all_zeros);
	}
	return (error);
}

/*
 * Set socket options for joining and leaving multicast groups
 * for specific sources.
 * Common to IPv4 and IPv6; inet6 indicates the type of socket.
 * The caller has already check that the option name is consistent with
 * the address family of the socket.
 */
int
ip_opt_set_multicast_sources(conn_t *connp, t_scalar_t name,
    uchar_t *invalp, boolean_t inet6, boolean_t checkonly)
{
	int		*i1 = (int *)invalp;
	int		error = 0;
	ip_stack_t	*ipst = connp->conn_netstack->netstack_ip;
	struct ip_mreq_source *imreqp;
	struct group_source_req *gsreqp;
	in6_addr_t v6group, v6src;
	uint32_t ifindex;
	ipaddr_t ifaddr;
	boolean_t mcast_opt = B_TRUE;
	mcast_record_t fmode;
	ire_t *ire;
	boolean_t done = B_FALSE;
	int (*optfn)(conn_t *, boolean_t, const in6_addr_t *,
	    ipaddr_t, uint_t, mcast_record_t, const in6_addr_t *);

	switch (name) {
	case IP_BLOCK_SOURCE:
		mcast_opt = B_FALSE;
		/* FALLTHRU */
	case MCAST_BLOCK_SOURCE:
		fmode = MODE_IS_EXCLUDE;
		optfn = ip_opt_add_group;
		break;

	case IP_UNBLOCK_SOURCE:
		mcast_opt = B_FALSE;
		/* FALLTHRU */
	case MCAST_UNBLOCK_SOURCE:
		fmode = MODE_IS_EXCLUDE;
		optfn = ip_opt_delete_group;
		break;

	case IP_ADD_SOURCE_MEMBERSHIP:
		mcast_opt = B_FALSE;
		/* FALLTHRU */
	case MCAST_JOIN_SOURCE_GROUP:
		fmode = MODE_IS_INCLUDE;
		optfn = ip_opt_add_group;
		break;

	case IP_DROP_SOURCE_MEMBERSHIP:
		mcast_opt = B_FALSE;
		/* FALLTHRU */
	case MCAST_LEAVE_SOURCE_GROUP:
		fmode = MODE_IS_INCLUDE;
		optfn = ip_opt_delete_group;
		break;
	default:
		ASSERT(0);
	}

	if (mcast_opt) {
		gsreqp = (struct group_source_req *)i1;
		ifindex = gsreqp->gsr_interface;
		if (gsreqp->gsr_group.ss_family == AF_INET) {
			struct sockaddr_in *s;
			s = (struct sockaddr_in *)&gsreqp->gsr_group;
			IN6_INADDR_TO_V4MAPPED(&s->sin_addr, &v6group);
			s = (struct sockaddr_in *)&gsreqp->gsr_source;
			IN6_INADDR_TO_V4MAPPED(&s->sin_addr, &v6src);
		} else {
			struct sockaddr_in6 *s6;

			if (!inet6)
				return (EINVAL);	/* Not on INET socket */

			s6 = (struct sockaddr_in6 *)&gsreqp->gsr_group;
			v6group = s6->sin6_addr;
			s6 = (struct sockaddr_in6 *)&gsreqp->gsr_source;
			v6src = s6->sin6_addr;
		}
		ifaddr = INADDR_ANY;
	} else {
		imreqp = (struct ip_mreq_source *)i1;
		IN6_INADDR_TO_V4MAPPED(&imreqp->imr_multiaddr, &v6group);
		IN6_INADDR_TO_V4MAPPED(&imreqp->imr_sourceaddr, &v6src);
		ifaddr = (ipaddr_t)imreqp->imr_interface.s_addr;
		ifindex = 0;
	}

	/*
	 * Handle src being mapped INADDR_ANY by changing it to unspecified.
	 */
	if (IN6_IS_ADDR_V4MAPPED_ANY(&v6src))
		v6src = ipv6_all_zeros;

	/*
	 * In the multirouting case, we need to replicate
	 * the request as noted in the mcast cases above.
	 */
	if (IN6_IS_ADDR_V4MAPPED(&v6group)) {
		ipaddr_t group;

		IN6_V4MAPPED_TO_IPADDR(&v6group, group);

		ire = ire_ftable_lookup_v4(group, IP_HOST_MASK, 0,
		    IRE_HOST | IRE_INTERFACE, NULL, ALL_ZONES, NULL,
		    MATCH_IRE_MASK | MATCH_IRE_TYPE, 0, ipst, NULL);
	} else {
		ire = ire_ftable_lookup_v6(&v6group, &ipv6_all_ones, 0,
		    IRE_HOST | IRE_INTERFACE, NULL, ALL_ZONES, NULL,
		    MATCH_IRE_MASK | MATCH_IRE_TYPE, 0, ipst, NULL);
	}
	if (ire != NULL) {
		if (ire->ire_flags & RTF_MULTIRT) {
			error = ip_multirt_apply_membership(optfn, ire, connp,
			    checkonly, &v6group, fmode, &v6src);
			done = B_TRUE;
		}
		ire_refrele(ire);
	}
	if (!done) {
		error = optfn(connp, checkonly, &v6group, ifaddr, ifindex,
		    fmode, &v6src);
	}
	return (error);
}

/*
 * Given a destination address and a pointer to where to put the information
 * this routine fills in the mtuinfo.
 * The socket must be connected.
 * For sctp conn_faddr is the primary address.
 */
int
ip_fill_mtuinfo(conn_t *connp, ip_xmit_attr_t *ixa, struct ip6_mtuinfo *mtuinfo)
{
	uint32_t	pmtu = IP_MAXPACKET;
	uint_t		scopeid;

	if (IN6_IS_ADDR_UNSPECIFIED(&connp->conn_faddr_v6))
		return (-1);

	/* In case we never sent or called ip_set_destination_v4/v6 */
	if (ixa->ixa_ire != NULL)
		pmtu = ip_get_pmtu(ixa);

	if (ixa->ixa_flags & IXAF_SCOPEID_SET)
		scopeid = ixa->ixa_scopeid;
	else
		scopeid = 0;

	bzero(mtuinfo, sizeof (*mtuinfo));
	mtuinfo->ip6m_addr.sin6_family = AF_INET6;
	mtuinfo->ip6m_addr.sin6_port = connp->conn_fport;
	mtuinfo->ip6m_addr.sin6_addr = connp->conn_faddr_v6;
	mtuinfo->ip6m_addr.sin6_scope_id = scopeid;
	mtuinfo->ip6m_mtu = pmtu;

	return (sizeof (struct ip6_mtuinfo));
}

/*
 * When the src multihoming is changed from weak to [strong, preferred]
 * ip_ire_rebind_walker is called to walk the list of all ire_t entries
 * and identify routes that were created by user-applications in the
 * unbound state (i.e., without RTA_IFP), and for which an ire_ill is not
 * currently defined. These routes are then 'rebound', i.e., their ire_ill
 * is selected by finding an interface route for the gateway.
 */
/* ARGSUSED */
void
ip_ire_rebind_walker(ire_t *ire, void *notused)
{
	if (!ire->ire_unbound || ire->ire_ill != NULL)
		return;
	ire_rebind(ire);
	ire_delete(ire);
}

/*
 * When the src multihoming is changed from  [strong, preferred] to weak,
 * ip_ire_unbind_walker is called to walk the list of all ire_t entries, and
 * set any entries that were created by user-applications in the unbound state
 * (i.e., without RTA_IFP) back to having a NULL ire_ill.
 */
/* ARGSUSED */
void
ip_ire_unbind_walker(ire_t *ire, void *notused)
{
	ire_t *new_ire;

	if (!ire->ire_unbound || ire->ire_ill == NULL)
		return;
	if (ire->ire_ipversion == IPV6_VERSION) {
		new_ire = ire_create_v6(&ire->ire_addr_v6, &ire->ire_mask_v6,
		    &ire->ire_gateway_addr_v6, ire->ire_type, NULL,
		    ire->ire_zoneid, ire->ire_flags, NULL, ire->ire_ipst);
	} else {
		new_ire = ire_create((uchar_t *)&ire->ire_addr,
		    (uchar_t *)&ire->ire_mask,
		    (uchar_t *)&ire->ire_gateway_addr, ire->ire_type, NULL,
		    ire->ire_zoneid, ire->ire_flags, NULL, ire->ire_ipst);
	}
	if (new_ire == NULL)
		return;
	new_ire->ire_unbound = B_TRUE;
	/*
	 * The bound ire must first be deleted so that we don't return
	 * the existing one on the attempt to add the unbound new_ire.
	 */
	ire_delete(ire);
	new_ire = ire_add(new_ire);
	if (new_ire != NULL)
		ire_refrele(new_ire);
}

/*
 * When the settings of ip*_strict_src_multihoming tunables are changed,
 * all cached routes need to be recomputed. This recomputation needs to be
 * done when going from weaker to stronger modes so that the cached ire
 * for the connection does not violate the current ip*_strict_src_multihoming
 * setting. It also needs to be done when going from stronger to weaker modes,
 * so that we fall back to matching on the longest-matching-route (as opposed
 * to a shorter match that may have been selected in the strong mode
 * to satisfy src_multihoming settings).
 *
 * The cached ixa_ire entires for all conn_t entries are marked as
 * "verify" so that they will be recomputed for the next packet.
 */
void
conn_ire_revalidate(conn_t *connp, void *arg)
{
	boolean_t isv6 = (boolean_t)arg;

	if ((isv6 && connp->conn_ipversion != IPV6_VERSION) ||
	    (!isv6 && connp->conn_ipversion != IPV4_VERSION))
		return;
	connp->conn_ixa->ixa_ire_generation = IRE_GENERATION_VERIFY;
}

/*
 * Handles both IPv4 and IPv6 reassembly - doing the out-of-order cases,
 * When an ipf is passed here for the first time, if
 * we already have in-order fragments on the queue, we convert from the fast-
 * path reassembly scheme to the hard-case scheme.  From then on, additional
 * fragments are reassembled here.  We keep track of the start and end offsets
 * of each piece, and the number of holes in the chain.  When the hole count
 * goes to zero, we are done!
 *
 * The ipf_count will be updated to account for any mblk(s) added (pointed to
 * by mp) or subtracted (freeb()ed dups), upon return the caller must update
 * ipfb_count and ill_frag_count by the difference of ipf_count before and
 * after the call to ip_reassemble().
 */
int
ip_reassemble(mblk_t *mp, ipf_t *ipf, uint_t start, boolean_t more, ill_t *ill,
    size_t msg_len)
{
	uint_t	end;
	mblk_t	*next_mp;
	mblk_t	*mp1;
	uint_t	offset;
	boolean_t incr_dups = B_TRUE;
	boolean_t offset_zero_seen = B_FALSE;
	boolean_t pkt_boundary_checked = B_FALSE;

	/* If start == 0 then ipf_nf_hdr_len has to be set. */
	ASSERT(start != 0 || ipf->ipf_nf_hdr_len != 0);

	/* Add in byte count */
	ipf->ipf_count += msg_len;
	if (ipf->ipf_end) {
		/*
		 * We were part way through in-order reassembly, but now there
		 * is a hole.  We walk through messages already queued, and
		 * mark them for hard case reassembly.  We know that up till
		 * now they were in order starting from offset zero.
		 */
		offset = 0;
		for (mp1 = ipf->ipf_mp->b_cont; mp1; mp1 = mp1->b_cont) {
			IP_REASS_SET_START(mp1, offset);
			if (offset == 0) {
				ASSERT(ipf->ipf_nf_hdr_len != 0);
				offset = -ipf->ipf_nf_hdr_len;
			}
			offset += mp1->b_wptr - mp1->b_rptr;
			IP_REASS_SET_END(mp1, offset);
		}
		/* One hole at the end. */
		ipf->ipf_hole_cnt = 1;
		/* Brand it as a hard case, forever. */
		ipf->ipf_end = 0;
	}
	/* Walk through all the new pieces. */
	do {
		end = start + (mp->b_wptr - mp->b_rptr);
		/*
		 * If start is 0, decrease 'end' only for the first mblk of
		 * the fragment. Otherwise 'end' can get wrong value in the
		 * second pass of the loop if first mblk is exactly the
		 * size of ipf_nf_hdr_len.
		 */
		if (start == 0 && !offset_zero_seen) {
			/* First segment */
			ASSERT(ipf->ipf_nf_hdr_len != 0);
			end -= ipf->ipf_nf_hdr_len;
			offset_zero_seen = B_TRUE;
		}
		next_mp = mp->b_cont;
		/*
		 * We are checking to see if there is any interesing data
		 * to process.  If there isn't and the mblk isn't the
		 * one which carries the unfragmentable header then we
		 * drop it.  It's possible to have just the unfragmentable
		 * header come through without any data.  That needs to be
		 * saved.
		 *
		 * If the assert at the top of this function holds then the
		 * term "ipf->ipf_nf_hdr_len != 0" isn't needed.  This code
		 * is infrequently traveled enough that the test is left in
		 * to protect against future code changes which break that
		 * invariant.
		 */
		if (start == end && start != 0 && ipf->ipf_nf_hdr_len != 0) {
			/* Empty.  Blast it. */
			IP_REASS_SET_START(mp, 0);
			IP_REASS_SET_END(mp, 0);
			/*
			 * If the ipf points to the mblk we are about to free,
			 * update ipf to point to the next mblk (or NULL
			 * if none).
			 */
			if (ipf->ipf_mp->b_cont == mp)
				ipf->ipf_mp->b_cont = next_mp;
			freeb(mp);
			continue;
		}
		mp->b_cont = NULL;
		IP_REASS_SET_START(mp, start);
		IP_REASS_SET_END(mp, end);
		if (!ipf->ipf_tail_mp) {
			ipf->ipf_tail_mp = mp;
			ipf->ipf_mp->b_cont = mp;
			if (start == 0 || !more) {
				ipf->ipf_hole_cnt = 1;
				/*
				 * if the first fragment comes in more than one
				 * mblk, this loop will be executed for each
				 * mblk. Need to adjust hole count so exiting
				 * this routine will leave hole count at 1.
				 */
				if (next_mp)
					ipf->ipf_hole_cnt++;
			} else
				ipf->ipf_hole_cnt = 2;
			continue;
		} else if (ipf->ipf_last_frag_seen && !more &&
		    !pkt_boundary_checked) {
			/*
			 * We check datagram boundary only if this fragment
			 * claims to be the last fragment and we have seen a
			 * last fragment in the past too. We do this only
			 * once for a given fragment.
			 *
			 * start cannot be 0 here as fragments with start=0
			 * and MF=0 gets handled as a complete packet. These
			 * fragments should not reach here.
			 */

			if (start + msgdsize(mp) !=
			    IP_REASS_END(ipf->ipf_tail_mp)) {
				/*
				 * We have two fragments both of which claim
				 * to be the last fragment but gives conflicting
				 * information about the whole datagram size.
				 * Something fishy is going on. Drop the
				 * fragment and free up the reassembly list.
				 */
				return (IP_REASS_FAILED);
			}

			/*
			 * We shouldn't come to this code block again for this
			 * particular fragment.
			 */
			pkt_boundary_checked = B_TRUE;
		}

		/* New stuff at or beyond tail? */
		offset = IP_REASS_END(ipf->ipf_tail_mp);
		if (start >= offset) {
			if (ipf->ipf_last_frag_seen) {
				/* current fragment is beyond last fragment */
				return (IP_REASS_FAILED);
			}
			/* Link it on end. */
			ipf->ipf_tail_mp->b_cont = mp;
			ipf->ipf_tail_mp = mp;
			if (more) {
				if (start != offset)
					ipf->ipf_hole_cnt++;
			} else if (start == offset && next_mp == NULL)
					ipf->ipf_hole_cnt--;
			continue;
		}
		mp1 = ipf->ipf_mp->b_cont;
		offset = IP_REASS_START(mp1);
		/* New stuff at the front? */
		if (start < offset) {
			if (start == 0) {
				if (end >= offset) {
					/* Nailed the hole at the begining. */
					ipf->ipf_hole_cnt--;
				}
			} else if (end < offset) {
				/*
				 * A hole, stuff, and a hole where there used
				 * to be just a hole.
				 */
				ipf->ipf_hole_cnt++;
			}
			mp->b_cont = mp1;
			/* Check for overlap. */
			while (end > offset) {
				if (end < IP_REASS_END(mp1)) {
					mp->b_wptr -= end - offset;
					IP_REASS_SET_END(mp, offset);
					BUMP_MIB(ill->ill_ip_mib,
					    ipIfStatsReasmPartDups);
					break;
				}
				/* Did we cover another hole? */
				if ((mp1->b_cont &&
				    IP_REASS_END(mp1) !=
				    IP_REASS_START(mp1->b_cont) &&
				    end >= IP_REASS_START(mp1->b_cont)) ||
				    (!ipf->ipf_last_frag_seen && !more)) {
					ipf->ipf_hole_cnt--;
				}
				/* Clip out mp1. */
				if ((mp->b_cont = mp1->b_cont) == NULL) {
					/*
					 * After clipping out mp1, this guy
					 * is now hanging off the end.
					 */
					ipf->ipf_tail_mp = mp;
				}
				IP_REASS_SET_START(mp1, 0);
				IP_REASS_SET_END(mp1, 0);
				/* Subtract byte count */
				ipf->ipf_count -= mp1->b_datap->db_lim -
				    mp1->b_datap->db_base;
				freeb(mp1);
				BUMP_MIB(ill->ill_ip_mib,
				    ipIfStatsReasmPartDups);
				mp1 = mp->b_cont;
				if (!mp1)
					break;
				offset = IP_REASS_START(mp1);
			}
			ipf->ipf_mp->b_cont = mp;
			continue;
		}
		/*
		 * The new piece starts somewhere between the start of the head
		 * and before the end of the tail.
		 */
		for (; mp1; mp1 = mp1->b_cont) {
			offset = IP_REASS_END(mp1);
			if (start < offset) {
				if (end <= offset) {
					/* Nothing new. */
					IP_REASS_SET_START(mp, 0);
					IP_REASS_SET_END(mp, 0);
					/* Subtract byte count */
					ipf->ipf_count -= mp->b_datap->db_lim -
					    mp->b_datap->db_base;
					if (incr_dups) {
						ipf->ipf_num_dups++;
						incr_dups = B_FALSE;
					}
					freeb(mp);
					BUMP_MIB(ill->ill_ip_mib,
					    ipIfStatsReasmDuplicates);
					break;
				}
				/*
				 * Trim redundant stuff off beginning of new
				 * piece.
				 */
				IP_REASS_SET_START(mp, offset);
				mp->b_rptr += offset - start;
				BUMP_MIB(ill->ill_ip_mib,
				    ipIfStatsReasmPartDups);
				start = offset;
				if (!mp1->b_cont) {
					/*
					 * After trimming, this guy is now
					 * hanging off the end.
					 */
					mp1->b_cont = mp;
					ipf->ipf_tail_mp = mp;
					if (!more) {
						ipf->ipf_hole_cnt--;
					}
					break;
				}
			}
			if (start >= IP_REASS_START(mp1->b_cont))
				continue;
			/* Fill a hole */
			if (start > offset)
				ipf->ipf_hole_cnt++;
			mp->b_cont = mp1->b_cont;
			mp1->b_cont = mp;
			mp1 = mp->b_cont;
			offset = IP_REASS_START(mp1);
			if (end >= offset) {
				ipf->ipf_hole_cnt--;
				/* Check for overlap. */
				while (end > offset) {
					if (end < IP_REASS_END(mp1)) {
						mp->b_wptr -= end - offset;
						IP_REASS_SET_END(mp, offset);
						/*
						 * TODO we might bump
						 * this up twice if there is
						 * overlap at both ends.
						 */
						BUMP_MIB(ill->ill_ip_mib,
						    ipIfStatsReasmPartDups);
						break;
					}
					/* Did we cover another hole? */
					if ((mp1->b_cont &&
					    IP_REASS_END(mp1)
					    != IP_REASS_START(mp1->b_cont) &&
					    end >=
					    IP_REASS_START(mp1->b_cont)) ||
					    (!ipf->ipf_last_frag_seen &&
					    !more)) {
						ipf->ipf_hole_cnt--;
					}
					/* Clip out mp1. */
					if ((mp->b_cont = mp1->b_cont) ==
					    NULL) {
						/*
						 * After clipping out mp1,
						 * this guy is now hanging
						 * off the end.
						 */
						ipf->ipf_tail_mp = mp;
					}
					IP_REASS_SET_START(mp1, 0);
					IP_REASS_SET_END(mp1, 0);
					/* Subtract byte count */
					ipf->ipf_count -=
					    mp1->b_datap->db_lim -
					    mp1->b_datap->db_base;
					freeb(mp1);
					BUMP_MIB(ill->ill_ip_mib,
					    ipIfStatsReasmPartDups);
					mp1 = mp->b_cont;
					if (!mp1)
						break;
					offset = IP_REASS_START(mp1);
				}
			}
			break;
		}
	} while (start = end, mp = next_mp);

	/* Fragment just processed could be the last one. Remember this fact */
	if (!more)
		ipf->ipf_last_frag_seen = B_TRUE;

	/* Still got holes? */
	if (ipf->ipf_hole_cnt)
		return (IP_REASS_PARTIAL);
	/* Clean up overloaded fields to avoid upstream disasters. */
	for (mp1 = ipf->ipf_mp->b_cont; mp1; mp1 = mp1->b_cont) {
		IP_REASS_SET_START(mp1, 0);
		IP_REASS_SET_END(mp1, 0);
	}
	return (IP_REASS_COMPLETE);
}

/*
 * Fragmentation reassembly.  Each ILL has a hash table for
 * queuing packets undergoing reassembly for all IPIFs
 * associated with the ILL.  The hash is based on the packet
 * IP ident field.  The ILL frag hash table was allocated
 * as a timer block at the time the ILL was created.  Whenever
 * there is anything on the reassembly queue, the timer will
 * be running.  Returns the reassembled packet if reassembly completes.
 */
mblk_t *
ip_input_fragment(mblk_t *mp, ipha_t *ipha, ip_recv_attr_t *ira)
{
	uint32_t	frag_offset_flags;
	mblk_t		*t_mp;
	ipaddr_t	dst;
	uint8_t		proto = ipha->ipha_protocol;
	uint32_t	sum_val;
	uint16_t	sum_flags;
	ipf_t		*ipf;
	ipf_t		**ipfp;
	ipfb_t		*ipfb;
	uint16_t	ident;
	uint32_t	offset;
	ipaddr_t	src;
	uint_t		hdr_length;
	uint32_t	end;
	mblk_t		*mp1;
	mblk_t		*tail_mp;
	size_t		count;
	size_t		msg_len;
	uint8_t		ecn_info = 0;
	uint32_t	packet_size;
	boolean_t	pruned = B_FALSE;
	ill_t		*ill = ira->ira_ill;
	ip_stack_t	*ipst = ill->ill_ipst;

	/*
	 * Drop the fragmented as early as possible, if
	 * we don't have resource(s) to re-assemble.
	 */
	if (ipst->ips_ip_reass_queue_bytes == 0) {
		freemsg(mp);
		return (NULL);
	}

	/* Check for fragmentation offset; return if there's none */
	if ((frag_offset_flags = ntohs(ipha->ipha_fragment_offset_and_flags) &
	    (IPH_MF | IPH_OFFSET)) == 0)
		return (mp);

	/*
	 * We utilize hardware computed checksum info only for UDP since
	 * IP fragmentation is a normal occurrence for the protocol.  In
	 * addition, checksum offload support for IP fragments carrying
	 * UDP payload is commonly implemented across network adapters.
	 */
	ASSERT(ira->ira_rill != NULL);
	if (proto == IPPROTO_UDP && dohwcksum &&
	    ILL_HCKSUM_CAPABLE(ira->ira_rill) &&
	    (DB_CKSUMFLAGS(mp) & (HCK_FULLCKSUM | HCK_PARTIALCKSUM))) {
		mblk_t *mp1 = mp->b_cont;
		int32_t len;

		/* Record checksum information from the packet */
		sum_val = (uint32_t)DB_CKSUM16(mp);
		sum_flags = DB_CKSUMFLAGS(mp);

		/* IP payload offset from beginning of mblk */
		offset = ((uchar_t *)ipha + IPH_HDR_LENGTH(ipha)) - mp->b_rptr;

		if ((sum_flags & HCK_PARTIALCKSUM) &&
		    (mp1 == NULL || mp1->b_cont == NULL) &&
		    offset >= DB_CKSUMSTART(mp) &&
		    ((len = offset - DB_CKSUMSTART(mp)) & 1) == 0) {
			uint32_t adj;
			/*
			 * Partial checksum has been calculated by hardware
			 * and attached to the packet; in addition, any
			 * prepended extraneous data is even byte aligned.
			 * If any such data exists, we adjust the checksum;
			 * this would also handle any postpended data.
			 */
			IP_ADJCKSUM_PARTIAL(mp->b_rptr + DB_CKSUMSTART(mp),
			    mp, mp1, len, adj);

			/* One's complement subtract extraneous checksum */
			if (adj >= sum_val)
				sum_val = ~(adj - sum_val) & 0xFFFF;
			else
				sum_val -= adj;
		}
	} else {
		sum_val = 0;
		sum_flags = 0;
	}

	/* Clear hardware checksumming flag */
	DB_CKSUMFLAGS(mp) = 0;

	ident = ipha->ipha_ident;
	offset = (frag_offset_flags << 3) & 0xFFFF;
	src = ipha->ipha_src;
	dst = ipha->ipha_dst;
	hdr_length = IPH_HDR_LENGTH(ipha);
	end = ntohs(ipha->ipha_length) - hdr_length;

	/* If end == 0 then we have a packet with no data, so just free it */
	if (end == 0) {
		freemsg(mp);
		return (NULL);
	}

	/* Record the ECN field info. */
	ecn_info = (ipha->ipha_type_of_service & 0x3);
	if (offset != 0) {
		/*
		 * If this isn't the first piece, strip the header, and
		 * add the offset to the end value.
		 */
		mp->b_rptr += hdr_length;
		end += offset;
	}

	/* Handle vnic loopback of fragments */
	if (mp->b_datap->db_ref > 2)
		msg_len = 0;
	else
		msg_len = MBLKSIZE(mp);

	tail_mp = mp;
	while (tail_mp->b_cont != NULL) {
		tail_mp = tail_mp->b_cont;
		if (tail_mp->b_datap->db_ref <= 2)
			msg_len += MBLKSIZE(tail_mp);
	}

	/* If the reassembly list for this ILL will get too big, prune it */
	if ((msg_len + sizeof (*ipf) + ill->ill_frag_count) >=
	    ipst->ips_ip_reass_queue_bytes) {
		DTRACE_PROBE3(ip_reass_queue_bytes, uint_t, msg_len,
		    uint_t, ill->ill_frag_count,
		    uint_t, ipst->ips_ip_reass_queue_bytes);
		ill_frag_prune(ill,
		    (ipst->ips_ip_reass_queue_bytes < msg_len) ? 0 :
		    (ipst->ips_ip_reass_queue_bytes - msg_len));
		pruned = B_TRUE;
	}

	ipfb = &ill->ill_frag_hash_tbl[ILL_FRAG_HASH(src, ident)];
	mutex_enter(&ipfb->ipfb_lock);

	ipfp = &ipfb->ipfb_ipf;
	/* Try to find an existing fragment queue for this packet. */
	for (;;) {
		ipf = ipfp[0];
		if (ipf != NULL) {
			/*
			 * It has to match on ident and src/dst address.
			 */
			if (ipf->ipf_ident == ident &&
			    ipf->ipf_src == src &&
			    ipf->ipf_dst == dst &&
			    ipf->ipf_protocol == proto) {
				/*
				 * If we have received too many
				 * duplicate fragments for this packet
				 * free it.
				 */
				if (ipf->ipf_num_dups > ip_max_frag_dups) {
					ill_frag_free_pkts(ill, ipfb, ipf, 1);
					freemsg(mp);
					mutex_exit(&ipfb->ipfb_lock);
					return (NULL);
				}
				/* Found it. */
				break;
			}
			ipfp = &ipf->ipf_hash_next;
			continue;
		}

		/*
		 * If we pruned the list, do we want to store this new
		 * fragment?. We apply an optimization here based on the
		 * fact that most fragments will be received in order.
		 * So if the offset of this incoming fragment is zero,
		 * it is the first fragment of a new packet. We will
		 * keep it.  Otherwise drop the fragment, as we have
		 * probably pruned the packet already (since the
		 * packet cannot be found).
		 */
		if (pruned && offset != 0) {
			mutex_exit(&ipfb->ipfb_lock);
			freemsg(mp);
			return (NULL);
		}

		if (ipfb->ipfb_frag_pkts >= MAX_FRAG_PKTS(ipst))  {
			/*
			 * Too many fragmented packets in this hash
			 * bucket. Free the oldest.
			 */
			ill_frag_free_pkts(ill, ipfb, ipfb->ipfb_ipf, 1);
		}

		/* New guy.  Allocate a frag message. */
		mp1 = allocb(sizeof (*ipf), BPRI_MED);
		if (mp1 == NULL) {
			BUMP_MIB(ill->ill_ip_mib, ipIfStatsInDiscards);
			ip_drop_input("ipIfStatsInDiscards", mp, ill);
			freemsg(mp);
reass_done:
			mutex_exit(&ipfb->ipfb_lock);
			return (NULL);
		}

		BUMP_MIB(ill->ill_ip_mib, ipIfStatsReasmReqds);
		mp1->b_cont = mp;

		/* Initialize the fragment header. */
		ipf = (ipf_t *)mp1->b_rptr;
		ipf->ipf_mp = mp1;
		ipf->ipf_ptphn = ipfp;
		ipfp[0] = ipf;
		ipf->ipf_hash_next = NULL;
		ipf->ipf_ident = ident;
		ipf->ipf_protocol = proto;
		ipf->ipf_src = src;
		ipf->ipf_dst = dst;
		ipf->ipf_nf_hdr_len = 0;
		/* Record reassembly start time. */
		ipf->ipf_timestamp = gethrestime_sec();
		/* Record ipf generation and account for frag header */
		ipf->ipf_gen = ill->ill_ipf_gen++;
		ipf->ipf_count = MBLKSIZE(mp1);
		ipf->ipf_last_frag_seen = B_FALSE;
		ipf->ipf_ecn = ecn_info;
		ipf->ipf_num_dups = 0;
		ipfb->ipfb_frag_pkts++;
		ipf->ipf_checksum = 0;
		ipf->ipf_checksum_flags = 0;

		/* Store checksum value in fragment header */
		if (sum_flags != 0) {
			sum_val = (sum_val & 0xFFFF) + (sum_val >> 16);
			sum_val = (sum_val & 0xFFFF) + (sum_val >> 16);
			ipf->ipf_checksum = sum_val;
			ipf->ipf_checksum_flags = sum_flags;
		}

		/*
		 * We handle reassembly two ways.  In the easy case,
		 * where all the fragments show up in order, we do
		 * minimal bookkeeping, and just clip new pieces on
		 * the end.  If we ever see a hole, then we go off
		 * to ip_reassemble which has to mark the pieces and
		 * keep track of the number of holes, etc.  Obviously,
		 * the point of having both mechanisms is so we can
		 * handle the easy case as efficiently as possible.
		 */
		if (offset == 0) {
			/* Easy case, in-order reassembly so far. */
			ipf->ipf_count += msg_len;
			ipf->ipf_tail_mp = tail_mp;
			/*
			 * Keep track of next expected offset in
			 * ipf_end.
			 */
			ipf->ipf_end = end;
			ipf->ipf_nf_hdr_len = hdr_length;
		} else {
			/* Hard case, hole at the beginning. */
			ipf->ipf_tail_mp = NULL;
			/*
			 * ipf_end == 0 means that we have given up
			 * on easy reassembly.
			 */
			ipf->ipf_end = 0;

			/* Forget checksum offload from now on */
			ipf->ipf_checksum_flags = 0;

			/*
			 * ipf_hole_cnt is set by ip_reassemble.
			 * ipf_count is updated by ip_reassemble.
			 * No need to check for return value here
			 * as we don't expect reassembly to complete
			 * or fail for the first fragment itself.
			 */
			(void) ip_reassemble(mp, ipf,
			    (frag_offset_flags & IPH_OFFSET) << 3,
			    (frag_offset_flags & IPH_MF), ill, msg_len);
		}
		/* Update per ipfb and ill byte counts */
		ipfb->ipfb_count += ipf->ipf_count;
		ASSERT(ipfb->ipfb_count > 0);	/* Wraparound */
		atomic_add_32(&ill->ill_frag_count, ipf->ipf_count);
		/* If the frag timer wasn't already going, start it. */
		mutex_enter(&ill->ill_lock);
		ill_frag_timer_start(ill);
		mutex_exit(&ill->ill_lock);
		goto reass_done;
	}

	/*
	 * If the packet's flag has changed (it could be coming up
	 * from an interface different than the previous, therefore
	 * possibly different checksum capability), then forget about
	 * any stored checksum states.  Otherwise add the value to
	 * the existing one stored in the fragment header.
	 */
	if (sum_flags != 0 && sum_flags == ipf->ipf_checksum_flags) {
		sum_val += ipf->ipf_checksum;
		sum_val = (sum_val & 0xFFFF) + (sum_val >> 16);
		sum_val = (sum_val & 0xFFFF) + (sum_val >> 16);
		ipf->ipf_checksum = sum_val;
	} else if (ipf->ipf_checksum_flags != 0) {
		/* Forget checksum offload from now on */
		ipf->ipf_checksum_flags = 0;
	}

	/*
	 * We have a new piece of a datagram which is already being
	 * reassembled.  Update the ECN info if all IP fragments
	 * are ECN capable.  If there is one which is not, clear
	 * all the info.  If there is at least one which has CE
	 * code point, IP needs to report that up to transport.
	 */
	if (ecn_info != IPH_ECN_NECT && ipf->ipf_ecn != IPH_ECN_NECT) {
		if (ecn_info == IPH_ECN_CE)
			ipf->ipf_ecn = IPH_ECN_CE;
	} else {
		ipf->ipf_ecn = IPH_ECN_NECT;
	}
	if (offset && ipf->ipf_end == offset) {
		/* The new fragment fits at the end */
		ipf->ipf_tail_mp->b_cont = mp;
		/* Update the byte count */
		ipf->ipf_count += msg_len;
		/* Update per ipfb and ill byte counts */
		ipfb->ipfb_count += msg_len;
		ASSERT(ipfb->ipfb_count > 0);	/* Wraparound */
		atomic_add_32(&ill->ill_frag_count, msg_len);
		if (frag_offset_flags & IPH_MF) {
			/* More to come. */
			ipf->ipf_end = end;
			ipf->ipf_tail_mp = tail_mp;
			goto reass_done;
		}
	} else {
		/* Go do the hard cases. */
		int ret;

		if (offset == 0)
			ipf->ipf_nf_hdr_len = hdr_length;

		/* Save current byte count */
		count = ipf->ipf_count;
		ret = ip_reassemble(mp, ipf,
		    (frag_offset_flags & IPH_OFFSET) << 3,
		    (frag_offset_flags & IPH_MF), ill, msg_len);
		/* Count of bytes added and subtracted (freeb()ed) */
		count = ipf->ipf_count - count;
		if (count) {
			/* Update per ipfb and ill byte counts */
			ipfb->ipfb_count += count;
			ASSERT(ipfb->ipfb_count > 0); /* Wraparound */
			atomic_add_32(&ill->ill_frag_count, count);
		}
		if (ret == IP_REASS_PARTIAL) {
			goto reass_done;
		} else if (ret == IP_REASS_FAILED) {
			/* Reassembly failed. Free up all resources */
			ill_frag_free_pkts(ill, ipfb, ipf, 1);
			for (t_mp = mp; t_mp != NULL; t_mp = t_mp->b_cont) {
				IP_REASS_SET_START(t_mp, 0);
				IP_REASS_SET_END(t_mp, 0);
			}
			freemsg(mp);
			goto reass_done;
		}
		/* We will reach here iff 'ret' is IP_REASS_COMPLETE */
	}
	/*
	 * We have completed reassembly.  Unhook the frag header from
	 * the reassembly list.
	 *
	 * Before we free the frag header, record the ECN info
	 * to report back to the transport.
	 */
	ecn_info = ipf->ipf_ecn;
	BUMP_MIB(ill->ill_ip_mib, ipIfStatsReasmOKs);
	ipfp = ipf->ipf_ptphn;

	/* We need to supply these to caller */
	if ((sum_flags = ipf->ipf_checksum_flags) != 0)
		sum_val = ipf->ipf_checksum;
	else
		sum_val = 0;

	mp1 = ipf->ipf_mp;
	count = ipf->ipf_count;
	ipf = ipf->ipf_hash_next;
	if (ipf != NULL)
		ipf->ipf_ptphn = ipfp;
	ipfp[0] = ipf;
	atomic_add_32(&ill->ill_frag_count, -count);
	ASSERT(ipfb->ipfb_count >= count);
	ipfb->ipfb_count -= count;
	ipfb->ipfb_frag_pkts--;
	mutex_exit(&ipfb->ipfb_lock);
	/* Ditch the frag header. */
	mp = mp1->b_cont;

	freeb(mp1);

	/* Restore original IP length in header. */
	packet_size = (uint32_t)msgdsize(mp);
	if (packet_size > IP_MAXPACKET) {
		BUMP_MIB(ill->ill_ip_mib, ipIfStatsInHdrErrors);
		ip_drop_input("Reassembled packet too large", mp, ill);
		freemsg(mp);
		return (NULL);
	}

	if (DB_REF(mp) > 1) {
		mblk_t *mp2 = copymsg(mp);

		if (mp2 == NULL) {
			BUMP_MIB(ill->ill_ip_mib, ipIfStatsInDiscards);
			ip_drop_input("ipIfStatsInDiscards", mp, ill);
			freemsg(mp);
			return (NULL);
		}
		freemsg(mp);
		mp = mp2;
	}
	ipha = (ipha_t *)mp->b_rptr;

	ipha->ipha_length = htons((uint16_t)packet_size);
	/* We're now complete, zip the frag state */
	ipha->ipha_fragment_offset_and_flags = 0;
	/* Record the ECN info. */
	ipha->ipha_type_of_service &= 0xFC;
	ipha->ipha_type_of_service |= ecn_info;

	/* Update the receive attributes */
	ira->ira_pktlen = packet_size;
	ira->ira_ip_hdr_length = IPH_HDR_LENGTH(ipha);

	/* Reassembly is successful; set checksum information in packet */
	DB_CKSUM16(mp) = (uint16_t)sum_val;
	DB_CKSUMFLAGS(mp) = sum_flags;
	DB_CKSUMSTART(mp) = ira->ira_ip_hdr_length;

	return (mp);
}

/*
 * Pullup function that should be used for IP input in order to
 * ensure we do not loose the L2 source address; we need the l2 source
 * address for IP_RECVSLLA and for ndp_input.
 *
 * We return either NULL or b_rptr.
 */
void *
ip_pullup(mblk_t *mp, ssize_t len, ip_recv_attr_t *ira)
{
	ill_t		*ill = ira->ira_ill;

	if (ip_rput_pullups++ == 0) {
		(void) mi_strlog(ill->ill_rq, 1, SL_ERROR|SL_TRACE,
		    "ip_pullup: %s forced us to "
		    " pullup pkt, hdr len %ld, hdr addr %p",
		    ill->ill_name, len, (void *)mp->b_rptr);
	}
	if (!(ira->ira_flags & IRAF_L2SRC_SET))
		ip_setl2src(mp, ira, ira->ira_rill);
	ASSERT(ira->ira_flags & IRAF_L2SRC_SET);
	if (!pullupmsg(mp, len))
		return (NULL);
	else
		return (mp->b_rptr);
}

/*
 * Make sure ira_l2src has an address. If we don't have one fill with zeros.
 * When called from the ULP ira_rill will be NULL hence the caller has to
 * pass in the ill.
 */
/* ARGSUSED */
void
ip_setl2src(mblk_t *mp, ip_recv_attr_t *ira, ill_t *ill)
{
	const uchar_t *addr;
	int alen;

	if (ira->ira_flags & IRAF_L2SRC_SET)
		return;

	ASSERT(ill != NULL);
	alen = ill->ill_phys_addr_length;
	ASSERT(alen <= sizeof (ira->ira_l2src));
	if (ira->ira_mhip != NULL &&
	    (addr = ira->ira_mhip->mhi_saddr) != NULL) {
		bcopy(addr, ira->ira_l2src, alen);
	} else if ((ira->ira_flags & IRAF_L2SRC_LOOPBACK) &&
	    (addr = ill->ill_phys_addr) != NULL) {
		bcopy(addr, ira->ira_l2src, alen);
	} else {
		bzero(ira->ira_l2src, alen);
	}
	ira->ira_flags |= IRAF_L2SRC_SET;
}

/*
 * check ip header length and align it.
 */
mblk_t *
ip_check_and_align_header(mblk_t *mp, uint_t min_size, ip_recv_attr_t *ira)
{
	ill_t	*ill = ira->ira_ill;
	ssize_t len;

	len = MBLKL(mp);

	if (!OK_32PTR(mp->b_rptr))
		IP_STAT(ill->ill_ipst, ip_notaligned);
	else
		IP_STAT(ill->ill_ipst, ip_recv_pullup);

	/* Guard against bogus device drivers */
	if (len < 0) {
		BUMP_MIB(ill->ill_ip_mib, ipIfStatsInHdrErrors);
		ip_drop_input("ipIfStatsInHdrErrors", mp, ill);
		freemsg(mp);
		return (NULL);
	}

	if (len == 0) {
		/* GLD sometimes sends up mblk with b_rptr == b_wptr! */
		mblk_t *mp1 = mp->b_cont;

		if (!(ira->ira_flags & IRAF_L2SRC_SET))
			ip_setl2src(mp, ira, ira->ira_rill);
		ASSERT(ira->ira_flags & IRAF_L2SRC_SET);

		freeb(mp);
		mp = mp1;
		if (mp == NULL)
			return (NULL);

		if (OK_32PTR(mp->b_rptr) && MBLKL(mp) >= min_size)
			return (mp);
	}
	if (ip_pullup(mp, min_size, ira) == NULL) {
		if (msgdsize(mp) < min_size) {
			BUMP_MIB(ill->ill_ip_mib, ipIfStatsInHdrErrors);
			ip_drop_input("ipIfStatsInHdrErrors", mp, ill);
		} else {
			BUMP_MIB(ill->ill_ip_mib, ipIfStatsInDiscards);
			ip_drop_input("ipIfStatsInDiscards", mp, ill);
		}
		freemsg(mp);
		return (NULL);
	}
	return (mp);
}

/*
 * Common code for IPv4 and IPv6 to check and pullup multi-mblks
 */
mblk_t *
ip_check_length(mblk_t *mp, uchar_t *rptr, ssize_t len,	uint_t pkt_len,
    uint_t min_size, ip_recv_attr_t *ira)
{
	ill_t	*ill = ira->ira_ill;

	/*
	 * Make sure we have data length consistent
	 * with the IP header.
	 */
	if (mp->b_cont == NULL) {
		/* pkt_len is based on ipha_len, not the mblk length */
		if (pkt_len < min_size) {
			BUMP_MIB(ill->ill_ip_mib, ipIfStatsInHdrErrors);
			ip_drop_input("ipIfStatsInHdrErrors", mp, ill);
			freemsg(mp);
			return (NULL);
		}
		if (len < 0) {
			BUMP_MIB(ill->ill_ip_mib, ipIfStatsInTruncatedPkts);
			ip_drop_input("ipIfStatsInTruncatedPkts", mp, ill);
			freemsg(mp);
			return (NULL);
		}
		/* Drop any pad */
		mp->b_wptr = rptr + pkt_len;
	} else if ((len += msgdsize(mp->b_cont)) != 0) {
		ASSERT(pkt_len >= min_size);
		if (pkt_len < min_size) {
			BUMP_MIB(ill->ill_ip_mib, ipIfStatsInHdrErrors);
			ip_drop_input("ipIfStatsInHdrErrors", mp, ill);
			freemsg(mp);
			return (NULL);
		}
		if (len < 0) {
			BUMP_MIB(ill->ill_ip_mib, ipIfStatsInTruncatedPkts);
			ip_drop_input("ipIfStatsInTruncatedPkts", mp, ill);
			freemsg(mp);
			return (NULL);
		}
		/* Drop any pad */
		(void) adjmsg(mp, -len);
		/*
		 * adjmsg may have freed an mblk from the chain, hence
		 * invalidate any hw checksum here. This will force IP to
		 * calculate the checksum in sw, but only for this packet.
		 */
		DB_CKSUMFLAGS(mp) = 0;
		IP_STAT(ill->ill_ipst, ip_multimblk);
	}
	return (mp);
}

/*
 * Check that the IPv4 opt_len is consistent with the packet and pullup
 * the options.
 */
mblk_t *
ip_check_optlen(mblk_t *mp, ipha_t *ipha, uint_t opt_len, uint_t pkt_len,
    ip_recv_attr_t *ira)
{
	ill_t	*ill = ira->ira_ill;
	ssize_t len;

	/* Assume no IPv6 packets arrive over the IPv4 queue */
	if (IPH_HDR_VERSION(ipha) != IPV4_VERSION) {
		BUMP_MIB(ill->ill_ip_mib, ipIfStatsInHdrErrors);
		BUMP_MIB(ill->ill_ip_mib, ipIfStatsInWrongIPVersion);
		ip_drop_input("IPvN packet on IPv4 ill", mp, ill);
		freemsg(mp);
		return (NULL);
	}

	if (opt_len > (15 - IP_SIMPLE_HDR_LENGTH_IN_WORDS)) {
		BUMP_MIB(ill->ill_ip_mib, ipIfStatsInHdrErrors);
		ip_drop_input("ipIfStatsInHdrErrors", mp, ill);
		freemsg(mp);
		return (NULL);
	}
	/*
	 * Recompute complete header length and make sure we
	 * have access to all of it.
	 */
	len = ((size_t)opt_len + IP_SIMPLE_HDR_LENGTH_IN_WORDS) << 2;
	if (len > (mp->b_wptr - mp->b_rptr)) {
		if (len > pkt_len) {
			BUMP_MIB(ill->ill_ip_mib, ipIfStatsInHdrErrors);
			ip_drop_input("ipIfStatsInHdrErrors", mp, ill);
			freemsg(mp);
			return (NULL);
		}
		if (ip_pullup(mp, len, ira) == NULL) {
			BUMP_MIB(ill->ill_ip_mib, ipIfStatsInDiscards);
			ip_drop_input("ipIfStatsInDiscards", mp, ill);
			freemsg(mp);
			return (NULL);
		}
	}
	return (mp);
}

/*
 * Returns a new ire, or the same ire, or NULL.
 * If a different IRE is returned, then it is held; the caller
 * needs to release it.
 * In no case is there any hold/release on the ire argument.
 */
ire_t *
ip_check_multihome(void *addr, ire_t *ire, ill_t *ill)
{
	ire_t		*new_ire;
	ill_t		*ire_ill;
	uint_t		ifindex;
	ip_stack_t	*ipst = ill->ill_ipst;
	boolean_t	strict_check = B_FALSE;

	/*
	 * IPMP common case: if IRE and ILL are in the same group, there's no
	 * issue (e.g. packet received on an underlying interface matched an
	 * IRE_LOCAL on its associated group interface).
	 */
	ASSERT(ire->ire_ill != NULL);
	if (IS_IN_SAME_ILLGRP(ill, ire->ire_ill))
		return (ire);

	/*
	 * Do another ire lookup here, using the ingress ill, to see if the
	 * interface is in a usesrc group.
	 * As long as the ills belong to the same group, we don't consider
	 * them to be arriving on the wrong interface. Thus, if the switch
	 * is doing inbound load spreading, we won't drop packets when the
	 * ip*_strict_dst_multihoming switch is on.
	 * We also need to check for IPIF_UNNUMBERED point2point interfaces
	 * where the local address may not be unique. In this case we were
	 * at the mercy of the initial ire lookup and the IRE_LOCAL it
	 * actually returned. The new lookup, which is more specific, should
	 * only find the IRE_LOCAL associated with the ingress ill if one
	 * exists.
	 */
	if (ire->ire_ipversion == IPV4_VERSION) {
		if (ipst->ips_ip_strict_dst_multihoming)
			strict_check = B_TRUE;
		new_ire = ire_ftable_lookup_v4(*((ipaddr_t *)addr), 0, 0,
		    IRE_LOCAL, ill, ALL_ZONES, NULL,
		    (MATCH_IRE_TYPE|MATCH_IRE_ILL), 0, ipst, NULL);
	} else {
		ASSERT(!IN6_IS_ADDR_MULTICAST((in6_addr_t *)addr));
		if (ipst->ips_ipv6_strict_dst_multihoming)
			strict_check = B_TRUE;
		new_ire = ire_ftable_lookup_v6((in6_addr_t *)addr, NULL, NULL,
		    IRE_LOCAL, ill, ALL_ZONES, NULL,
		    (MATCH_IRE_TYPE|MATCH_IRE_ILL), 0, ipst, NULL);
	}
	/*
	 * If the same ire that was returned in ip_input() is found then this
	 * is an indication that usesrc groups are in use. The packet
	 * arrived on a different ill in the group than the one associated with
	 * the destination address.  If a different ire was found then the same
	 * IP address must be hosted on multiple ills. This is possible with
	 * unnumbered point2point interfaces. We switch to use this new ire in
	 * order to have accurate interface statistics.
	 */
	if (new_ire != NULL) {
		/* Note: held in one case but not the other? Caller handles */
		if (new_ire != ire)
			return (new_ire);
		/* Unchanged */
		ire_refrele(new_ire);
		return (ire);
	}

	/*
	 * Chase pointers once and store locally.
	 */
	ASSERT(ire->ire_ill != NULL);
	ire_ill = ire->ire_ill;
	ifindex = ill->ill_usesrc_ifindex;

	/*
	 * Check if it's a legal address on the 'usesrc' interface.
	 * For IPMP data addresses the IRE_LOCAL is the upper, hence we
	 * can just check phyint_ifindex.
	 */
	if (ifindex != 0 && ifindex == ire_ill->ill_phyint->phyint_ifindex) {
		return (ire);
	}

	/*
	 * If the ip*_strict_dst_multihoming switch is on then we can
	 * only accept this packet if the interface is marked as routing.
	 */
	if (!(strict_check))
		return (ire);

	if ((ill->ill_flags & ire->ire_ill->ill_flags & ILLF_ROUTER) != 0) {
		return (ire);
	}
	return (NULL);
}

/*
 * This function is used to construct a mac_header_info_s from a
 * DL_UNITDATA_IND message.
 * The address fields in the mhi structure points into the message,
 * thus the caller can't use those fields after freeing the message.
 *
 * We determine whether the packet received is a non-unicast packet
 * and in doing so, determine whether or not it is broadcast vs multicast.
 * For it to be a broadcast packet, we must have the appropriate mblk_t
 * hanging off the ill_t.  If this is either not present or doesn't match
 * the destination mac address in the DL_UNITDATA_IND, the packet is deemed
 * to be multicast.  Thus NICs that have no broadcast address (or no
 * capability for one, such as point to point links) cannot return as
 * the packet being broadcast.
 */
void
ip_dlur_to_mhi(ill_t *ill, mblk_t *mb, struct mac_header_info_s *mhip)
{
	dl_unitdata_ind_t *ind = (dl_unitdata_ind_t *)mb->b_rptr;
	mblk_t *bmp;
	uint_t extra_offset;

	bzero(mhip, sizeof (struct mac_header_info_s));

	mhip->mhi_dsttype = MAC_ADDRTYPE_UNICAST;

	if (ill->ill_sap_length < 0)
		extra_offset = 0;
	else
		extra_offset = ill->ill_sap_length;

	mhip->mhi_daddr = (uchar_t *)ind + ind->dl_dest_addr_offset +
	    extra_offset;
	mhip->mhi_saddr = (uchar_t *)ind + ind->dl_src_addr_offset +
	    extra_offset;

	if (!ind->dl_group_address)
		return;

	/* Multicast or broadcast */
	mhip->mhi_dsttype = MAC_ADDRTYPE_MULTICAST;

	if (ind->dl_dest_addr_offset > sizeof (*ind) &&
	    ind->dl_dest_addr_offset + ind->dl_dest_addr_length < MBLKL(mb) &&
	    (bmp = ill->ill_bcast_mp) != NULL) {
		dl_unitdata_req_t *dlur;
		uint8_t *bphys_addr;

		dlur = (dl_unitdata_req_t *)bmp->b_rptr;
		bphys_addr = (uchar_t *)dlur + dlur->dl_dest_addr_offset +
		    extra_offset;

		if (bcmp(mhip->mhi_daddr, bphys_addr,
		    ind->dl_dest_addr_length) == 0)
			mhip->mhi_dsttype = MAC_ADDRTYPE_BROADCAST;
	}
}

/*
 * This function is used to construct a mac_header_info_s from a
 * M_DATA fastpath message from a DLPI driver.
 * The address fields in the mhi structure points into the message,
 * thus the caller can't use those fields after freeing the message.
 *
 * We determine whether the packet received is a non-unicast packet
 * and in doing so, determine whether or not it is broadcast vs multicast.
 * For it to be a broadcast packet, we must have the appropriate mblk_t
 * hanging off the ill_t.  If this is either not present or doesn't match
 * the destination mac address in the DL_UNITDATA_IND, the packet is deemed
 * to be multicast.  Thus NICs that have no broadcast address (or no
 * capability for one, such as point to point links) cannot return as
 * the packet being broadcast.
 */
void
ip_mdata_to_mhi(ill_t *ill, mblk_t *mp, struct mac_header_info_s *mhip)
{
	mblk_t *bmp;
	struct ether_header *pether;

	bzero(mhip, sizeof (struct mac_header_info_s));

	mhip->mhi_dsttype = MAC_ADDRTYPE_UNICAST;

	pether = (struct ether_header *)((char *)mp->b_rptr
	    - sizeof (struct ether_header));

	/*
	 * Make sure the interface is an ethernet type, since we don't
	 * know the header format for anything but Ethernet. Also make
	 * sure we are pointing correctly above db_base.
	 */
	if (ill->ill_type != IFT_ETHER)
		return;

retry:
	if ((uchar_t *)pether < mp->b_datap->db_base)
		return;

	/* Is there a VLAN tag? */
	if (ill->ill_isv6) {
		if (pether->ether_type != htons(ETHERTYPE_IPV6)) {
			pether = (struct ether_header *)((char *)pether - 4);
			goto retry;
		}
	} else {
		if (pether->ether_type != htons(ETHERTYPE_IP)) {
			pether = (struct ether_header *)((char *)pether - 4);
			goto retry;
		}
	}
	mhip->mhi_daddr = (uchar_t *)&pether->ether_dhost;
	mhip->mhi_saddr = (uchar_t *)&pether->ether_shost;

	if (!(mhip->mhi_daddr[0] & 0x01))
		return;

	/* Multicast or broadcast */
	mhip->mhi_dsttype = MAC_ADDRTYPE_MULTICAST;

	if ((bmp = ill->ill_bcast_mp) != NULL) {
		dl_unitdata_req_t *dlur;
		uint8_t *bphys_addr;
		uint_t	addrlen;

		dlur = (dl_unitdata_req_t *)bmp->b_rptr;
		addrlen = dlur->dl_dest_addr_length;
		if (ill->ill_sap_length < 0) {
			bphys_addr = (uchar_t *)dlur +
			    dlur->dl_dest_addr_offset;
			addrlen += ill->ill_sap_length;
		} else {
			bphys_addr = (uchar_t *)dlur +
			    dlur->dl_dest_addr_offset +
			    ill->ill_sap_length;
			addrlen -= ill->ill_sap_length;
		}
		if (bcmp(mhip->mhi_daddr, bphys_addr, addrlen) == 0)
			mhip->mhi_dsttype = MAC_ADDRTYPE_BROADCAST;
	}
}

/*
 * Handle anything but M_DATA messages
 * We see the DL_UNITDATA_IND which are part
 * of the data path, and also the other messages from the driver.
 */
void
ip_rput_notdata(ill_t *ill, mblk_t *mp)
{
	mblk_t		*first_mp;
	struct iocblk   *iocp;
	struct mac_header_info_s mhi;

	switch (DB_TYPE(mp)) {
	case M_PROTO:
	case M_PCPROTO: {
		if (((dl_unitdata_ind_t *)mp->b_rptr)->dl_primitive !=
		    DL_UNITDATA_IND) {
			/* Go handle anything other than data elsewhere. */
			ip_rput_dlpi(ill, mp);
			return;
		}

		first_mp = mp;
		mp = first_mp->b_cont;
		first_mp->b_cont = NULL;

		if (mp == NULL) {
			freeb(first_mp);
			return;
		}
		ip_dlur_to_mhi(ill, first_mp, &mhi);
		if (ill->ill_isv6)
			ip_input_v6(ill, NULL, mp, &mhi);
		else
			ip_input(ill, NULL, mp, &mhi);

		/* Ditch the DLPI header. */
		freeb(first_mp);
		return;
	}
	case M_IOCACK:
		iocp = (struct iocblk *)mp->b_rptr;
		switch (iocp->ioc_cmd) {
		case DL_IOC_HDR_INFO:
			ill_fastpath_ack(ill, mp);
			return;
		default:
			putnext(ill->ill_rq, mp);
			return;
		}
		/* FALLTHRU */
	case M_ERROR:
	case M_HANGUP:
		mutex_enter(&ill->ill_lock);
		if (ill->ill_state_flags & ILL_CONDEMNED) {
			mutex_exit(&ill->ill_lock);
			freemsg(mp);
			return;
		}
		ill_refhold_locked(ill);
		mutex_exit(&ill->ill_lock);
		qwriter_ip(ill, ill->ill_rq, mp, ip_rput_other, CUR_OP,
		    B_FALSE);
		return;
	case M_CTL:
		putnext(ill->ill_rq, mp);
		return;
	case M_IOCNAK:
		ip1dbg(("got iocnak "));
		iocp = (struct iocblk *)mp->b_rptr;
		switch (iocp->ioc_cmd) {
		case DL_IOC_HDR_INFO:
			ip_rput_other(NULL, ill->ill_rq, mp, NULL);
			return;
		default:
			break;
		}
		/* FALLTHRU */
	default:
		putnext(ill->ill_rq, mp);
		return;
	}
}

/* Read side put procedure.  Packets coming from the wire arrive here. */
void
ip_rput(queue_t *q, mblk_t *mp)
{
	ill_t	*ill;
	union DL_primitives *dl;

	ill = (ill_t *)q->q_ptr;

	if (ill->ill_state_flags & (ILL_CONDEMNED | ILL_LL_SUBNET_PENDING)) {
		/*
		 * If things are opening or closing, only accept high-priority
		 * DLPI messages.  (On open ill->ill_ipif has not yet been
		 * created; on close, things hanging off the ill may have been
		 * freed already.)
		 */
		dl = (union DL_primitives *)mp->b_rptr;
		if (DB_TYPE(mp) != M_PCPROTO ||
		    dl->dl_primitive == DL_UNITDATA_IND) {
			inet_freemsg(mp);
			return;
		}
	}
	if (DB_TYPE(mp) == M_DATA) {
		struct mac_header_info_s mhi;

		ip_mdata_to_mhi(ill, mp, &mhi);
		ip_input(ill, NULL, mp, &mhi);
	} else {
		ip_rput_notdata(ill, mp);
	}
}

/*
 * Move the information to a copy.
 */
mblk_t *
ip_fix_dbref(mblk_t *mp, ip_recv_attr_t *ira)
{
	mblk_t		*mp1;
	ill_t		*ill = ira->ira_ill;
	ip_stack_t	*ipst = ill->ill_ipst;

	IP_STAT(ipst, ip_db_ref);

	/* Make sure we have ira_l2src before we loose the original mblk */
	if (!(ira->ira_flags & IRAF_L2SRC_SET))
		ip_setl2src(mp, ira, ira->ira_rill);

	mp1 = copymsg(mp);
	if (mp1 == NULL) {
		BUMP_MIB(ill->ill_ip_mib, ipIfStatsInDiscards);
		ip_drop_input("ipIfStatsInDiscards", mp, ill);
		freemsg(mp);
		return (NULL);
	}
	/* preserve the hardware checksum flags and data, if present */
	if (DB_CKSUMFLAGS(mp) != 0) {
		DB_CKSUMFLAGS(mp1) = DB_CKSUMFLAGS(mp);
		DB_CKSUMSTART(mp1) = DB_CKSUMSTART(mp);
		DB_CKSUMSTUFF(mp1) = DB_CKSUMSTUFF(mp);
		DB_CKSUMEND(mp1) = DB_CKSUMEND(mp);
		DB_CKSUM16(mp1) = DB_CKSUM16(mp);
	}
	freemsg(mp);
	return (mp1);
}

static void
ip_dlpi_error(ill_t *ill, t_uscalar_t prim, t_uscalar_t dl_err,
    t_uscalar_t err)
{
	if (dl_err == DL_SYSERR) {
		(void) mi_strlog(ill->ill_rq, 1, SL_CONSOLE|SL_ERROR|SL_TRACE,
		    "%s: %s failed: DL_SYSERR (errno %u)\n",
		    ill->ill_name, dl_primstr(prim), err);
		return;
	}

	(void) mi_strlog(ill->ill_rq, 1, SL_CONSOLE|SL_ERROR|SL_TRACE,
	    "%s: %s failed: %s\n", ill->ill_name, dl_primstr(prim),
	    dl_errstr(dl_err));
}

/*
 * ip_rput_dlpi is called by ip_rput to handle all DLPI messages other
 * than DL_UNITDATA_IND messages. If we need to process this message
 * exclusively, we call qwriter_ip, in which case we also need to call
 * ill_refhold before that, since qwriter_ip does an ill_refrele.
 */
void
ip_rput_dlpi(ill_t *ill, mblk_t *mp)
{
	dl_ok_ack_t	*dloa = (dl_ok_ack_t *)mp->b_rptr;
	dl_error_ack_t	*dlea = (dl_error_ack_t *)dloa;
	queue_t		*q = ill->ill_rq;
	t_uscalar_t	prim = dloa->dl_primitive;
	t_uscalar_t	reqprim = DL_PRIM_INVAL;

	DTRACE_PROBE3(ill__dlpi, char *, "ip_rput_dlpi",
	    char *, dl_primstr(prim), ill_t *, ill);
	ip1dbg(("ip_rput_dlpi"));

	/*
	 * If we received an ACK but didn't send a request for it, then it
	 * can't be part of any pending operation; discard up-front.
	 */
	switch (prim) {
	case DL_ERROR_ACK:
		reqprim = dlea->dl_error_primitive;
		ip2dbg(("ip_rput_dlpi(%s): DL_ERROR_ACK for %s (0x%x): %s "
		    "(0x%x), unix %u\n", ill->ill_name, dl_primstr(reqprim),
		    reqprim, dl_errstr(dlea->dl_errno), dlea->dl_errno,
		    dlea->dl_unix_errno));
		break;
	case DL_OK_ACK:
		reqprim = dloa->dl_correct_primitive;
		break;
	case DL_INFO_ACK:
		reqprim = DL_INFO_REQ;
		break;
	case DL_BIND_ACK:
		reqprim = DL_BIND_REQ;
		break;
	case DL_PHYS_ADDR_ACK:
		reqprim = DL_PHYS_ADDR_REQ;
		break;
	case DL_NOTIFY_ACK:
		reqprim = DL_NOTIFY_REQ;
		break;
	case DL_CAPABILITY_ACK:
		reqprim = DL_CAPABILITY_REQ;
		break;
	}

	if (prim != DL_NOTIFY_IND) {
		if (reqprim == DL_PRIM_INVAL ||
		    !ill_dlpi_pending(ill, reqprim)) {
			/* Not a DLPI message we support or expected */
			freemsg(mp);
			return;
		}
		ip1dbg(("ip_rput: received %s for %s\n", dl_primstr(prim),
		    dl_primstr(reqprim)));
	}

	switch (reqprim) {
	case DL_UNBIND_REQ:
		/*
		 * NOTE: we mark the unbind as complete even if we got a
		 * DL_ERROR_ACK, since there's not much else we can do.
		 */
		mutex_enter(&ill->ill_lock);
		ill->ill_state_flags &= ~ILL_DL_UNBIND_IN_PROGRESS;
		cv_signal(&ill->ill_cv);
		mutex_exit(&ill->ill_lock);
		break;

	case DL_ENABMULTI_REQ:
		if (prim == DL_OK_ACK) {
			if (ill->ill_dlpi_multicast_state == IDS_INPROGRESS)
				ill->ill_dlpi_multicast_state = IDS_OK;
		}
		break;
	}

	/*
	 * The message is one we're waiting for (or DL_NOTIFY_IND), but we
	 * need to become writer to continue to process it.  Because an
	 * exclusive operation doesn't complete until replies to all queued
	 * DLPI messages have been received, we know we're in the middle of an
	 * exclusive operation and pass CUR_OP (except for DL_NOTIFY_IND).
	 *
	 * As required by qwriter_ip(), we refhold the ill; it will refrele.
	 * Since this is on the ill stream we unconditionally bump up the
	 * refcount without doing ILL_CAN_LOOKUP().
	 */
	ill_refhold(ill);
	if (prim == DL_NOTIFY_IND)
		qwriter_ip(ill, q, mp, ip_rput_dlpi_writer, NEW_OP, B_FALSE);
	else
		qwriter_ip(ill, q, mp, ip_rput_dlpi_writer, CUR_OP, B_FALSE);
}

/*
 * Handling of DLPI messages that require exclusive access to the ipsq.
 *
 * Need to do ipsq_pending_mp_get on ioctl completion, which could
 * happen here. (along with mi_copy_done)
 */
/* ARGSUSED */
static void
ip_rput_dlpi_writer(ipsq_t *ipsq, queue_t *q, mblk_t *mp, void *dummy_arg)
{
	dl_ok_ack_t	*dloa = (dl_ok_ack_t *)mp->b_rptr;
	dl_error_ack_t	*dlea = (dl_error_ack_t *)dloa;
	int		err = 0;
	ill_t		*ill = (ill_t *)q->q_ptr;
	ipif_t		*ipif = NULL;
	mblk_t		*mp1 = NULL;
	conn_t		*connp = NULL;
	t_uscalar_t	paddrreq;
	mblk_t		*mp_hw;
	boolean_t	success;
	boolean_t	ioctl_aborted = B_FALSE;
	boolean_t	log = B_TRUE;

	DTRACE_PROBE3(ill__dlpi, char *, "ip_rput_dlpi_writer",
	    char *, dl_primstr(dloa->dl_primitive), ill_t *, ill);

	ip1dbg(("ip_rput_dlpi_writer .."));
	ASSERT(ipsq->ipsq_xop == ill->ill_phyint->phyint_ipsq->ipsq_xop);
	ASSERT(IAM_WRITER_ILL(ill));

	ipif = ipsq->ipsq_xop->ipx_pending_ipif;
	/*
	 * The current ioctl could have been aborted by the user and a new
	 * ioctl to bring up another ill could have started. We could still
	 * get a response from the driver later.
	 */
	if (ipif != NULL && ipif->ipif_ill != ill)
		ioctl_aborted = B_TRUE;

	switch (dloa->dl_primitive) {
	case DL_ERROR_ACK:
		ip1dbg(("ip_rput_dlpi_writer: got DL_ERROR_ACK for %s\n",
		    dl_primstr(dlea->dl_error_primitive)));

		DTRACE_PROBE3(ill__dlpi, char *, "ip_rput_dlpi_writer error",
		    char *, dl_primstr(dlea->dl_error_primitive),
		    ill_t *, ill);

		switch (dlea->dl_error_primitive) {
		case DL_DISABMULTI_REQ:
			ill_dlpi_done(ill, dlea->dl_error_primitive);
			break;
		case DL_PROMISCON_REQ:
		case DL_PROMISCOFF_REQ:
		case DL_UNBIND_REQ:
		case DL_ATTACH_REQ:
		case DL_INFO_REQ:
			ill_dlpi_done(ill, dlea->dl_error_primitive);
			break;
		case DL_NOTIFY_REQ:
			ill_dlpi_done(ill, DL_NOTIFY_REQ);
			log = B_FALSE;
			break;
		case DL_PHYS_ADDR_REQ:
			/*
			 * For IPv6 only, there are two additional
			 * phys_addr_req's sent to the driver to get the
			 * IPv6 token and lla. This allows IP to acquire
			 * the hardware address format for a given interface
			 * without having built in knowledge of the hardware
			 * address. ill_phys_addr_pend keeps track of the last
			 * DL_PAR sent so we know which response we are
			 * dealing with. ill_dlpi_done will update
			 * ill_phys_addr_pend when it sends the next req.
			 * We don't complete the IOCTL until all three DL_PARs
			 * have been attempted, so set *_len to 0 and break.
			 */
			paddrreq = ill->ill_phys_addr_pend;
			ill_dlpi_done(ill, DL_PHYS_ADDR_REQ);
			if (paddrreq == DL_IPV6_TOKEN) {
				ill->ill_token_length = 0;
				log = B_FALSE;
				break;
			} else if (paddrreq == DL_IPV6_LINK_LAYER_ADDR) {
				ill->ill_nd_lla_len = 0;
				log = B_FALSE;
				break;
			}
			/*
			 * Something went wrong with the DL_PHYS_ADDR_REQ.
			 * We presumably have an IOCTL hanging out waiting
			 * for completion. Find it and complete the IOCTL
			 * with the error noted.
			 * However, ill_dl_phys was called on an ill queue
			 * (from SIOCSLIFNAME), thus conn_pending_ill is not
			 * set. But the ioctl is known to be pending on ill_wq.
			 */
			if (!ill->ill_ifname_pending)
				break;
			ill->ill_ifname_pending = 0;
			if (!ioctl_aborted)
				mp1 = ipsq_pending_mp_get(ipsq, &connp);
			if (mp1 != NULL) {
				/*
				 * This operation (SIOCSLIFNAME) must have
				 * happened on the ill. Assert there is no conn
				 */
				ASSERT(connp == NULL);
				q = ill->ill_wq;
			}
			break;
		case DL_BIND_REQ:
			ill_dlpi_done(ill, DL_BIND_REQ);
			if (ill->ill_ifname_pending)
				break;
			mutex_enter(&ill->ill_lock);
			ill->ill_state_flags &= ~ILL_DOWN_IN_PROGRESS;
			mutex_exit(&ill->ill_lock);
			/*
			 * Something went wrong with the bind.  We presumably
			 * have an IOCTL hanging out waiting for completion.
			 * Find it, take down the interface that was coming
			 * up, and complete the IOCTL with the error noted.
			 */
			if (!ioctl_aborted)
				mp1 = ipsq_pending_mp_get(ipsq, &connp);
			if (mp1 != NULL) {
				/*
				 * This might be a result of a DL_NOTE_REPLUMB
				 * notification. In that case, connp is NULL.
				 */
				if (connp != NULL)
					q = CONNP_TO_WQ(connp);

				(void) ipif_down(ipif, NULL, NULL);
				/* error is set below the switch */
			}
			break;
		case DL_ENABMULTI_REQ:
			ill_dlpi_done(ill, DL_ENABMULTI_REQ);

			if (ill->ill_dlpi_multicast_state == IDS_INPROGRESS)
				ill->ill_dlpi_multicast_state = IDS_FAILED;
			if (ill->ill_dlpi_multicast_state == IDS_FAILED) {

				printf("ip: joining multicasts failed (%d)"
				    " on %s - will use link layer "
				    "broadcasts for multicast\n",
				    dlea->dl_errno, ill->ill_name);

				/*
				 * Set up for multi_bcast; We are the
				 * writer, so ok to access ill->ill_ipif
				 * without any lock.
				 */
				mutex_enter(&ill->ill_phyint->phyint_lock);
				ill->ill_phyint->phyint_flags |=
				    PHYI_MULTI_BCAST;
				mutex_exit(&ill->ill_phyint->phyint_lock);

			}
			freemsg(mp);	/* Don't want to pass this up */
			return;
		case DL_CAPABILITY_REQ:
			ip1dbg(("ip_rput_dlpi_writer: got DL_ERROR_ACK for "
			    "DL_CAPABILITY REQ\n"));
			if (ill->ill_dlpi_capab_state == IDCS_PROBE_SENT)
				ill->ill_dlpi_capab_state = IDCS_FAILED;
			ill_capability_done(ill);
			freemsg(mp);
			return;
		}
		/*
		 * Note the error for IOCTL completion (mp1 is set when
		 * ready to complete ioctl). If ill_ifname_pending_err is
		 * set, an error occured during plumbing (ill_ifname_pending),
		 * so we want to report that error.
		 *
		 * NOTE: there are two addtional DL_PHYS_ADDR_REQ's
		 * (DL_IPV6_TOKEN and DL_IPV6_LINK_LAYER_ADDR) that are
		 * expected to get errack'd if the driver doesn't support
		 * these flags (e.g. ethernet). log will be set to B_FALSE
		 * if these error conditions are encountered.
		 */
		if (mp1 != NULL) {
			if (ill->ill_ifname_pending_err != 0)  {
				err = ill->ill_ifname_pending_err;
				ill->ill_ifname_pending_err = 0;
			} else {
				err = dlea->dl_unix_errno ?
				    dlea->dl_unix_errno : ENXIO;
			}
		/*
		 * If we're plumbing an interface and an error hasn't already
		 * been saved, set ill_ifname_pending_err to the error passed
		 * up. Ignore the error if log is B_FALSE (see comment above).
		 */
		} else if (log && ill->ill_ifname_pending &&
		    ill->ill_ifname_pending_err == 0) {
			ill->ill_ifname_pending_err = dlea->dl_unix_errno ?
			    dlea->dl_unix_errno : ENXIO;
		}

		if (log)
			ip_dlpi_error(ill, dlea->dl_error_primitive,
			    dlea->dl_errno, dlea->dl_unix_errno);
		break;
	case DL_CAPABILITY_ACK:
		ill_capability_ack(ill, mp);
		/*
		 * The message has been handed off to ill_capability_ack
		 * and must not be freed below
		 */
		mp = NULL;
		break;

	case DL_INFO_ACK:
		/* Call a routine to handle this one. */
		ill_dlpi_done(ill, DL_INFO_REQ);
		ip_ll_subnet_defaults(ill, mp);
		ASSERT(!MUTEX_HELD(&ill->ill_phyint->phyint_ipsq->ipsq_lock));
		return;
	case DL_BIND_ACK:
		/*
		 * We should have an IOCTL waiting on this unless
		 * sent by ill_dl_phys, in which case just return
		 */
		ill_dlpi_done(ill, DL_BIND_REQ);

		if (ill->ill_ifname_pending) {
			DTRACE_PROBE2(ip__rput__dlpi__ifname__pending,
			    ill_t *, ill, mblk_t *, mp);
			break;
		}
		mutex_enter(&ill->ill_lock);
		ill->ill_dl_up = 1;
		ill->ill_state_flags &= ~ILL_DOWN_IN_PROGRESS;
		mutex_exit(&ill->ill_lock);

		if (!ioctl_aborted)
			mp1 = ipsq_pending_mp_get(ipsq, &connp);
		if (mp1 == NULL) {
			DTRACE_PROBE1(ip__rput__dlpi__no__mblk, ill_t *, ill);
			break;
		}
		/*
		 * mp1 was added by ill_dl_up(). if that is a result of
		 * a DL_NOTE_REPLUMB notification, connp could be NULL.
		 */
		if (connp != NULL)
			q = CONNP_TO_WQ(connp);
		/*
		 * We are exclusive. So nothing can change even after
		 * we get the pending mp.
		 */
		ip1dbg(("ip_rput_dlpi: bind_ack %s\n", ill->ill_name));
		DTRACE_PROBE1(ip__rput__dlpi__bind__ack, ill_t *, ill);
		ill_nic_event_dispatch(ill, 0, NE_UP, NULL, 0);

		/*
		 * Now bring up the resolver; when that is complete, we'll
		 * create IREs.  Note that we intentionally mirror what
		 * ipif_up() would have done, because we got here by way of
		 * ill_dl_up(), which stopped ipif_up()'s processing.
		 */
		if (ill->ill_isv6) {
			/*
			 * v6 interfaces.
			 * Unlike ARP which has to do another bind
			 * and attach, once we get here we are
			 * done with NDP
			 */
			(void) ipif_resolver_up(ipif, Res_act_initial);
			if ((err = ipif_ndp_up(ipif, B_TRUE)) == 0)
				err = ipif_up_done_v6(ipif);
		} else if (ill->ill_net_type == IRE_IF_RESOLVER) {
			/*
			 * ARP and other v4 external resolvers.
			 * Leave the pending mblk intact so that
			 * the ioctl completes in ip_rput().
			 */
			if (connp != NULL)
				mutex_enter(&connp->conn_lock);
			mutex_enter(&ill->ill_lock);
			success = ipsq_pending_mp_add(connp, ipif, q, mp1, 0);
			mutex_exit(&ill->ill_lock);
			if (connp != NULL)
				mutex_exit(&connp->conn_lock);
			if (success) {
				err = ipif_resolver_up(ipif, Res_act_initial);
				if (err == EINPROGRESS) {
					freemsg(mp);
					return;
				}
				mp1 = ipsq_pending_mp_get(ipsq, &connp);
			} else {
				/* The conn has started closing */
				err = EINTR;
			}
		} else {
			/*
			 * This one is complete. Reply to pending ioctl.
			 */
			(void) ipif_resolver_up(ipif, Res_act_initial);
			err = ipif_up_done(ipif);
		}

		if ((err == 0) && (ill->ill_up_ipifs)) {
			err = ill_up_ipifs(ill, q, mp1);
			if (err == EINPROGRESS) {
				freemsg(mp);
				return;
			}
		}

		/*
		 * If we have a moved ipif to bring up, and everything has
		 * succeeded to this point, bring it up on the IPMP ill.
		 * Otherwise, leave it down -- the admin can try to bring it
		 * up by hand if need be.
		 */
		if (ill->ill_move_ipif != NULL) {
			if (err != 0) {
				ill->ill_move_ipif = NULL;
			} else {
				ipif = ill->ill_move_ipif;
				ill->ill_move_ipif = NULL;
				err = ipif_up(ipif, q, mp1);
				if (err == EINPROGRESS) {
					freemsg(mp);
					return;
				}
			}
		}
		break;

	case DL_NOTIFY_IND: {
		dl_notify_ind_t *notify = (dl_notify_ind_t *)mp->b_rptr;
		uint_t orig_mtu, orig_mc_mtu;

		switch (notify->dl_notification) {
		case DL_NOTE_PHYS_ADDR:
			err = ill_set_phys_addr(ill, mp);
			break;

		case DL_NOTE_REPLUMB:
			/*
			 * Directly return after calling ill_replumb().
			 * Note that we should not free mp as it is reused
			 * in the ill_replumb() function.
			 */
			err = ill_replumb(ill, mp);
			return;

		case DL_NOTE_FASTPATH_FLUSH:
			nce_flush(ill, B_FALSE);
			break;

		case DL_NOTE_SDU_SIZE:
		case DL_NOTE_SDU_SIZE2:
			/*
			 * The dce and fragmentation code can cope with
			 * this changing while packets are being sent.
			 * When packets are sent ip_output will discover
			 * a change.
			 *
			 * Change the MTU size of the interface.
			 */
			mutex_enter(&ill->ill_lock);
			orig_mtu = ill->ill_mtu;
			orig_mc_mtu = ill->ill_mc_mtu;
			switch (notify->dl_notification) {
			case DL_NOTE_SDU_SIZE:
				ill->ill_current_frag =
				    (uint_t)notify->dl_data;
				ill->ill_mc_mtu = (uint_t)notify->dl_data;
				break;
			case DL_NOTE_SDU_SIZE2:
				ill->ill_current_frag =
				    (uint_t)notify->dl_data1;
				ill->ill_mc_mtu = (uint_t)notify->dl_data2;
				break;
			}
			if (ill->ill_current_frag > ill->ill_max_frag)
				ill->ill_max_frag = ill->ill_current_frag;

			if (!(ill->ill_flags & ILLF_FIXEDMTU)) {
				ill->ill_mtu = ill->ill_current_frag;

				/*
				 * If ill_user_mtu was set (via
				 * SIOCSLIFLNKINFO), clamp ill_mtu at it.
				 */
				if (ill->ill_user_mtu != 0 &&
				    ill->ill_user_mtu < ill->ill_mtu)
					ill->ill_mtu = ill->ill_user_mtu;

				if (ill->ill_user_mtu != 0 &&
				    ill->ill_user_mtu < ill->ill_mc_mtu)
					ill->ill_mc_mtu = ill->ill_user_mtu;

				if (ill->ill_isv6) {
					if (ill->ill_mtu < IPV6_MIN_MTU)
						ill->ill_mtu = IPV6_MIN_MTU;
					if (ill->ill_mc_mtu < IPV6_MIN_MTU)
						ill->ill_mc_mtu = IPV6_MIN_MTU;
				} else {
					if (ill->ill_mtu < IP_MIN_MTU)
						ill->ill_mtu = IP_MIN_MTU;
					if (ill->ill_mc_mtu < IP_MIN_MTU)
						ill->ill_mc_mtu = IP_MIN_MTU;
				}
			} else if (ill->ill_mc_mtu > ill->ill_mtu) {
				ill->ill_mc_mtu = ill->ill_mtu;
			}

			mutex_exit(&ill->ill_lock);
			/*
			 * Make sure all dce_generation checks find out
			 * that ill_mtu/ill_mc_mtu has changed.
			 */
			if (orig_mtu != ill->ill_mtu ||
			    orig_mc_mtu != ill->ill_mc_mtu) {
				dce_increment_all_generations(ill->ill_isv6,
				    ill->ill_ipst);
			}

			/*
			 * Refresh IPMP meta-interface MTU if necessary.
			 */
			if (IS_UNDER_IPMP(ill))
				ipmp_illgrp_refresh_mtu(ill->ill_grp);
			break;

		case DL_NOTE_LINK_UP:
		case DL_NOTE_LINK_DOWN: {
			/*
			 * We are writer. ill / phyint / ipsq assocs stable.
			 * The RUNNING flag reflects the state of the link.
			 */
			phyint_t *phyint = ill->ill_phyint;
			uint64_t new_phyint_flags;
			boolean_t changed = B_FALSE;
			boolean_t went_up;

			went_up = notify->dl_notification == DL_NOTE_LINK_UP;
			mutex_enter(&phyint->phyint_lock);

			new_phyint_flags = went_up ?
			    phyint->phyint_flags | PHYI_RUNNING :
			    phyint->phyint_flags & ~PHYI_RUNNING;

			if (IS_IPMP(ill)) {
				new_phyint_flags = went_up ?
				    new_phyint_flags & ~PHYI_FAILED :
				    new_phyint_flags | PHYI_FAILED;
			}

			if (new_phyint_flags != phyint->phyint_flags) {
				phyint->phyint_flags = new_phyint_flags;
				changed = B_TRUE;
			}
			mutex_exit(&phyint->phyint_lock);
			/*
			 * ill_restart_dad handles the DAD restart and routing
			 * socket notification logic.
			 */
			if (changed) {
				ill_restart_dad(phyint->phyint_illv4, went_up);
				ill_restart_dad(phyint->phyint_illv6, went_up);
			}
			break;
		}
		case DL_NOTE_PROMISC_ON_PHYS: {
			phyint_t *phyint = ill->ill_phyint;

			mutex_enter(&phyint->phyint_lock);
			phyint->phyint_flags |= PHYI_PROMISC;
			mutex_exit(&phyint->phyint_lock);
			break;
		}
		case DL_NOTE_PROMISC_OFF_PHYS: {
			phyint_t *phyint = ill->ill_phyint;

			mutex_enter(&phyint->phyint_lock);
			phyint->phyint_flags &= ~PHYI_PROMISC;
			mutex_exit(&phyint->phyint_lock);
			break;
		}
		case DL_NOTE_CAPAB_RENEG:
			/*
			 * Something changed on the driver side.
			 * It wants us to renegotiate the capabilities
			 * on this ill. One possible cause is the aggregation
			 * interface under us where a port got added or
			 * went away.
			 *
			 * If the capability negotiation is already done
			 * or is in progress, reset the capabilities and
			 * mark the ill's ill_capab_reneg to be B_TRUE,
			 * so that when the ack comes back, we can start
			 * the renegotiation process.
			 *
			 * Note that if ill_capab_reneg is already B_TRUE
			 * (ill_dlpi_capab_state is IDS_UNKNOWN in this case),
			 * the capability resetting request has been sent
			 * and the renegotiation has not been started yet;
			 * nothing needs to be done in this case.
			 */
			ipsq_current_start(ipsq, ill->ill_ipif, 0);
			ill_capability_reset(ill, B_TRUE);
			ipsq_current_finish(ipsq);
			break;

		case DL_NOTE_ALLOWED_IPS:
			ill_set_allowed_ips(ill, mp);
			break;
		default:
			ip0dbg(("ip_rput_dlpi_writer: unknown notification "
			    "type 0x%x for DL_NOTIFY_IND\n",
			    notify->dl_notification));
			break;
		}

		/*
		 * As this is an asynchronous operation, we
		 * should not call ill_dlpi_done
		 */
		break;
	}
	case DL_NOTIFY_ACK: {
		dl_notify_ack_t *noteack = (dl_notify_ack_t *)mp->b_rptr;

		if (noteack->dl_notifications & DL_NOTE_LINK_UP)
			ill->ill_note_link = 1;
		ill_dlpi_done(ill, DL_NOTIFY_REQ);
		break;
	}
	case DL_PHYS_ADDR_ACK: {
		/*
		 * As part of plumbing the interface via SIOCSLIFNAME,
		 * ill_dl_phys() will queue a series of DL_PHYS_ADDR_REQs,
		 * whose answers we receive here.  As each answer is received,
		 * we call ill_dlpi_done() to dispatch the next request as
		 * we're processing the current one.  Once all answers have
		 * been received, we use ipsq_pending_mp_get() to dequeue the
		 * outstanding IOCTL and reply to it.  (Because ill_dl_phys()
		 * is invoked from an ill queue, conn_oper_pending_ill is not
		 * available, but we know the ioctl is pending on ill_wq.)
		 */
		uint_t	paddrlen, paddroff;
		uint8_t	*addr;

		paddrreq = ill->ill_phys_addr_pend;
		paddrlen = ((dl_phys_addr_ack_t *)mp->b_rptr)->dl_addr_length;
		paddroff = ((dl_phys_addr_ack_t *)mp->b_rptr)->dl_addr_offset;
		addr = mp->b_rptr + paddroff;

		ill_dlpi_done(ill, DL_PHYS_ADDR_REQ);
		if (paddrreq == DL_IPV6_TOKEN) {
			/*
			 * bcopy to low-order bits of ill_token
			 *
			 * XXX Temporary hack - currently, all known tokens
			 * are 64 bits, so I'll cheat for the moment.
			 */
			bcopy(addr, &ill->ill_token.s6_addr32[2], paddrlen);
			ill->ill_token_length = paddrlen;
			break;
		} else if (paddrreq == DL_IPV6_LINK_LAYER_ADDR) {
			ASSERT(ill->ill_nd_lla_mp == NULL);
			ill_set_ndmp(ill, mp, paddroff, paddrlen);
			mp = NULL;
			break;
		} else if (paddrreq == DL_CURR_DEST_ADDR) {
			ASSERT(ill->ill_dest_addr_mp == NULL);
			ill->ill_dest_addr_mp = mp;
			ill->ill_dest_addr = addr;
			mp = NULL;
			if (ill->ill_isv6) {
				ill_setdesttoken(ill);
				ipif_setdestlinklocal(ill->ill_ipif);
			}
			break;
		}

		ASSERT(paddrreq == DL_CURR_PHYS_ADDR);
		ASSERT(ill->ill_phys_addr_mp == NULL);
		if (!ill->ill_ifname_pending)
			break;
		ill->ill_ifname_pending = 0;
		if (!ioctl_aborted)
			mp1 = ipsq_pending_mp_get(ipsq, &connp);
		if (mp1 != NULL) {
			ASSERT(connp == NULL);
			q = ill->ill_wq;
		}
		/*
		 * If any error acks received during the plumbing sequence,
		 * ill_ifname_pending_err will be set. Break out and send up
		 * the error to the pending ioctl.
		 */
		if (ill->ill_ifname_pending_err != 0) {
			err = ill->ill_ifname_pending_err;
			ill->ill_ifname_pending_err = 0;
			break;
		}

		ill->ill_phys_addr_mp = mp;
		ill->ill_phys_addr = (paddrlen == 0 ? NULL : addr);
		mp = NULL;

		/*
		 * If paddrlen or ill_phys_addr_length is zero, the DLPI
		 * provider doesn't support physical addresses.  We check both
		 * paddrlen and ill_phys_addr_length because sppp (PPP) does
		 * not have physical addresses, but historically adversises a
		 * physical address length of 0 in its DL_INFO_ACK, but 6 in
		 * its DL_PHYS_ADDR_ACK.
		 */
		if (paddrlen == 0 || ill->ill_phys_addr_length == 0) {
			ill->ill_phys_addr = NULL;
		} else if (paddrlen != ill->ill_phys_addr_length) {
			ip0dbg(("DL_PHYS_ADDR_ACK: got addrlen %d, expected %d",
			    paddrlen, ill->ill_phys_addr_length));
			err = EINVAL;
			break;
		}

		if (ill->ill_nd_lla_mp == NULL) {
			if ((mp_hw = copyb(ill->ill_phys_addr_mp)) == NULL) {
				err = ENOMEM;
				break;
			}
			ill_set_ndmp(ill, mp_hw, paddroff, paddrlen);
		}

		if (ill->ill_isv6) {
			ill_setdefaulttoken(ill);
			ipif_setlinklocal(ill->ill_ipif);
		}
		break;
	}
	case DL_OK_ACK:
		ip2dbg(("DL_OK_ACK %s (0x%x)\n",
		    dl_primstr((int)dloa->dl_correct_primitive),
		    dloa->dl_correct_primitive));
		DTRACE_PROBE3(ill__dlpi, char *, "ip_rput_dlpi_writer ok",
		    char *, dl_primstr(dloa->dl_correct_primitive),
		    ill_t *, ill);

		switch (dloa->dl_correct_primitive) {
		case DL_ENABMULTI_REQ:
		case DL_DISABMULTI_REQ:
			ill_dlpi_done(ill, dloa->dl_correct_primitive);
			break;
		case DL_PROMISCON_REQ:
		case DL_PROMISCOFF_REQ:
		case DL_UNBIND_REQ:
		case DL_ATTACH_REQ:
			ill_dlpi_done(ill, dloa->dl_correct_primitive);
			break;
		}
		break;
	default:
		break;
	}

	freemsg(mp);
	if (mp1 == NULL)
		return;

	/*
	 * The operation must complete without EINPROGRESS since
	 * ipsq_pending_mp_get() has removed the mblk (mp1).  Otherwise,
	 * the operation will be stuck forever inside the IPSQ.
	 */
	ASSERT(err != EINPROGRESS);

	DTRACE_PROBE4(ipif__ioctl, char *, "ip_rput_dlpi_writer finish",
	    int, ipsq->ipsq_xop->ipx_current_ioctl, ill_t *, ill,
	    ipif_t *, NULL);

	switch (ipsq->ipsq_xop->ipx_current_ioctl) {
	case 0:
		ipsq_current_finish(ipsq);
		break;

	case SIOCSLIFNAME:
	case IF_UNITSEL: {
		ill_t *ill_other = ILL_OTHER(ill);

		/*
		 * If SIOCSLIFNAME or IF_UNITSEL is about to succeed, and the
		 * ill has a peer which is in an IPMP group, then place ill
		 * into the same group.  One catch: although ifconfig plumbs
		 * the appropriate IPMP meta-interface prior to plumbing this
		 * ill, it is possible for multiple ifconfig applications to
		 * race (or for another application to adjust plumbing), in
		 * which case the IPMP meta-interface we need will be missing.
		 * If so, kick the phyint out of the group.
		 */
		if (err == 0 && ill_other != NULL && IS_UNDER_IPMP(ill_other)) {
			ipmp_grp_t	*grp = ill->ill_phyint->phyint_grp;
			ipmp_illgrp_t	*illg;

			illg = ill->ill_isv6 ? grp->gr_v6 : grp->gr_v4;
			if (illg == NULL)
				ipmp_phyint_leave_grp(ill->ill_phyint);
			else
				ipmp_ill_join_illgrp(ill, illg);
		}

		if (ipsq->ipsq_xop->ipx_current_ioctl == IF_UNITSEL)
			ip_ioctl_finish(q, mp1, err, NO_COPYOUT, ipsq);
		else
			ip_ioctl_finish(q, mp1, err, COPYOUT, ipsq);
		break;
	}
	case SIOCLIFADDIF:
		ip_ioctl_finish(q, mp1, err, COPYOUT, ipsq);
		break;

	default:
		ip_ioctl_finish(q, mp1, err, NO_COPYOUT, ipsq);
		break;
	}
}

/*
 * ip_rput_other is called by ip_rput to handle messages modifying the global
 * state in IP.  If 'ipsq' is non-NULL, caller is writer on it.
 */
/* ARGSUSED */
void
ip_rput_other(ipsq_t *ipsq, queue_t *q, mblk_t *mp, void *dummy_arg)
{
	ill_t		*ill = q->q_ptr;
	struct iocblk	*iocp;

	ip1dbg(("ip_rput_other "));
	if (ipsq != NULL) {
		ASSERT(IAM_WRITER_IPSQ(ipsq));
		ASSERT(ipsq->ipsq_xop ==
		    ill->ill_phyint->phyint_ipsq->ipsq_xop);
	}

	switch (mp->b_datap->db_type) {
	case M_ERROR:
	case M_HANGUP:
		/*
		 * The device has a problem.  We force the ILL down.  It can
		 * be brought up again manually using SIOCSIFFLAGS (via
		 * ifconfig or equivalent).
		 */
		ASSERT(ipsq != NULL);
		if (mp->b_rptr < mp->b_wptr)
			ill->ill_error = (int)(*mp->b_rptr & 0xFF);
		if (ill->ill_error == 0)
			ill->ill_error = ENXIO;
		if (!ill_down_start(q, mp))
			return;
		ipif_all_down_tail(ipsq, q, mp, NULL);
		break;
	case M_IOCNAK: {
		iocp = (struct iocblk *)mp->b_rptr;

		ASSERT(iocp->ioc_cmd == DL_IOC_HDR_INFO);
		/*
		 * If this was the first attempt, turn off the fastpath
		 * probing.
		 */
		mutex_enter(&ill->ill_lock);
		if (ill->ill_dlpi_fastpath_state == IDS_INPROGRESS) {
			ill->ill_dlpi_fastpath_state = IDS_FAILED;
			mutex_exit(&ill->ill_lock);
			/*
			 * don't flush the nce_t entries: we use them
			 * as an index to the ncec itself.
			 */
			ip1dbg(("ip_rput: DLPI fastpath off on interface %s\n",
			    ill->ill_name));
		} else {
			mutex_exit(&ill->ill_lock);
		}
		freemsg(mp);
		break;
	}
	default:
		ASSERT(0);
		break;
	}
}

/*
 * Update any source route, record route or timestamp options
 * When it fails it has consumed the message and BUMPed the MIB.
 */
boolean_t
ip_forward_options(mblk_t *mp, ipha_t *ipha, ill_t *dst_ill,
    ip_recv_attr_t *ira)
{
	ipoptp_t	opts;
	uchar_t		*opt;
	uint8_t		optval;
	uint8_t		optlen;
	ipaddr_t	dst;
	ipaddr_t	ifaddr;
	uint32_t	ts;
	timestruc_t	now;
	ip_stack_t	*ipst = ira->ira_ill->ill_ipst;

	ip2dbg(("ip_forward_options\n"));
	dst = ipha->ipha_dst;
	for (optval = ipoptp_first(&opts, ipha);
	    optval != IPOPT_EOL;
	    optval = ipoptp_next(&opts)) {
		ASSERT((opts.ipoptp_flags & IPOPTP_ERROR) == 0);
		opt = opts.ipoptp_cur;
		optlen = opts.ipoptp_len;
		ip2dbg(("ip_forward_options: opt %d, len %d\n",
		    optval, opts.ipoptp_len));
		switch (optval) {
			uint32_t off;
		case IPOPT_SSRR:
		case IPOPT_LSRR:
			/* Check if adminstratively disabled */
			if (!ipst->ips_ip_forward_src_routed) {
				BUMP_MIB(dst_ill->ill_ip_mib,
				    ipIfStatsForwProhibits);
				ip_drop_input("ICMP_SOURCE_ROUTE_FAILED",
				    mp, dst_ill);
				icmp_unreachable(mp, ICMP_SOURCE_ROUTE_FAILED,
				    ira);
				return (B_FALSE);
			}
			if (ip_type_v4(dst, ipst) != IRE_LOCAL) {
				/*
				 * Must be partial since ip_input_options
				 * checked for strict.
				 */
				break;
			}
			off = opt[IPOPT_OFFSET];
			off--;
		redo_srr:
			if (optlen < IP_ADDR_LEN ||
			    off > optlen - IP_ADDR_LEN) {
				/* End of source route */
				ip1dbg((
				    "ip_forward_options: end of SR\n"));
				break;
			}
			/* Pick a reasonable address on the outbound if */
			ASSERT(dst_ill != NULL);
			if (ip_select_source_v4(dst_ill, INADDR_ANY, dst,
			    INADDR_ANY, ALL_ZONES, ipst, &ifaddr, NULL,
			    NULL) != 0) {
				/* No source! Shouldn't happen */
				ifaddr = INADDR_ANY;
			}
			bcopy((char *)opt + off, &dst, IP_ADDR_LEN);
			bcopy(&ifaddr, (char *)opt + off, IP_ADDR_LEN);
			ip1dbg(("ip_forward_options: next hop 0x%x\n",
			    ntohl(dst)));

			/*
			 * Check if our address is present more than
			 * once as consecutive hops in source route.
			 */
			if (ip_type_v4(dst, ipst) == IRE_LOCAL) {
				off += IP_ADDR_LEN;
				opt[IPOPT_OFFSET] += IP_ADDR_LEN;
				goto redo_srr;
			}
			ipha->ipha_dst = dst;
			opt[IPOPT_OFFSET] += IP_ADDR_LEN;
			break;
		case IPOPT_RR:
			off = opt[IPOPT_OFFSET];
			off--;
			if (optlen < IP_ADDR_LEN ||
			    off > optlen - IP_ADDR_LEN) {
				/* No more room - ignore */
				ip1dbg((
				    "ip_forward_options: end of RR\n"));
				break;
			}
			/* Pick a reasonable address on the outbound if */
			ASSERT(dst_ill != NULL);
			if (ip_select_source_v4(dst_ill, INADDR_ANY, dst,
			    INADDR_ANY, ALL_ZONES, ipst, &ifaddr, NULL,
			    NULL) != 0) {
				/* No source! Shouldn't happen */
				ifaddr = INADDR_ANY;
			}
			bcopy(&ifaddr, (char *)opt + off, IP_ADDR_LEN);
			opt[IPOPT_OFFSET] += IP_ADDR_LEN;
			break;
		case IPOPT_TS:
			/* Insert timestamp if there is room */
			switch (opt[IPOPT_POS_OV_FLG] & 0x0F) {
			case IPOPT_TS_TSONLY:
				off = IPOPT_TS_TIMELEN;
				break;
			case IPOPT_TS_PRESPEC:
			case IPOPT_TS_PRESPEC_RFC791:
				/* Verify that the address matched */
				off = opt[IPOPT_OFFSET] - 1;
				bcopy((char *)opt + off, &dst, IP_ADDR_LEN);
				if (ip_type_v4(dst, ipst) != IRE_LOCAL) {
					/* Not for us */
					break;
				}
				/* FALLTHRU */
			case IPOPT_TS_TSANDADDR:
				off = IP_ADDR_LEN + IPOPT_TS_TIMELEN;
				break;
			default:
				/*
				 * ip_*put_options should have already
				 * dropped this packet.
				 */
				cmn_err(CE_PANIC, "ip_forward_options: "
				    "unknown IT - bug in ip_input_options?\n");
				return (B_TRUE);	/* Keep "lint" happy */
			}
			if (opt[IPOPT_OFFSET] - 1 + off > optlen) {
				/* Increase overflow counter */
				off = (opt[IPOPT_POS_OV_FLG] >> 4) + 1;
				opt[IPOPT_POS_OV_FLG] =
				    (uint8_t)((opt[IPOPT_POS_OV_FLG] & 0x0F) |
				    (off << 4));
				break;
			}
			off = opt[IPOPT_OFFSET] - 1;
			switch (opt[IPOPT_POS_OV_FLG] & 0x0F) {
			case IPOPT_TS_PRESPEC:
			case IPOPT_TS_PRESPEC_RFC791:
			case IPOPT_TS_TSANDADDR:
				/* Pick a reasonable addr on the outbound if */
				ASSERT(dst_ill != NULL);
				if (ip_select_source_v4(dst_ill, INADDR_ANY,
				    dst, INADDR_ANY, ALL_ZONES, ipst, &ifaddr,
				    NULL, NULL) != 0) {
					/* No source! Shouldn't happen */
					ifaddr = INADDR_ANY;
				}
				bcopy(&ifaddr, (char *)opt + off, IP_ADDR_LEN);
				opt[IPOPT_OFFSET] += IP_ADDR_LEN;
				/* FALLTHRU */
			case IPOPT_TS_TSONLY:
				off = opt[IPOPT_OFFSET] - 1;
				/* Compute # of milliseconds since midnight */
				gethrestime(&now);
				ts = (now.tv_sec % (24 * 60 * 60)) * 1000 +
				    NSEC2MSEC(now.tv_nsec);
				bcopy(&ts, (char *)opt + off, IPOPT_TS_TIMELEN);
				opt[IPOPT_OFFSET] += IPOPT_TS_TIMELEN;
				break;
			}
			break;
		}
	}
	return (B_TRUE);
}

/*
 * Call ill_frag_timeout to do garbage collection. ill_frag_timeout
 * returns 'true' if there are still fragments left on the queue, in
 * which case we restart the timer.
 */
void
ill_frag_timer(void *arg)
{
	ill_t	*ill = (ill_t *)arg;
	boolean_t frag_pending;
	ip_stack_t *ipst = ill->ill_ipst;
	time_t	timeout;

	mutex_enter(&ill->ill_lock);
	ASSERT(!ill->ill_fragtimer_executing);
	if (ill->ill_state_flags & ILL_CONDEMNED) {
		ill->ill_frag_timer_id = 0;
		mutex_exit(&ill->ill_lock);
		return;
	}
	ill->ill_fragtimer_executing = 1;
	mutex_exit(&ill->ill_lock);

	timeout = (ill->ill_isv6 ? ipst->ips_ipv6_reassembly_timeout :
	    ipst->ips_ip_reassembly_timeout);

	frag_pending = ill_frag_timeout(ill, timeout);

	/*
	 * Restart the timer, if we have fragments pending or if someone
	 * wanted us to be scheduled again.
	 */
	mutex_enter(&ill->ill_lock);
	ill->ill_fragtimer_executing = 0;
	ill->ill_frag_timer_id = 0;
	if (frag_pending || ill->ill_fragtimer_needrestart)
		ill_frag_timer_start(ill);
	mutex_exit(&ill->ill_lock);
}

void
ill_frag_timer_start(ill_t *ill)
{
	ip_stack_t *ipst = ill->ill_ipst;
	clock_t	timeo_ms;

	ASSERT(MUTEX_HELD(&ill->ill_lock));

	/* If the ill is closing or opening don't proceed */
	if (ill->ill_state_flags & ILL_CONDEMNED)
		return;

	if (ill->ill_fragtimer_executing) {
		/*
		 * ill_frag_timer is currently executing. Just record the
		 * the fact that we want the timer to be restarted.
		 * ill_frag_timer will post a timeout before it returns,
		 * ensuring it will be called again.
		 */
		ill->ill_fragtimer_needrestart = 1;
		return;
	}

	if (ill->ill_frag_timer_id == 0) {
		timeo_ms = (ill->ill_isv6 ? ipst->ips_ipv6_reassembly_timeout :
		    ipst->ips_ip_reassembly_timeout) * SECONDS;

		/*
		 * The timer is neither running nor is the timeout handler
		 * executing. Post a timeout so that ill_frag_timer will be
		 * called
		 */
		ill->ill_frag_timer_id = timeout(ill_frag_timer, ill,
		    MSEC_TO_TICK(timeo_ms >> 1));
		ill->ill_fragtimer_needrestart = 0;
	}
}

/*
 * Update any source route, record route or timestamp options.
 * Check that we are at end of strict source route.
 * The options have already been checked for sanity in ip_input_options().
 */
boolean_t
ip_input_local_options(mblk_t *mp, ipha_t *ipha, ip_recv_attr_t *ira)
{
	ipoptp_t	opts;
	uchar_t		*opt;
	uint8_t		optval;
	uint8_t		optlen;
	ipaddr_t	dst;
	ipaddr_t	ifaddr;
	uint32_t	ts;
	timestruc_t	now;
	ill_t		*ill = ira->ira_ill;
	ip_stack_t	*ipst = ill->ill_ipst;

	ip2dbg(("ip_input_local_options\n"));

	for (optval = ipoptp_first(&opts, ipha);
	    optval != IPOPT_EOL;
	    optval = ipoptp_next(&opts)) {
		ASSERT((opts.ipoptp_flags & IPOPTP_ERROR) == 0);
		opt = opts.ipoptp_cur;
		optlen = opts.ipoptp_len;
		ip2dbg(("ip_input_local_options: opt %d, len %d\n",
		    optval, optlen));
		switch (optval) {
			uint32_t off;
		case IPOPT_SSRR:
		case IPOPT_LSRR:
			off = opt[IPOPT_OFFSET];
			off--;
			if (optlen < IP_ADDR_LEN ||
			    off > optlen - IP_ADDR_LEN) {
				/* End of source route */
				ip1dbg(("ip_input_local_options: end of SR\n"));
				break;
			}
			/*
			 * This will only happen if two consecutive entries
			 * in the source route contains our address or if
			 * it is a packet with a loose source route which
			 * reaches us before consuming the whole source route
			 */
			ip1dbg(("ip_input_local_options: not end of SR\n"));
			if (optval == IPOPT_SSRR) {
				goto bad_src_route;
			}
			/*
			 * Hack: instead of dropping the packet truncate the
			 * source route to what has been used by filling the
			 * rest with IPOPT_NOP.
			 */
			opt[IPOPT_OLEN] = (uint8_t)off;
			while (off < optlen) {
				opt[off++] = IPOPT_NOP;
			}
			break;
		case IPOPT_RR:
			off = opt[IPOPT_OFFSET];
			off--;
			if (optlen < IP_ADDR_LEN ||
			    off > optlen - IP_ADDR_LEN) {
				/* No more room - ignore */
				ip1dbg((
				    "ip_input_local_options: end of RR\n"));
				break;
			}
			/* Pick a reasonable address on the outbound if */
			if (ip_select_source_v4(ill, INADDR_ANY, ipha->ipha_dst,
			    INADDR_ANY, ALL_ZONES, ipst, &ifaddr, NULL,
			    NULL) != 0) {
				/* No source! Shouldn't happen */
				ifaddr = INADDR_ANY;
			}
			bcopy(&ifaddr, (char *)opt + off, IP_ADDR_LEN);
			opt[IPOPT_OFFSET] += IP_ADDR_LEN;
			break;
		case IPOPT_TS:
			/* Insert timestamp if there is romm */
			switch (opt[IPOPT_POS_OV_FLG] & 0x0F) {
			case IPOPT_TS_TSONLY:
				off = IPOPT_TS_TIMELEN;
				break;
			case IPOPT_TS_PRESPEC:
			case IPOPT_TS_PRESPEC_RFC791:
				/* Verify that the address matched */
				off = opt[IPOPT_OFFSET] - 1;
				bcopy((char *)opt + off, &dst, IP_ADDR_LEN);
				if (ip_type_v4(dst, ipst) != IRE_LOCAL) {
					/* Not for us */
					break;
				}
				/* FALLTHRU */
			case IPOPT_TS_TSANDADDR:
				off = IP_ADDR_LEN + IPOPT_TS_TIMELEN;
				break;
			default:
				/*
				 * ip_*put_options should have already
				 * dropped this packet.
				 */
				cmn_err(CE_PANIC, "ip_input_local_options: "
				    "unknown IT - bug in ip_input_options?\n");
				return (B_TRUE);	/* Keep "lint" happy */
			}
			if (opt[IPOPT_OFFSET] - 1 + off > optlen) {
				/* Increase overflow counter */
				off = (opt[IPOPT_POS_OV_FLG] >> 4) + 1;
				opt[IPOPT_POS_OV_FLG] =
				    (uint8_t)((opt[IPOPT_POS_OV_FLG] & 0x0F) |
				    (off << 4));
				break;
			}
			off = opt[IPOPT_OFFSET] - 1;
			switch (opt[IPOPT_POS_OV_FLG] & 0x0F) {
			case IPOPT_TS_PRESPEC:
			case IPOPT_TS_PRESPEC_RFC791:
			case IPOPT_TS_TSANDADDR:
				/* Pick a reasonable addr on the outbound if */
				if (ip_select_source_v4(ill, INADDR_ANY,
				    ipha->ipha_dst, INADDR_ANY, ALL_ZONES, ipst,
				    &ifaddr, NULL, NULL) != 0) {
					/* No source! Shouldn't happen */
					ifaddr = INADDR_ANY;
				}
				bcopy(&ifaddr, (char *)opt + off, IP_ADDR_LEN);
				opt[IPOPT_OFFSET] += IP_ADDR_LEN;
				/* FALLTHRU */
			case IPOPT_TS_TSONLY:
				off = opt[IPOPT_OFFSET] - 1;
				/* Compute # of milliseconds since midnight */
				gethrestime(&now);
				ts = (now.tv_sec % (24 * 60 * 60)) * 1000 +
				    NSEC2MSEC(now.tv_nsec);
				bcopy(&ts, (char *)opt + off, IPOPT_TS_TIMELEN);
				opt[IPOPT_OFFSET] += IPOPT_TS_TIMELEN;
				break;
			}
			break;
		}
	}
	return (B_TRUE);

bad_src_route:
	/* make sure we clear any indication of a hardware checksum */
	DB_CKSUMFLAGS(mp) = 0;
	ip_drop_input("ICMP_SOURCE_ROUTE_FAILED", mp, ill);
	icmp_unreachable(mp, ICMP_SOURCE_ROUTE_FAILED, ira);
	return (B_FALSE);

}

/*
 * Process IP options in an inbound packet.  Always returns the nexthop.
 * Normally this is the passed in nexthop, but if there is an option
 * that effects the nexthop (such as a source route) that will be returned.
 * Sets *errorp if there is an error, in which case an ICMP error has been sent
 * and mp freed.
 */
ipaddr_t
ip_input_options(ipha_t *ipha, ipaddr_t dst, mblk_t *mp,
    ip_recv_attr_t *ira, int *errorp)
{
	ip_stack_t	*ipst = ira->ira_ill->ill_ipst;
	ipoptp_t	opts;
	uchar_t		*opt;
	uint8_t		optval;
	uint8_t		optlen;
	intptr_t	code = 0;
	ire_t		*ire;

	ip2dbg(("ip_input_options\n"));
	*errorp = 0;
	for (optval = ipoptp_first(&opts, ipha);
	    optval != IPOPT_EOL;
	    optval = ipoptp_next(&opts)) {
		opt = opts.ipoptp_cur;
		optlen = opts.ipoptp_len;
		ip2dbg(("ip_input_options: opt %d, len %d\n",
		    optval, optlen));
		/*
		 * Note: we need to verify the checksum before we
		 * modify anything thus this routine only extracts the next
		 * hop dst from any source route.
		 */
		switch (optval) {
			uint32_t off;
		case IPOPT_SSRR:
		case IPOPT_LSRR:
			if (ip_type_v4(dst, ipst) != IRE_LOCAL) {
				if (optval == IPOPT_SSRR) {
					ip1dbg(("ip_input_options: not next"
					    " strict source route 0x%x\n",
					    ntohl(dst)));
					code = (char *)&ipha->ipha_dst -
					    (char *)ipha;
					goto param_prob; /* RouterReq's */
				}
				ip2dbg(("ip_input_options: "
				    "not next source route 0x%x\n",
				    ntohl(dst)));
				break;
			}

			if ((opts.ipoptp_flags & IPOPTP_ERROR) != 0) {
				ip1dbg((
				    "ip_input_options: bad option offset\n"));
				code = (char *)&opt[IPOPT_OLEN] -
				    (char *)ipha;
				goto param_prob;
			}
			off = opt[IPOPT_OFFSET];
			off--;
		redo_srr:
			if (optlen < IP_ADDR_LEN ||
			    off > optlen - IP_ADDR_LEN) {
				/* End of source route */
				ip1dbg(("ip_input_options: end of SR\n"));
				break;
			}
			bcopy((char *)opt + off, &dst, IP_ADDR_LEN);
			ip1dbg(("ip_input_options: next hop 0x%x\n",
			    ntohl(dst)));

			/*
			 * Check if our address is present more than
			 * once as consecutive hops in source route.
			 * XXX verify per-interface ip_forwarding
			 * for source route?
			 */
			if (ip_type_v4(dst, ipst) == IRE_LOCAL) {
				off += IP_ADDR_LEN;
				goto redo_srr;
			}

			if (dst == htonl(INADDR_LOOPBACK)) {
				ip1dbg(("ip_input_options: loopback addr in "
				    "source route!\n"));
				goto bad_src_route;
			}
			/*
			 * For strict: verify that dst is directly
			 * reachable.
			 */
			if (optval == IPOPT_SSRR) {
				ire = ire_ftable_lookup_v4(dst, 0, 0,
				    IRE_INTERFACE, NULL, ALL_ZONES,
				    ira->ira_tsl,
				    MATCH_IRE_TYPE | MATCH_IRE_SECATTR, 0, ipst,
				    NULL);
				if (ire == NULL) {
					ip1dbg(("ip_input_options: SSRR not "
					    "directly reachable: 0x%x\n",
					    ntohl(dst)));
					goto bad_src_route;
				}
				ire_refrele(ire);
			}
			/*
			 * Defer update of the offset and the record route
			 * until the packet is forwarded.
			 */
			break;
		case IPOPT_RR:
			if ((opts.ipoptp_flags & IPOPTP_ERROR) != 0) {
				ip1dbg((
				    "ip_input_options: bad option offset\n"));
				code = (char *)&opt[IPOPT_OLEN] -
				    (char *)ipha;
				goto param_prob;
			}
			break;
		case IPOPT_TS:
			/*
			 * Verify that length >= 5 and that there is either
			 * room for another timestamp or that the overflow
			 * counter is not maxed out.
			 */
			code = (char *)&opt[IPOPT_OLEN] - (char *)ipha;
			if (optlen < IPOPT_MINLEN_IT) {
				goto param_prob;
			}
			if ((opts.ipoptp_flags & IPOPTP_ERROR) != 0) {
				ip1dbg((
				    "ip_input_options: bad option offset\n"));
				code = (char *)&opt[IPOPT_OFFSET] -
				    (char *)ipha;
				goto param_prob;
			}
			switch (opt[IPOPT_POS_OV_FLG] & 0x0F) {
			case IPOPT_TS_TSONLY:
				off = IPOPT_TS_TIMELEN;
				break;
			case IPOPT_TS_TSANDADDR:
			case IPOPT_TS_PRESPEC:
			case IPOPT_TS_PRESPEC_RFC791:
				off = IP_ADDR_LEN + IPOPT_TS_TIMELEN;
				break;
			default:
				code = (char *)&opt[IPOPT_POS_OV_FLG] -
				    (char *)ipha;
				goto param_prob;
			}
			if (opt[IPOPT_OFFSET] - 1 + off > optlen &&
			    (opt[IPOPT_POS_OV_FLG] & 0xF0) == 0xF0) {
				/*
				 * No room and the overflow counter is 15
				 * already.
				 */
				goto param_prob;
			}
			break;
		}
	}

	if ((opts.ipoptp_flags & IPOPTP_ERROR) == 0) {
		return (dst);
	}

	ip1dbg(("ip_input_options: error processing IP options."));
	code = (char *)&opt[IPOPT_OFFSET] - (char *)ipha;

param_prob:
	/* make sure we clear any indication of a hardware checksum */
	DB_CKSUMFLAGS(mp) = 0;
	ip_drop_input("ICMP_PARAM_PROBLEM", mp, ira->ira_ill);
	icmp_param_problem(mp, (uint8_t)code, ira);
	*errorp = -1;
	return (dst);

bad_src_route:
	/* make sure we clear any indication of a hardware checksum */
	DB_CKSUMFLAGS(mp) = 0;
	ip_drop_input("ICMP_SOURCE_ROUTE_FAILED", mp, ira->ira_ill);
	icmp_unreachable(mp, ICMP_SOURCE_ROUTE_FAILED, ira);
	*errorp = -1;
	return (dst);
}

/*
 * IP & ICMP info in >=14 msg's ...
 *  - ip fixed part (mib2_ip_t)
 *  - icmp fixed part (mib2_icmp_t)
 *  - ipAddrEntryTable (ip 20)		all IPv4 ipifs
 *  - ipRouteEntryTable (ip 21)		all IPv4 IREs
 *  - ipNetToMediaEntryTable (ip 22)	all IPv4 Neighbor Cache entries
 *  - ipRouteAttributeTable (ip 102)	labeled routes
 *  - ip multicast membership (ip_member_t)
 *  - ip multicast source filtering (ip_grpsrc_t)
 *  - igmp fixed part (struct igmpstat)
 *  - multicast routing stats (struct mrtstat)
 *  - multicast routing vifs (array of struct vifctl)
 *  - multicast routing routes (array of struct mfcctl)
 *  - ip6 fixed part (mib2_ipv6IfStatsEntry_t)
 *					One per ill plus one generic
 *  - icmp6 fixed part (mib2_ipv6IfIcmpEntry_t)
 *					One per ill plus one generic
 *  - ipv6RouteEntry			all IPv6 IREs
 *  - ipv6RouteAttributeTable (ip6 102)	labeled routes
 *  - ipv6NetToMediaEntry		all IPv6 Neighbor Cache entries
 *  - ipv6AddrEntry			all IPv6 ipifs
 *  - ipv6 multicast membership (ipv6_member_t)
 *  - ipv6 multicast source filtering (ipv6_grpsrc_t)
 *
 * NOTE: original mpctl is copied for msg's 2..N, since its ctl part is
 * already filled in by the caller.
 * If legacy_req is true then MIB structures needs to be truncated to their
 * legacy sizes before being returned.
 * Return value of 0 indicates that no messages were sent and caller
 * should free mpctl.
 */
int
ip_snmp_get(queue_t *q, mblk_t *mpctl, int level, boolean_t legacy_req)
{
	ip_stack_t *ipst;
	sctp_stack_t *sctps;

	if (q->q_next != NULL) {
		ipst = ILLQ_TO_IPST(q);
	} else {
		ipst = CONNQ_TO_IPST(q);
	}
	ASSERT(ipst != NULL);
	sctps = ipst->ips_netstack->netstack_sctp;

	if (mpctl == NULL || mpctl->b_cont == NULL) {
		return (0);
	}

	/*
	 * For the purposes of the (broken) packet shell use
	 * of the level we make sure MIB2_TCP/MIB2_UDP can be used
	 * to make TCP and UDP appear first in the list of mib items.
	 * TBD: We could expand this and use it in netstat so that
	 * the kernel doesn't have to produce large tables (connections,
	 * routes, etc) when netstat only wants the statistics or a particular
	 * table.
	 */
	if (!(level == MIB2_TCP || level == MIB2_UDP)) {
		if ((mpctl = icmp_snmp_get(q, mpctl)) == NULL) {
			return (1);
		}
	}

	if (level != MIB2_TCP) {
		if ((mpctl = udp_snmp_get(q, mpctl, legacy_req)) == NULL) {
			return (1);
		}
	}

	if (level != MIB2_UDP) {
		if ((mpctl = tcp_snmp_get(q, mpctl, legacy_req)) == NULL) {
			return (1);
		}
	}

	if ((mpctl = ip_snmp_get_mib2_ip_traffic_stats(q, mpctl,
	    ipst, legacy_req)) == NULL) {
		return (1);
	}

	if ((mpctl = ip_snmp_get_mib2_ip6(q, mpctl, ipst,
	    legacy_req)) == NULL) {
		return (1);
	}

	if ((mpctl = ip_snmp_get_mib2_icmp(q, mpctl, ipst)) == NULL) {
		return (1);
	}

	if ((mpctl = ip_snmp_get_mib2_icmp6(q, mpctl, ipst)) == NULL) {
		return (1);
	}

	if ((mpctl = ip_snmp_get_mib2_igmp(q, mpctl, ipst)) == NULL) {
		return (1);
	}

	if ((mpctl = ip_snmp_get_mib2_multi(q, mpctl, ipst)) == NULL) {
		return (1);
	}

	if ((mpctl = ip_snmp_get_mib2_ip_addr(q, mpctl, ipst,
	    legacy_req)) == NULL) {
		return (1);
	}

	if ((mpctl = ip_snmp_get_mib2_ip6_addr(q, mpctl, ipst,
	    legacy_req)) == NULL) {
		return (1);
	}

	if ((mpctl = ip_snmp_get_mib2_ip_group_mem(q, mpctl, ipst)) == NULL) {
		return (1);
	}

	if ((mpctl = ip_snmp_get_mib2_ip6_group_mem(q, mpctl, ipst)) == NULL) {
		return (1);
	}

	if ((mpctl = ip_snmp_get_mib2_ip_group_src(q, mpctl, ipst)) == NULL) {
		return (1);
	}

	if ((mpctl = ip_snmp_get_mib2_ip6_group_src(q, mpctl, ipst)) == NULL) {
		return (1);
	}

	if ((mpctl = ip_snmp_get_mib2_virt_multi(q, mpctl, ipst)) == NULL) {
		return (1);
	}

	if ((mpctl = ip_snmp_get_mib2_multi_rtable(q, mpctl, ipst)) == NULL) {
		return (1);
	}

	mpctl = ip_snmp_get_mib2_ip_route_media(q, mpctl, level, ipst);
	if (mpctl == NULL)
		return (1);

	mpctl = ip_snmp_get_mib2_ip6_route_media(q, mpctl, level, ipst);
	if (mpctl == NULL)
		return (1);

	if ((mpctl = sctp_snmp_get_mib2(q, mpctl, sctps)) == NULL) {
		return (1);
	}
	if ((mpctl = ip_snmp_get_mib2_ip_dce(q, mpctl, ipst)) == NULL) {
		return (1);
	}
	freemsg(mpctl);
	return (1);
}

/* Get global (legacy) IPv4 statistics */
static mblk_t *
ip_snmp_get_mib2_ip(queue_t *q, mblk_t *mpctl, mib2_ipIfStatsEntry_t *ipmib,
    ip_stack_t *ipst, boolean_t legacy_req)
{
	mib2_ip_t		old_ip_mib;
	struct opthdr		*optp;
	mblk_t			*mp2ctl;
	mib2_ipAddrEntry_t	mae;

	/*
	 * make a copy of the original message
	 */
	mp2ctl = copymsg(mpctl);

	/* fixed length IP structure... */
	optp = (struct opthdr *)&mpctl->b_rptr[sizeof (struct T_optmgmt_ack)];
	optp->level = MIB2_IP;
	optp->name = 0;
	SET_MIB(old_ip_mib.ipForwarding,
	    (WE_ARE_FORWARDING(ipst) ? 1 : 2));
	SET_MIB(old_ip_mib.ipDefaultTTL,
	    (uint32_t)ipst->ips_ip_def_ttl);
	SET_MIB(old_ip_mib.ipReasmTimeout,
	    ipst->ips_ip_reassembly_timeout);
	SET_MIB(old_ip_mib.ipAddrEntrySize,
	    (legacy_req) ? LEGACY_MIB_SIZE(&mae, mib2_ipAddrEntry_t) :
	    sizeof (mib2_ipAddrEntry_t));
	SET_MIB(old_ip_mib.ipRouteEntrySize,
	    sizeof (mib2_ipRouteEntry_t));
	SET_MIB(old_ip_mib.ipNetToMediaEntrySize,
	    sizeof (mib2_ipNetToMediaEntry_t));
	SET_MIB(old_ip_mib.ipMemberEntrySize, sizeof (ip_member_t));
	SET_MIB(old_ip_mib.ipGroupSourceEntrySize, sizeof (ip_grpsrc_t));
	SET_MIB(old_ip_mib.ipRouteAttributeSize,
	    sizeof (mib2_ipAttributeEntry_t));
	SET_MIB(old_ip_mib.transportMLPSize, sizeof (mib2_transportMLPEntry_t));
	SET_MIB(old_ip_mib.ipDestEntrySize, sizeof (dest_cache_entry_t));

	/*
	 * Grab the statistics from the new IP MIB
	 */
	SET_MIB(old_ip_mib.ipInReceives,
	    (uint32_t)ipmib->ipIfStatsHCInReceives);
	SET_MIB(old_ip_mib.ipInHdrErrors, ipmib->ipIfStatsInHdrErrors);
	SET_MIB(old_ip_mib.ipInAddrErrors, ipmib->ipIfStatsInAddrErrors);
	SET_MIB(old_ip_mib.ipForwDatagrams,
	    (uint32_t)ipmib->ipIfStatsHCOutForwDatagrams);
	SET_MIB(old_ip_mib.ipInUnknownProtos,
	    ipmib->ipIfStatsInUnknownProtos);
	SET_MIB(old_ip_mib.ipInDiscards, ipmib->ipIfStatsInDiscards);
	SET_MIB(old_ip_mib.ipInDelivers,
	    (uint32_t)ipmib->ipIfStatsHCInDelivers);
	SET_MIB(old_ip_mib.ipOutRequests,
	    (uint32_t)ipmib->ipIfStatsHCOutRequests);
	SET_MIB(old_ip_mib.ipOutDiscards, ipmib->ipIfStatsOutDiscards);
	SET_MIB(old_ip_mib.ipOutNoRoutes, ipmib->ipIfStatsOutNoRoutes);
	SET_MIB(old_ip_mib.ipReasmReqds, ipmib->ipIfStatsReasmReqds);
	SET_MIB(old_ip_mib.ipReasmOKs, ipmib->ipIfStatsReasmOKs);
	SET_MIB(old_ip_mib.ipReasmFails, ipmib->ipIfStatsReasmFails);
	SET_MIB(old_ip_mib.ipFragOKs, ipmib->ipIfStatsOutFragOKs);
	SET_MIB(old_ip_mib.ipFragFails, ipmib->ipIfStatsOutFragFails);
	SET_MIB(old_ip_mib.ipFragCreates, ipmib->ipIfStatsOutFragCreates);

	/* ipRoutingDiscards is not being used */
	SET_MIB(old_ip_mib.ipRoutingDiscards, 0);
	SET_MIB(old_ip_mib.tcpInErrs, ipmib->tcpIfStatsInErrs);
	SET_MIB(old_ip_mib.udpNoPorts, ipmib->udpIfStatsNoPorts);
	SET_MIB(old_ip_mib.ipInCksumErrs, ipmib->ipIfStatsInCksumErrs);
	SET_MIB(old_ip_mib.ipReasmDuplicates,
	    ipmib->ipIfStatsReasmDuplicates);
	SET_MIB(old_ip_mib.ipReasmPartDups, ipmib->ipIfStatsReasmPartDups);
	SET_MIB(old_ip_mib.ipForwProhibits, ipmib->ipIfStatsForwProhibits);
	SET_MIB(old_ip_mib.udpInCksumErrs, ipmib->udpIfStatsInCksumErrs);
	SET_MIB(old_ip_mib.udpInOverflows, ipmib->udpIfStatsInOverflows);
	SET_MIB(old_ip_mib.rawipInOverflows,
	    ipmib->rawipIfStatsInOverflows);

	SET_MIB(old_ip_mib.ipsecInSucceeded, ipmib->ipsecIfStatsInSucceeded);
	SET_MIB(old_ip_mib.ipsecInFailed, ipmib->ipsecIfStatsInFailed);
	SET_MIB(old_ip_mib.ipInIPv6, ipmib->ipIfStatsInWrongIPVersion);
	SET_MIB(old_ip_mib.ipOutIPv6, ipmib->ipIfStatsOutWrongIPVersion);
	SET_MIB(old_ip_mib.ipOutSwitchIPv6,
	    ipmib->ipIfStatsOutSwitchIPVersion);

	if (!snmp_append_data(mpctl->b_cont, (char *)&old_ip_mib,
	    (int)sizeof (old_ip_mib))) {
		ip1dbg(("ip_snmp_get_mib2_ip: failed to allocate %u bytes\n",
		    (uint_t)sizeof (old_ip_mib)));
	}

	optp->len = (t_uscalar_t)msgdsize(mpctl->b_cont);
	ip3dbg(("ip_snmp_get_mib2_ip: level %d, name %d, len %d\n",
	    (int)optp->level, (int)optp->name, (int)optp->len));
	qreply(q, mpctl);
	return (mp2ctl);
}

/* Per interface IPv4 statistics */
static mblk_t *
ip_snmp_get_mib2_ip_traffic_stats(queue_t *q, mblk_t *mpctl, ip_stack_t *ipst,
    boolean_t legacy_req)
{
	struct opthdr		*optp;
	mblk_t			*mp2ctl;
	ill_t			*ill;
	ill_walk_context_t	ctx;
	mblk_t			*mp_tail = NULL;
	mib2_ipIfStatsEntry_t	global_ip_mib;
	mib2_ipAddrEntry_t	mae;

	/*
	 * Make a copy of the original message
	 */
	mp2ctl = copymsg(mpctl);

	optp = (struct opthdr *)&mpctl->b_rptr[sizeof (struct T_optmgmt_ack)];
	optp->level = MIB2_IP;
	optp->name = MIB2_IP_TRAFFIC_STATS;
	/* Include "unknown interface" ip_mib */
	ipst->ips_ip_mib.ipIfStatsIPVersion = MIB2_INETADDRESSTYPE_ipv4;
	ipst->ips_ip_mib.ipIfStatsIfIndex =
	    MIB2_UNKNOWN_INTERFACE; /* Flag to netstat */
	SET_MIB(ipst->ips_ip_mib.ipIfStatsForwarding,
	    (ipst->ips_ip_forwarding ? 1 : 2));
	SET_MIB(ipst->ips_ip_mib.ipIfStatsDefaultTTL,
	    (uint32_t)ipst->ips_ip_def_ttl);
	SET_MIB(ipst->ips_ip_mib.ipIfStatsEntrySize,
	    sizeof (mib2_ipIfStatsEntry_t));
	SET_MIB(ipst->ips_ip_mib.ipIfStatsAddrEntrySize,
	    sizeof (mib2_ipAddrEntry_t));
	SET_MIB(ipst->ips_ip_mib.ipIfStatsRouteEntrySize,
	    sizeof (mib2_ipRouteEntry_t));
	SET_MIB(ipst->ips_ip_mib.ipIfStatsNetToMediaEntrySize,
	    sizeof (mib2_ipNetToMediaEntry_t));
	SET_MIB(ipst->ips_ip_mib.ipIfStatsMemberEntrySize,
	    sizeof (ip_member_t));
	SET_MIB(ipst->ips_ip_mib.ipIfStatsGroupSourceEntrySize,
	    sizeof (ip_grpsrc_t));

	bcopy(&ipst->ips_ip_mib, &global_ip_mib, sizeof (global_ip_mib));

	if (legacy_req) {
		SET_MIB(global_ip_mib.ipIfStatsAddrEntrySize,
		    LEGACY_MIB_SIZE(&mae, mib2_ipAddrEntry_t));
	}

	if (!snmp_append_data2(mpctl->b_cont, &mp_tail,
	    (char *)&global_ip_mib, (int)sizeof (global_ip_mib))) {
		ip1dbg(("ip_snmp_get_mib2_ip_traffic_stats: "
		    "failed to allocate %u bytes\n",
		    (uint_t)sizeof (global_ip_mib)));
	}

	rw_enter(&ipst->ips_ill_g_lock, RW_READER);
	ill = ILL_START_WALK_V4(&ctx, ipst);
	for (; ill != NULL; ill = ill_next(&ctx, ill)) {
		ill->ill_ip_mib->ipIfStatsIfIndex =
		    ill->ill_phyint->phyint_ifindex;
		SET_MIB(ill->ill_ip_mib->ipIfStatsForwarding,
		    (ipst->ips_ip_forwarding ? 1 : 2));
		SET_MIB(ill->ill_ip_mib->ipIfStatsDefaultTTL,
		    (uint32_t)ipst->ips_ip_def_ttl);

		ip_mib2_add_ip_stats(&global_ip_mib, ill->ill_ip_mib);
		if (!snmp_append_data2(mpctl->b_cont, &mp_tail,
		    (char *)ill->ill_ip_mib,
		    (int)sizeof (*ill->ill_ip_mib))) {
			ip1dbg(("ip_snmp_get_mib2_ip_traffic_stats: "
			    "failed to allocate %u bytes\n",
			    (uint_t)sizeof (*ill->ill_ip_mib)));
		}
	}
	rw_exit(&ipst->ips_ill_g_lock);

	optp->len = (t_uscalar_t)msgdsize(mpctl->b_cont);
	ip3dbg(("ip_snmp_get_mib2_ip_traffic_stats: "
	    "level %d, name %d, len %d\n",
	    (int)optp->level, (int)optp->name, (int)optp->len));
	qreply(q, mpctl);

	if (mp2ctl == NULL)
		return (NULL);

	return (ip_snmp_get_mib2_ip(q, mp2ctl, &global_ip_mib, ipst,
	    legacy_req));
}

/* Global IPv4 ICMP statistics */
static mblk_t *
ip_snmp_get_mib2_icmp(queue_t *q, mblk_t *mpctl, ip_stack_t *ipst)
{
	struct opthdr		*optp;
	mblk_t			*mp2ctl;

	/*
	 * Make a copy of the original message
	 */
	mp2ctl = copymsg(mpctl);

	optp = (struct opthdr *)&mpctl->b_rptr[sizeof (struct T_optmgmt_ack)];
	optp->level = MIB2_ICMP;
	optp->name = 0;
	if (!snmp_append_data(mpctl->b_cont, (char *)&ipst->ips_icmp_mib,
	    (int)sizeof (ipst->ips_icmp_mib))) {
		ip1dbg(("ip_snmp_get_mib2_icmp: failed to allocate %u bytes\n",
		    (uint_t)sizeof (ipst->ips_icmp_mib)));
	}
	optp->len = (t_uscalar_t)msgdsize(mpctl->b_cont);
	ip3dbg(("ip_snmp_get_mib2_icmp: level %d, name %d, len %d\n",
	    (int)optp->level, (int)optp->name, (int)optp->len));
	qreply(q, mpctl);
	return (mp2ctl);
}

/* Global IPv4 IGMP statistics */
static mblk_t *
ip_snmp_get_mib2_igmp(queue_t *q, mblk_t *mpctl, ip_stack_t *ipst)
{
	struct opthdr		*optp;
	mblk_t			*mp2ctl;

	/*
	 * make a copy of the original message
	 */
	mp2ctl = copymsg(mpctl);

	optp = (struct opthdr *)&mpctl->b_rptr[sizeof (struct T_optmgmt_ack)];
	optp->level = EXPER_IGMP;
	optp->name = 0;
	if (!snmp_append_data(mpctl->b_cont, (char *)&ipst->ips_igmpstat,
	    (int)sizeof (ipst->ips_igmpstat))) {
		ip1dbg(("ip_snmp_get_mib2_igmp: failed to allocate %u bytes\n",
		    (uint_t)sizeof (ipst->ips_igmpstat)));
	}
	optp->len = (t_uscalar_t)msgdsize(mpctl->b_cont);
	ip3dbg(("ip_snmp_get_mib2_igmp: level %d, name %d, len %d\n",
	    (int)optp->level, (int)optp->name, (int)optp->len));
	qreply(q, mpctl);
	return (mp2ctl);
}

/* Global IPv4 Multicast Routing statistics */
static mblk_t *
ip_snmp_get_mib2_multi(queue_t *q, mblk_t *mpctl, ip_stack_t *ipst)
{
	struct opthdr		*optp;
	mblk_t			*mp2ctl;

	/*
	 * make a copy of the original message
	 */
	mp2ctl = copymsg(mpctl);

	optp = (struct opthdr *)&mpctl->b_rptr[sizeof (struct T_optmgmt_ack)];
	optp->level = EXPER_DVMRP;
	optp->name = 0;
	if (!ip_mroute_stats(mpctl->b_cont, ipst)) {
		ip0dbg(("ip_mroute_stats: failed\n"));
	}
	optp->len = (t_uscalar_t)msgdsize(mpctl->b_cont);
	ip3dbg(("ip_snmp_get_mib2_multi: level %d, name %d, len %d\n",
	    (int)optp->level, (int)optp->name, (int)optp->len));
	qreply(q, mpctl);
	return (mp2ctl);
}

/* IPv4 address information */
static mblk_t *
ip_snmp_get_mib2_ip_addr(queue_t *q, mblk_t *mpctl, ip_stack_t *ipst,
    boolean_t legacy_req)
{
	struct opthdr		*optp;
	mblk_t			*mp2ctl;
	mblk_t			*mp_tail = NULL;
	ill_t			*ill;
	ipif_t			*ipif;
	uint_t			bitval;
	mib2_ipAddrEntry_t	mae;
	size_t			mae_size;
	zoneid_t		zoneid;
	ill_walk_context_t	ctx;

	/*
	 * make a copy of the original message
	 */
	mp2ctl = copymsg(mpctl);

	mae_size = (legacy_req) ? LEGACY_MIB_SIZE(&mae, mib2_ipAddrEntry_t) :
	    sizeof (mib2_ipAddrEntry_t);

	/* ipAddrEntryTable */

	optp = (struct opthdr *)&mpctl->b_rptr[sizeof (struct T_optmgmt_ack)];
	optp->level = MIB2_IP;
	optp->name = MIB2_IP_ADDR;
	zoneid = Q_TO_CONN(q)->conn_zoneid;

	rw_enter(&ipst->ips_ill_g_lock, RW_READER);
	ill = ILL_START_WALK_V4(&ctx, ipst);
	for (; ill != NULL; ill = ill_next(&ctx, ill)) {
		for (ipif = ill->ill_ipif; ipif != NULL;
		    ipif = ipif->ipif_next) {
			if (ipif->ipif_zoneid != zoneid &&
			    ipif->ipif_zoneid != ALL_ZONES)
				continue;
			/* Sum of count from dead IRE_LO* and our current */
			mae.ipAdEntInfo.ae_ibcnt = ipif->ipif_ib_pkt_count;
			if (ipif->ipif_ire_local != NULL) {
				mae.ipAdEntInfo.ae_ibcnt +=
				    ipif->ipif_ire_local->ire_ib_pkt_count;
			}
			mae.ipAdEntInfo.ae_obcnt = 0;
			mae.ipAdEntInfo.ae_focnt = 0;

			ipif_get_name(ipif, mae.ipAdEntIfIndex.o_bytes,
			    OCTET_LENGTH);
			mae.ipAdEntIfIndex.o_length =
			    mi_strlen(mae.ipAdEntIfIndex.o_bytes);
			mae.ipAdEntAddr = ipif->ipif_lcl_addr;
			mae.ipAdEntNetMask = ipif->ipif_net_mask;
			mae.ipAdEntInfo.ae_subnet = ipif->ipif_subnet;
			mae.ipAdEntInfo.ae_subnet_len =
			    ip_mask_to_plen(ipif->ipif_net_mask);
			mae.ipAdEntInfo.ae_src_addr = ipif->ipif_lcl_addr;
			for (bitval = 1;
			    bitval &&
			    !(bitval & ipif->ipif_brd_addr);
			    bitval <<= 1)
				noop;
			mae.ipAdEntBcastAddr = bitval;
			mae.ipAdEntReasmMaxSize = IP_MAXPACKET;
			mae.ipAdEntInfo.ae_mtu = ipif->ipif_ill->ill_mtu;
			mae.ipAdEntInfo.ae_metric  = ipif->ipif_ill->ill_metric;
			mae.ipAdEntInfo.ae_broadcast_addr =
			    ipif->ipif_brd_addr;
			mae.ipAdEntInfo.ae_pp_dst_addr =
			    ipif->ipif_pp_dst_addr;
			mae.ipAdEntInfo.ae_flags = ipif->ipif_flags |
			    ill->ill_flags | ill->ill_phyint->phyint_flags;
			mae.ipAdEntRetransmitTime =
			    ill->ill_reachable_retrans_time;

			if (!snmp_append_data2(mpctl->b_cont, &mp_tail,
			    (char *)&mae, (int)mae_size)) {
				ip1dbg(("ip_snmp_get_mib2_ip_addr: failed to "
				    "allocate %u bytes\n", (uint_t)mae_size));
			}
		}
	}
	rw_exit(&ipst->ips_ill_g_lock);

	optp->len = (t_uscalar_t)msgdsize(mpctl->b_cont);
	ip3dbg(("ip_snmp_get_mib2_ip_addr: level %d, name %d, len %d\n",
	    (int)optp->level, (int)optp->name, (int)optp->len));
	qreply(q, mpctl);
	return (mp2ctl);
}

/* IPv6 address information */
static mblk_t *
ip_snmp_get_mib2_ip6_addr(queue_t *q, mblk_t *mpctl, ip_stack_t *ipst,
    boolean_t legacy_req)
{
	struct opthdr		*optp;
	mblk_t			*mp2ctl;
	mblk_t			*mp_tail = NULL;
	ill_t			*ill;
	ipif_t			*ipif;
	mib2_ipv6AddrEntry_t	mae6;
	size_t			mae6_size;
	zoneid_t		zoneid;
	ill_walk_context_t	ctx;

	/*
	 * make a copy of the original message
	 */
	mp2ctl = copymsg(mpctl);

	mae6_size = (legacy_req) ?
	    LEGACY_MIB_SIZE(&mae6, mib2_ipv6AddrEntry_t) :
	    sizeof (mib2_ipv6AddrEntry_t);

	/* ipv6AddrEntryTable */

	optp = (struct opthdr *)&mpctl->b_rptr[sizeof (struct T_optmgmt_ack)];
	optp->level = MIB2_IP6;
	optp->name = MIB2_IP6_ADDR;
	zoneid = Q_TO_CONN(q)->conn_zoneid;

	rw_enter(&ipst->ips_ill_g_lock, RW_READER);
	ill = ILL_START_WALK_V6(&ctx, ipst);
	for (; ill != NULL; ill = ill_next(&ctx, ill)) {
		for (ipif = ill->ill_ipif; ipif != NULL;
		    ipif = ipif->ipif_next) {
			if (ipif->ipif_zoneid != zoneid &&
			    ipif->ipif_zoneid != ALL_ZONES)
				continue;
			/* Sum of count from dead IRE_LO* and our current */
			mae6.ipv6AddrInfo.ae_ibcnt = ipif->ipif_ib_pkt_count;
			if (ipif->ipif_ire_local != NULL) {
				mae6.ipv6AddrInfo.ae_ibcnt +=
				    ipif->ipif_ire_local->ire_ib_pkt_count;
			}
			mae6.ipv6AddrInfo.ae_obcnt = 0;
			mae6.ipv6AddrInfo.ae_focnt = 0;

			ipif_get_name(ipif, mae6.ipv6AddrIfIndex.o_bytes,
			    OCTET_LENGTH);
			mae6.ipv6AddrIfIndex.o_length =
			    mi_strlen(mae6.ipv6AddrIfIndex.o_bytes);
			mae6.ipv6AddrAddress = ipif->ipif_v6lcl_addr;
			mae6.ipv6AddrPfxLength =
			    ip_mask_to_plen_v6(&ipif->ipif_v6net_mask);
			mae6.ipv6AddrInfo.ae_subnet = ipif->ipif_v6subnet;
			mae6.ipv6AddrInfo.ae_subnet_len =
			    mae6.ipv6AddrPfxLength;
			mae6.ipv6AddrInfo.ae_src_addr = ipif->ipif_v6lcl_addr;

			/* Type: stateless(1), stateful(2), unknown(3) */
			if (ipif->ipif_flags & IPIF_ADDRCONF)
				mae6.ipv6AddrType = 1;
			else
				mae6.ipv6AddrType = 2;
			/* Anycast: true(1), false(2) */
			if (ipif->ipif_flags & IPIF_ANYCAST)
				mae6.ipv6AddrAnycastFlag = 1;
			else
				mae6.ipv6AddrAnycastFlag = 2;

			/*
			 * Address status: preferred(1), deprecated(2),
			 * invalid(3), inaccessible(4), unknown(5)
			 */
			if (ipif->ipif_flags & IPIF_NOLOCAL)
				mae6.ipv6AddrStatus = 3;
			else if (ipif->ipif_flags & IPIF_DEPRECATED)
				mae6.ipv6AddrStatus = 2;
			else
				mae6.ipv6AddrStatus = 1;
			mae6.ipv6AddrInfo.ae_mtu = ipif->ipif_ill->ill_mtu;
			mae6.ipv6AddrInfo.ae_metric  =
			    ipif->ipif_ill->ill_metric;
			mae6.ipv6AddrInfo.ae_pp_dst_addr =
			    ipif->ipif_v6pp_dst_addr;
			mae6.ipv6AddrInfo.ae_flags = ipif->ipif_flags |
			    ill->ill_flags | ill->ill_phyint->phyint_flags;
			mae6.ipv6AddrReasmMaxSize = IP_MAXPACKET;
			mae6.ipv6AddrIdentifier = ill->ill_token;
			mae6.ipv6AddrIdentifierLen = ill->ill_token_length;
			mae6.ipv6AddrReachableTime = ill->ill_reachable_time;
			mae6.ipv6AddrRetransmitTime =
			    ill->ill_reachable_retrans_time;
			if (!snmp_append_data2(mpctl->b_cont, &mp_tail,
			    (char *)&mae6, (int)mae6_size)) {
				ip1dbg(("ip_snmp_get_mib2_ip6_addr: failed to "
				    "allocate %u bytes\n",
				    (uint_t)mae6_size));
			}
		}
	}
	rw_exit(&ipst->ips_ill_g_lock);

	optp->len = (t_uscalar_t)msgdsize(mpctl->b_cont);
	ip3dbg(("ip_snmp_get_mib2_ip6_addr: level %d, name %d, len %d\n",
	    (int)optp->level, (int)optp->name, (int)optp->len));
	qreply(q, mpctl);
	return (mp2ctl);
}

/* IPv4 multicast group membership. */
static mblk_t *
ip_snmp_get_mib2_ip_group_mem(queue_t *q, mblk_t *mpctl, ip_stack_t *ipst)
{
	struct opthdr		*optp;
	mblk_t			*mp2ctl;
	ill_t			*ill;
	ipif_t			*ipif;
	ilm_t			*ilm;
	ip_member_t		ipm;
	mblk_t			*mp_tail = NULL;
	ill_walk_context_t	ctx;
	zoneid_t		zoneid;

	/*
	 * make a copy of the original message
	 */
	mp2ctl = copymsg(mpctl);
	zoneid = Q_TO_CONN(q)->conn_zoneid;

	/* ipGroupMember table */
	optp = (struct opthdr *)&mpctl->b_rptr[
	    sizeof (struct T_optmgmt_ack)];
	optp->level = MIB2_IP;
	optp->name = EXPER_IP_GROUP_MEMBERSHIP;

	rw_enter(&ipst->ips_ill_g_lock, RW_READER);
	ill = ILL_START_WALK_V4(&ctx, ipst);
	for (; ill != NULL; ill = ill_next(&ctx, ill)) {
		/* Make sure the ill isn't going away. */
		if (!ill_check_and_refhold(ill))
			continue;
		rw_exit(&ipst->ips_ill_g_lock);
		rw_enter(&ill->ill_mcast_lock, RW_READER);
		for (ilm = ill->ill_ilm; ilm; ilm = ilm->ilm_next) {
			if (ilm->ilm_zoneid != zoneid &&
			    ilm->ilm_zoneid != ALL_ZONES)
				continue;

			/* Is there an ipif for ilm_ifaddr? */
			for (ipif = ill->ill_ipif; ipif != NULL;
			    ipif = ipif->ipif_next) {
				if (!IPIF_IS_CONDEMNED(ipif) &&
				    ipif->ipif_lcl_addr == ilm->ilm_ifaddr &&
				    ilm->ilm_ifaddr != INADDR_ANY)
					break;
			}
			if (ipif != NULL) {
				ipif_get_name(ipif,
				    ipm.ipGroupMemberIfIndex.o_bytes,
				    OCTET_LENGTH);
			} else {
				ill_get_name(ill,
				    ipm.ipGroupMemberIfIndex.o_bytes,
				    OCTET_LENGTH);
			}
			ipm.ipGroupMemberIfIndex.o_length =
			    mi_strlen(ipm.ipGroupMemberIfIndex.o_bytes);

			ipm.ipGroupMemberAddress = ilm->ilm_addr;
			ipm.ipGroupMemberRefCnt = ilm->ilm_refcnt;
			ipm.ipGroupMemberFilterMode = ilm->ilm_fmode;
			if (!snmp_append_data2(mpctl->b_cont, &mp_tail,
			    (char *)&ipm, (int)sizeof (ipm))) {
				ip1dbg(("ip_snmp_get_mib2_ip_group: "
				    "failed to allocate %u bytes\n",
				    (uint_t)sizeof (ipm)));
			}
		}
		rw_exit(&ill->ill_mcast_lock);
		ill_refrele(ill);
		rw_enter(&ipst->ips_ill_g_lock, RW_READER);
	}
	rw_exit(&ipst->ips_ill_g_lock);
	optp->len = (t_uscalar_t)msgdsize(mpctl->b_cont);
	ip3dbg(("ip_snmp_get: level %d, name %d, len %d\n",
	    (int)optp->level, (int)optp->name, (int)optp->len));
	qreply(q, mpctl);
	return (mp2ctl);
}

/* IPv6 multicast group membership. */
static mblk_t *
ip_snmp_get_mib2_ip6_group_mem(queue_t *q, mblk_t *mpctl, ip_stack_t *ipst)
{
	struct opthdr		*optp;
	mblk_t			*mp2ctl;
	ill_t			*ill;
	ilm_t			*ilm;
	ipv6_member_t		ipm6;
	mblk_t			*mp_tail = NULL;
	ill_walk_context_t	ctx;
	zoneid_t		zoneid;

	/*
	 * make a copy of the original message
	 */
	mp2ctl = copymsg(mpctl);
	zoneid = Q_TO_CONN(q)->conn_zoneid;

	/* ip6GroupMember table */
	optp = (struct opthdr *)&mpctl->b_rptr[sizeof (struct T_optmgmt_ack)];
	optp->level = MIB2_IP6;
	optp->name = EXPER_IP6_GROUP_MEMBERSHIP;

	rw_enter(&ipst->ips_ill_g_lock, RW_READER);
	ill = ILL_START_WALK_V6(&ctx, ipst);
	for (; ill != NULL; ill = ill_next(&ctx, ill)) {
		/* Make sure the ill isn't going away. */
		if (!ill_check_and_refhold(ill))
			continue;
		rw_exit(&ipst->ips_ill_g_lock);
		/*
		 * Normally we don't have any members on under IPMP interfaces.
		 * We report them as a debugging aid.
		 */
		rw_enter(&ill->ill_mcast_lock, RW_READER);
		ipm6.ipv6GroupMemberIfIndex = ill->ill_phyint->phyint_ifindex;
		for (ilm = ill->ill_ilm; ilm; ilm = ilm->ilm_next) {
			if (ilm->ilm_zoneid != zoneid &&
			    ilm->ilm_zoneid != ALL_ZONES)
				continue;	/* not this zone */
			ipm6.ipv6GroupMemberAddress = ilm->ilm_v6addr;
			ipm6.ipv6GroupMemberRefCnt = ilm->ilm_refcnt;
			ipm6.ipv6GroupMemberFilterMode = ilm->ilm_fmode;
			if (!snmp_append_data2(mpctl->b_cont,
			    &mp_tail,
			    (char *)&ipm6, (int)sizeof (ipm6))) {
				ip1dbg(("ip_snmp_get_mib2_ip6_group: "
				    "failed to allocate %u bytes\n",
				    (uint_t)sizeof (ipm6)));
			}
		}
		rw_exit(&ill->ill_mcast_lock);
		ill_refrele(ill);
		rw_enter(&ipst->ips_ill_g_lock, RW_READER);
	}
	rw_exit(&ipst->ips_ill_g_lock);

	optp->len = (t_uscalar_t)msgdsize(mpctl->b_cont);
	ip3dbg(("ip_snmp_get: level %d, name %d, len %d\n",
	    (int)optp->level, (int)optp->name, (int)optp->len));
	qreply(q, mpctl);
	return (mp2ctl);
}

/* IP multicast filtered sources */
static mblk_t *
ip_snmp_get_mib2_ip_group_src(queue_t *q, mblk_t *mpctl, ip_stack_t *ipst)
{
	struct opthdr		*optp;
	mblk_t			*mp2ctl;
	ill_t			*ill;
	ipif_t			*ipif;
	ilm_t			*ilm;
	ip_grpsrc_t		ips;
	mblk_t			*mp_tail = NULL;
	ill_walk_context_t	ctx;
	zoneid_t		zoneid;
	int			i;
	slist_t			*sl;

	/*
	 * make a copy of the original message
	 */
	mp2ctl = copymsg(mpctl);
	zoneid = Q_TO_CONN(q)->conn_zoneid;

	/* ipGroupSource table */
	optp = (struct opthdr *)&mpctl->b_rptr[
	    sizeof (struct T_optmgmt_ack)];
	optp->level = MIB2_IP;
	optp->name = EXPER_IP_GROUP_SOURCES;

	rw_enter(&ipst->ips_ill_g_lock, RW_READER);
	ill = ILL_START_WALK_V4(&ctx, ipst);
	for (; ill != NULL; ill = ill_next(&ctx, ill)) {
		/* Make sure the ill isn't going away. */
		if (!ill_check_and_refhold(ill))
			continue;
		rw_exit(&ipst->ips_ill_g_lock);
		rw_enter(&ill->ill_mcast_lock, RW_READER);
		for (ilm = ill->ill_ilm; ilm; ilm = ilm->ilm_next) {
			sl = ilm->ilm_filter;
			if (ilm->ilm_zoneid != zoneid &&
			    ilm->ilm_zoneid != ALL_ZONES)
				continue;
			if (SLIST_IS_EMPTY(sl))
				continue;

			/* Is there an ipif for ilm_ifaddr? */
			for (ipif = ill->ill_ipif; ipif != NULL;
			    ipif = ipif->ipif_next) {
				if (!IPIF_IS_CONDEMNED(ipif) &&
				    ipif->ipif_lcl_addr == ilm->ilm_ifaddr &&
				    ilm->ilm_ifaddr != INADDR_ANY)
					break;
			}
			if (ipif != NULL) {
				ipif_get_name(ipif,
				    ips.ipGroupSourceIfIndex.o_bytes,
				    OCTET_LENGTH);
			} else {
				ill_get_name(ill,
				    ips.ipGroupSourceIfIndex.o_bytes,
				    OCTET_LENGTH);
			}
			ips.ipGroupSourceIfIndex.o_length =
			    mi_strlen(ips.ipGroupSourceIfIndex.o_bytes);

			ips.ipGroupSourceGroup = ilm->ilm_addr;
			for (i = 0; i < sl->sl_numsrc; i++) {
				if (!IN6_IS_ADDR_V4MAPPED(&sl->sl_addr[i]))
					continue;
				IN6_V4MAPPED_TO_IPADDR(&sl->sl_addr[i],
				    ips.ipGroupSourceAddress);
				if (snmp_append_data2(mpctl->b_cont, &mp_tail,
				    (char *)&ips, (int)sizeof (ips)) == 0) {
					ip1dbg(("ip_snmp_get_mib2_ip_group_src:"
					    " failed to allocate %u bytes\n",
					    (uint_t)sizeof (ips)));
				}
			}
		}
		rw_exit(&ill->ill_mcast_lock);
		ill_refrele(ill);
		rw_enter(&ipst->ips_ill_g_lock, RW_READER);
	}
	rw_exit(&ipst->ips_ill_g_lock);
	optp->len = (t_uscalar_t)msgdsize(mpctl->b_cont);
	ip3dbg(("ip_snmp_get: level %d, name %d, len %d\n",
	    (int)optp->level, (int)optp->name, (int)optp->len));
	qreply(q, mpctl);
	return (mp2ctl);
}

/* IPv6 multicast filtered sources. */
static mblk_t *
ip_snmp_get_mib2_ip6_group_src(queue_t *q, mblk_t *mpctl, ip_stack_t *ipst)
{
	struct opthdr		*optp;
	mblk_t			*mp2ctl;
	ill_t			*ill;
	ilm_t			*ilm;
	ipv6_grpsrc_t		ips6;
	mblk_t			*mp_tail = NULL;
	ill_walk_context_t	ctx;
	zoneid_t		zoneid;
	int			i;
	slist_t			*sl;

	/*
	 * make a copy of the original message
	 */
	mp2ctl = copymsg(mpctl);
	zoneid = Q_TO_CONN(q)->conn_zoneid;

	/* ip6GroupMember table */
	optp = (struct opthdr *)&mpctl->b_rptr[sizeof (struct T_optmgmt_ack)];
	optp->level = MIB2_IP6;
	optp->name = EXPER_IP6_GROUP_SOURCES;

	rw_enter(&ipst->ips_ill_g_lock, RW_READER);
	ill = ILL_START_WALK_V6(&ctx, ipst);
	for (; ill != NULL; ill = ill_next(&ctx, ill)) {
		/* Make sure the ill isn't going away. */
		if (!ill_check_and_refhold(ill))
			continue;
		rw_exit(&ipst->ips_ill_g_lock);
		/*
		 * Normally we don't have any members on under IPMP interfaces.
		 * We report them as a debugging aid.
		 */
		rw_enter(&ill->ill_mcast_lock, RW_READER);
		ips6.ipv6GroupSourceIfIndex = ill->ill_phyint->phyint_ifindex;
		for (ilm = ill->ill_ilm; ilm; ilm = ilm->ilm_next) {
			sl = ilm->ilm_filter;
			if (ilm->ilm_zoneid != zoneid &&
			    ilm->ilm_zoneid != ALL_ZONES)
				continue;
			if (SLIST_IS_EMPTY(sl))
				continue;
			ips6.ipv6GroupSourceGroup = ilm->ilm_v6addr;
			for (i = 0; i < sl->sl_numsrc; i++) {
				ips6.ipv6GroupSourceAddress = sl->sl_addr[i];
				if (!snmp_append_data2(mpctl->b_cont, &mp_tail,
				    (char *)&ips6, (int)sizeof (ips6))) {
					ip1dbg(("ip_snmp_get_mib2_ip6_"
					    "group_src: failed to allocate "
					    "%u bytes\n",
					    (uint_t)sizeof (ips6)));
				}
			}
		}
		rw_exit(&ill->ill_mcast_lock);
		ill_refrele(ill);
		rw_enter(&ipst->ips_ill_g_lock, RW_READER);
	}
	rw_exit(&ipst->ips_ill_g_lock);

	optp->len = (t_uscalar_t)msgdsize(mpctl->b_cont);
	ip3dbg(("ip_snmp_get: level %d, name %d, len %d\n",
	    (int)optp->level, (int)optp->name, (int)optp->len));
	qreply(q, mpctl);
	return (mp2ctl);
}

/* Multicast routing virtual interface table. */
static mblk_t *
ip_snmp_get_mib2_virt_multi(queue_t *q, mblk_t *mpctl, ip_stack_t *ipst)
{
	struct opthdr		*optp;
	mblk_t			*mp2ctl;

	/*
	 * make a copy of the original message
	 */
	mp2ctl = copymsg(mpctl);

	optp = (struct opthdr *)&mpctl->b_rptr[sizeof (struct T_optmgmt_ack)];
	optp->level = EXPER_DVMRP;
	optp->name = EXPER_DVMRP_VIF;
	if (!ip_mroute_vif(mpctl->b_cont, ipst)) {
		ip0dbg(("ip_mroute_vif: failed\n"));
	}
	optp->len = (t_uscalar_t)msgdsize(mpctl->b_cont);
	ip3dbg(("ip_snmp_get_mib2_virt_multi: level %d, name %d, len %d\n",
	    (int)optp->level, (int)optp->name, (int)optp->len));
	qreply(q, mpctl);
	return (mp2ctl);
}

/* Multicast routing table. */
static mblk_t *
ip_snmp_get_mib2_multi_rtable(queue_t *q, mblk_t *mpctl, ip_stack_t *ipst)
{
	struct opthdr		*optp;
	mblk_t			*mp2ctl;

	/*
	 * make a copy of the original message
	 */
	mp2ctl = copymsg(mpctl);

	optp = (struct opthdr *)&mpctl->b_rptr[sizeof (struct T_optmgmt_ack)];
	optp->level = EXPER_DVMRP;
	optp->name = EXPER_DVMRP_MRT;
	if (!ip_mroute_mrt(mpctl->b_cont, ipst)) {
		ip0dbg(("ip_mroute_mrt: failed\n"));
	}
	optp->len = (t_uscalar_t)msgdsize(mpctl->b_cont);
	ip3dbg(("ip_snmp_get_mib2_multi_rtable: level %d, name %d, len %d\n",
	    (int)optp->level, (int)optp->name, (int)optp->len));
	qreply(q, mpctl);
	return (mp2ctl);
}

/*
 * Return ipRouteEntryTable, ipNetToMediaEntryTable, and ipRouteAttributeTable
 * in one IRE walk.
 */
static mblk_t *
ip_snmp_get_mib2_ip_route_media(queue_t *q, mblk_t *mpctl, int level,
    ip_stack_t *ipst)
{
	struct opthdr	*optp;
	mblk_t		*mp2ctl;	/* Returned */
	mblk_t		*mp3ctl;	/* nettomedia */
	mblk_t		*mp4ctl;	/* routeattrs */
	iproutedata_t	ird;
	zoneid_t	zoneid;

	/*
	 * make copies of the original message
	 *	- mp2ctl is returned unchanged to the caller for its use
	 *	- mpctl is sent upstream as ipRouteEntryTable
	 *	- mp3ctl is sent upstream as ipNetToMediaEntryTable
	 *	- mp4ctl is sent upstream as ipRouteAttributeTable
	 */
	mp2ctl = copymsg(mpctl);
	mp3ctl = copymsg(mpctl);
	mp4ctl = copymsg(mpctl);
	if (mp3ctl == NULL || mp4ctl == NULL) {
		freemsg(mp4ctl);
		freemsg(mp3ctl);
		freemsg(mp2ctl);
		freemsg(mpctl);
		return (NULL);
	}

	bzero(&ird, sizeof (ird));

	ird.ird_route.lp_head = mpctl->b_cont;
	ird.ird_netmedia.lp_head = mp3ctl->b_cont;
	ird.ird_attrs.lp_head = mp4ctl->b_cont;
	/*
	 * If the level has been set the special EXPER_IP_AND_ALL_IRES value,
	 * then also include ire_testhidden IREs and IRE_IF_CLONE.  This is
	 * intended a temporary solution until a proper MIB API is provided
	 * that provides complete filtering/caller-opt-in.
	 */
	if (level == EXPER_IP_AND_ALL_IRES)
		ird.ird_flags |= IRD_REPORT_ALL;

	zoneid = Q_TO_CONN(q)->conn_zoneid;
	ire_walk_v4(ip_snmp_get2_v4, &ird, zoneid, ipst);

	/* ipRouteEntryTable in mpctl */
	optp = (struct opthdr *)&mpctl->b_rptr[sizeof (struct T_optmgmt_ack)];
	optp->level = MIB2_IP;
	optp->name = MIB2_IP_ROUTE;
	optp->len = msgdsize(ird.ird_route.lp_head);
	ip3dbg(("ip_snmp_get_mib2_ip_route_media: level %d, name %d, len %d\n",
	    (int)optp->level, (int)optp->name, (int)optp->len));
	qreply(q, mpctl);

	/* ipNetToMediaEntryTable in mp3ctl */
	ncec_walk(NULL, ip_snmp_get2_v4_media, &ird, ipst);

	optp = (struct opthdr *)&mp3ctl->b_rptr[sizeof (struct T_optmgmt_ack)];
	optp->level = MIB2_IP;
	optp->name = MIB2_IP_MEDIA;
	optp->len = msgdsize(ird.ird_netmedia.lp_head);
	ip3dbg(("ip_snmp_get_mib2_ip_route_media: level %d, name %d, len %d\n",
	    (int)optp->level, (int)optp->name, (int)optp->len));
	qreply(q, mp3ctl);

	/* ipRouteAttributeTable in mp4ctl */
	optp = (struct opthdr *)&mp4ctl->b_rptr[sizeof (struct T_optmgmt_ack)];
	optp->level = MIB2_IP;
	optp->name = EXPER_IP_RTATTR;
	optp->len = msgdsize(ird.ird_attrs.lp_head);
	ip3dbg(("ip_snmp_get_mib2_ip_route_media: level %d, name %d, len %d\n",
	    (int)optp->level, (int)optp->name, (int)optp->len));
	if (optp->len == 0)
		freemsg(mp4ctl);
	else
		qreply(q, mp4ctl);

	return (mp2ctl);
}

/*
 * Return ipv6RouteEntryTable and ipv6RouteAttributeTable in one IRE walk, and
 * ipv6NetToMediaEntryTable in an NDP walk.
 */
static mblk_t *
ip_snmp_get_mib2_ip6_route_media(queue_t *q, mblk_t *mpctl, int level,
    ip_stack_t *ipst)
{
	struct opthdr	*optp;
	mblk_t		*mp2ctl;	/* Returned */
	mblk_t		*mp3ctl;	/* nettomedia */
	mblk_t		*mp4ctl;	/* routeattrs */
	iproutedata_t	ird;
	zoneid_t	zoneid;

	/*
	 * make copies of the original message
	 *	- mp2ctl is returned unchanged to the caller for its use
	 *	- mpctl is sent upstream as ipv6RouteEntryTable
	 *	- mp3ctl is sent upstream as ipv6NetToMediaEntryTable
	 *	- mp4ctl is sent upstream as ipv6RouteAttributeTable
	 */
	mp2ctl = copymsg(mpctl);
	mp3ctl = copymsg(mpctl);
	mp4ctl = copymsg(mpctl);
	if (mp3ctl == NULL || mp4ctl == NULL) {
		freemsg(mp4ctl);
		freemsg(mp3ctl);
		freemsg(mp2ctl);
		freemsg(mpctl);
		return (NULL);
	}

	bzero(&ird, sizeof (ird));

	ird.ird_route.lp_head = mpctl->b_cont;
	ird.ird_netmedia.lp_head = mp3ctl->b_cont;
	ird.ird_attrs.lp_head = mp4ctl->b_cont;
	/*
	 * If the level has been set the special EXPER_IP_AND_ALL_IRES value,
	 * then also include ire_testhidden IREs and IRE_IF_CLONE.  This is
	 * intended a temporary solution until a proper MIB API is provided
	 * that provides complete filtering/caller-opt-in.
	 */
	if (level == EXPER_IP_AND_ALL_IRES)
		ird.ird_flags |= IRD_REPORT_ALL;

	zoneid = Q_TO_CONN(q)->conn_zoneid;
	ire_walk_v6(ip_snmp_get2_v6_route, &ird, zoneid, ipst);

	optp = (struct opthdr *)&mpctl->b_rptr[sizeof (struct T_optmgmt_ack)];
	optp->level = MIB2_IP6;
	optp->name = MIB2_IP6_ROUTE;
	optp->len = msgdsize(ird.ird_route.lp_head);
	ip3dbg(("ip_snmp_get_mib2_ip6_route_media: level %d, name %d, len %d\n",
	    (int)optp->level, (int)optp->name, (int)optp->len));
	qreply(q, mpctl);

	/* ipv6NetToMediaEntryTable in mp3ctl */
	ncec_walk(NULL, ip_snmp_get2_v6_media, &ird, ipst);

	optp = (struct opthdr *)&mp3ctl->b_rptr[sizeof (struct T_optmgmt_ack)];
	optp->level = MIB2_IP6;
	optp->name = MIB2_IP6_MEDIA;
	optp->len = msgdsize(ird.ird_netmedia.lp_head);
	ip3dbg(("ip_snmp_get_mib2_ip6_route_media: level %d, name %d, len %d\n",
	    (int)optp->level, (int)optp->name, (int)optp->len));
	qreply(q, mp3ctl);

	/* ipv6RouteAttributeTable in mp4ctl */
	optp = (struct opthdr *)&mp4ctl->b_rptr[sizeof (struct T_optmgmt_ack)];
	optp->level = MIB2_IP6;
	optp->name = EXPER_IP_RTATTR;
	optp->len = msgdsize(ird.ird_attrs.lp_head);
	ip3dbg(("ip_snmp_get_mib2_ip6_route_media: level %d, name %d, len %d\n",
	    (int)optp->level, (int)optp->name, (int)optp->len));
	if (optp->len == 0)
		freemsg(mp4ctl);
	else
		qreply(q, mp4ctl);

	return (mp2ctl);
}

/*
 * IPv6 mib: One per ill
 */
static mblk_t *
ip_snmp_get_mib2_ip6(queue_t *q, mblk_t *mpctl, ip_stack_t *ipst,
    boolean_t legacy_req)
{
	struct opthdr		*optp;
	mblk_t			*mp2ctl;
	ill_t			*ill;
	ill_walk_context_t	ctx;
	mblk_t			*mp_tail = NULL;
	mib2_ipv6AddrEntry_t	mae6;
	mib2_ipIfStatsEntry_t	*ise;
	size_t			ise_size, iae_size;

	/*
	 * Make a copy of the original message
	 */
	mp2ctl = copymsg(mpctl);

	/* fixed length IPv6 structure ... */

	if (legacy_req) {
		ise_size = LEGACY_MIB_SIZE(&ipst->ips_ip6_mib,
		    mib2_ipIfStatsEntry_t);
		iae_size = LEGACY_MIB_SIZE(&mae6, mib2_ipv6AddrEntry_t);
	} else {
		ise_size = sizeof (mib2_ipIfStatsEntry_t);
		iae_size = sizeof (mib2_ipv6AddrEntry_t);
	}

	optp = (struct opthdr *)&mpctl->b_rptr[sizeof (struct T_optmgmt_ack)];
	optp->level = MIB2_IP6;
	optp->name = 0;
	/* Include "unknown interface" ip6_mib */
	ipst->ips_ip6_mib.ipIfStatsIPVersion = MIB2_INETADDRESSTYPE_ipv6;
	ipst->ips_ip6_mib.ipIfStatsIfIndex =
	    MIB2_UNKNOWN_INTERFACE; /* Flag to netstat */
	SET_MIB(ipst->ips_ip6_mib.ipIfStatsForwarding,
	    ipst->ips_ipv6_forwarding ? 1 : 2);
	SET_MIB(ipst->ips_ip6_mib.ipIfStatsDefaultHopLimit,
	    ipst->ips_ipv6_def_hops);
	SET_MIB(ipst->ips_ip6_mib.ipIfStatsEntrySize,
	    sizeof (mib2_ipIfStatsEntry_t));
	SET_MIB(ipst->ips_ip6_mib.ipIfStatsAddrEntrySize,
	    sizeof (mib2_ipv6AddrEntry_t));
	SET_MIB(ipst->ips_ip6_mib.ipIfStatsRouteEntrySize,
	    sizeof (mib2_ipv6RouteEntry_t));
	SET_MIB(ipst->ips_ip6_mib.ipIfStatsNetToMediaEntrySize,
	    sizeof (mib2_ipv6NetToMediaEntry_t));
	SET_MIB(ipst->ips_ip6_mib.ipIfStatsMemberEntrySize,
	    sizeof (ipv6_member_t));
	SET_MIB(ipst->ips_ip6_mib.ipIfStatsGroupSourceEntrySize,
	    sizeof (ipv6_grpsrc_t));

	/*
	 * Synchronize 64- and 32-bit counters
	 */
	SYNC32_MIB(&ipst->ips_ip6_mib, ipIfStatsInReceives,
	    ipIfStatsHCInReceives);
	SYNC32_MIB(&ipst->ips_ip6_mib, ipIfStatsInDelivers,
	    ipIfStatsHCInDelivers);
	SYNC32_MIB(&ipst->ips_ip6_mib, ipIfStatsOutRequests,
	    ipIfStatsHCOutRequests);
	SYNC32_MIB(&ipst->ips_ip6_mib, ipIfStatsOutForwDatagrams,
	    ipIfStatsHCOutForwDatagrams);
	SYNC32_MIB(&ipst->ips_ip6_mib, ipIfStatsOutMcastPkts,
	    ipIfStatsHCOutMcastPkts);
	SYNC32_MIB(&ipst->ips_ip6_mib, ipIfStatsInMcastPkts,
	    ipIfStatsHCInMcastPkts);

	if (!snmp_append_data2(mpctl->b_cont, &mp_tail,
	    (char *)&ipst->ips_ip6_mib, (int)ise_size)) {
		ip1dbg(("ip_snmp_get_mib2_ip6: failed to allocate %u bytes\n",
		    (uint_t)ise_size));
	} else if (legacy_req) {
		/* Adjust the EntrySize fields for legacy requests. */
		ise =
		    (mib2_ipIfStatsEntry_t *)(mp_tail->b_wptr - (int)ise_size);
		SET_MIB(ise->ipIfStatsEntrySize, ise_size);
		SET_MIB(ise->ipIfStatsAddrEntrySize, iae_size);
	}

	rw_enter(&ipst->ips_ill_g_lock, RW_READER);
	ill = ILL_START_WALK_V6(&ctx, ipst);
	for (; ill != NULL; ill = ill_next(&ctx, ill)) {
		ill->ill_ip_mib->ipIfStatsIfIndex =
		    ill->ill_phyint->phyint_ifindex;
		SET_MIB(ill->ill_ip_mib->ipIfStatsForwarding,
		    ipst->ips_ipv6_forwarding ? 1 : 2);
		SET_MIB(ill->ill_ip_mib->ipIfStatsDefaultHopLimit,
		    ill->ill_max_hops);

		/*
		 * Synchronize 64- and 32-bit counters
		 */
		SYNC32_MIB(ill->ill_ip_mib, ipIfStatsInReceives,
		    ipIfStatsHCInReceives);
		SYNC32_MIB(ill->ill_ip_mib, ipIfStatsInDelivers,
		    ipIfStatsHCInDelivers);
		SYNC32_MIB(ill->ill_ip_mib, ipIfStatsOutRequests,
		    ipIfStatsHCOutRequests);
		SYNC32_MIB(ill->ill_ip_mib, ipIfStatsOutForwDatagrams,
		    ipIfStatsHCOutForwDatagrams);
		SYNC32_MIB(ill->ill_ip_mib, ipIfStatsOutMcastPkts,
		    ipIfStatsHCOutMcastPkts);
		SYNC32_MIB(ill->ill_ip_mib, ipIfStatsInMcastPkts,
		    ipIfStatsHCInMcastPkts);

		if (!snmp_append_data2(mpctl->b_cont, &mp_tail,
		    (char *)ill->ill_ip_mib, (int)ise_size)) {
			ip1dbg(("ip_snmp_get_mib2_ip6: failed to allocate "
			"%u bytes\n", (uint_t)ise_size));
		} else if (legacy_req) {
			/* Adjust the EntrySize fields for legacy requests. */
			ise = (mib2_ipIfStatsEntry_t *)(mp_tail->b_wptr -
			    (int)ise_size);
			SET_MIB(ise->ipIfStatsEntrySize, ise_size);
			SET_MIB(ise->ipIfStatsAddrEntrySize, iae_size);
		}
	}
	rw_exit(&ipst->ips_ill_g_lock);

	optp->len = (t_uscalar_t)msgdsize(mpctl->b_cont);
	ip3dbg(("ip_snmp_get_mib2_ip6: level %d, name %d, len %d\n",
	    (int)optp->level, (int)optp->name, (int)optp->len));
	qreply(q, mpctl);
	return (mp2ctl);
}

/*
 * ICMPv6 mib: One per ill
 */
static mblk_t *
ip_snmp_get_mib2_icmp6(queue_t *q, mblk_t *mpctl, ip_stack_t *ipst)
{
	struct opthdr		*optp;
	mblk_t			*mp2ctl;
	ill_t			*ill;
	ill_walk_context_t	ctx;
	mblk_t			*mp_tail = NULL;
	/*
	 * Make a copy of the original message
	 */
	mp2ctl = copymsg(mpctl);

	/* fixed length ICMPv6 structure ... */

	optp = (struct opthdr *)&mpctl->b_rptr[sizeof (struct T_optmgmt_ack)];
	optp->level = MIB2_ICMP6;
	optp->name = 0;
	/* Include "unknown interface" icmp6_mib */
	ipst->ips_icmp6_mib.ipv6IfIcmpIfIndex =
	    MIB2_UNKNOWN_INTERFACE; /* netstat flag */
	ipst->ips_icmp6_mib.ipv6IfIcmpEntrySize =
	    sizeof (mib2_ipv6IfIcmpEntry_t);
	if (!snmp_append_data2(mpctl->b_cont, &mp_tail,
	    (char *)&ipst->ips_icmp6_mib,
	    (int)sizeof (ipst->ips_icmp6_mib))) {
		ip1dbg(("ip_snmp_get_mib2_icmp6: failed to allocate %u bytes\n",
		    (uint_t)sizeof (ipst->ips_icmp6_mib)));
	}

	rw_enter(&ipst->ips_ill_g_lock, RW_READER);
	ill = ILL_START_WALK_V6(&ctx, ipst);
	for (; ill != NULL; ill = ill_next(&ctx, ill)) {
		ill->ill_icmp6_mib->ipv6IfIcmpIfIndex =
		    ill->ill_phyint->phyint_ifindex;
		if (!snmp_append_data2(mpctl->b_cont, &mp_tail,
		    (char *)ill->ill_icmp6_mib,
		    (int)sizeof (*ill->ill_icmp6_mib))) {
			ip1dbg(("ip_snmp_get_mib2_icmp6: failed to allocate "
			    "%u bytes\n",
			    (uint_t)sizeof (*ill->ill_icmp6_mib)));
		}
	}
	rw_exit(&ipst->ips_ill_g_lock);

	optp->len = (t_uscalar_t)msgdsize(mpctl->b_cont);
	ip3dbg(("ip_snmp_get_mib2_icmp6: level %d, name %d, len %d\n",
	    (int)optp->level, (int)optp->name, (int)optp->len));
	qreply(q, mpctl);
	return (mp2ctl);
}

/*
 * ire_walk routine to create both ipRouteEntryTable and
 * ipRouteAttributeTable in one IRE walk
 */
static void
ip_snmp_get2_v4(ire_t *ire, iproutedata_t *ird)
{
	ill_t				*ill;
	mib2_ipRouteEntry_t		*re;
	mib2_ipAttributeEntry_t		iaes;
	tsol_ire_gw_secattr_t		*attrp;
	tsol_gc_t			*gc = NULL;
	tsol_gcgrp_t			*gcgrp = NULL;
	ip_stack_t			*ipst = ire->ire_ipst;

	ASSERT(ire->ire_ipversion == IPV4_VERSION);

	if (!(ird->ird_flags & IRD_REPORT_ALL)) {
		if (ire->ire_testhidden)
			return;
		if (ire->ire_type & IRE_IF_CLONE)
			return;
	}

	if ((re = kmem_zalloc(sizeof (*re), KM_NOSLEEP)) == NULL)
		return;

	if ((attrp = ire->ire_gw_secattr) != NULL) {
		mutex_enter(&attrp->igsa_lock);
		if ((gc = attrp->igsa_gc) != NULL) {
			gcgrp = gc->gc_grp;
			ASSERT(gcgrp != NULL);
			rw_enter(&gcgrp->gcgrp_rwlock, RW_READER);
		}
		mutex_exit(&attrp->igsa_lock);
	}
	/*
	 * Return all IRE types for route table... let caller pick and choose
	 */
	re->ipRouteDest = ire->ire_addr;
	ill = ire->ire_ill;
	re->ipRouteIfIndex.o_length = 0;
	if (ill != NULL) {
		ill_get_name(ill, re->ipRouteIfIndex.o_bytes, OCTET_LENGTH);
		re->ipRouteIfIndex.o_length =
		    mi_strlen(re->ipRouteIfIndex.o_bytes);
	}
	re->ipRouteMetric1 = -1;
	re->ipRouteMetric2 = -1;
	re->ipRouteMetric3 = -1;
	re->ipRouteMetric4 = -1;

	re->ipRouteNextHop = ire->ire_gateway_addr;
	/* indirect(4), direct(3), or invalid(2) */
	if (ire->ire_flags & (RTF_REJECT | RTF_BLACKHOLE))
		re->ipRouteType = 2;
	else if (ire->ire_type & IRE_ONLINK)
		re->ipRouteType = 3;
	else
		re->ipRouteType = 4;

	re->ipRouteProto = -1;
	re->ipRouteAge = gethrestime_sec() - ire->ire_create_time;
	re->ipRouteMask = ire->ire_mask;
	re->ipRouteMetric5 = -1;
	re->ipRouteInfo.re_max_frag = ire->ire_metrics.iulp_mtu;
	if (ire->ire_ill != NULL && re->ipRouteInfo.re_max_frag == 0)
		re->ipRouteInfo.re_max_frag = ire->ire_ill->ill_mtu;

	re->ipRouteInfo.re_frag_flag	= 0;
	re->ipRouteInfo.re_rtt		= 0;
	re->ipRouteInfo.re_src_addr	= 0;
	re->ipRouteInfo.re_ref		= ire->ire_refcnt;
	re->ipRouteInfo.re_obpkt	= ire->ire_ob_pkt_count;
	re->ipRouteInfo.re_ibpkt	= ire->ire_ib_pkt_count;
	re->ipRouteInfo.re_flags	= ire->ire_flags;

	/* Add the IRE_IF_CLONE's counters to their parent IRE_INTERFACE */
	if (ire->ire_type & IRE_INTERFACE) {
		ire_t *child;

		rw_enter(&ipst->ips_ire_dep_lock, RW_READER);
		child = ire->ire_dep_children;
		while (child != NULL) {
			re->ipRouteInfo.re_obpkt += child->ire_ob_pkt_count;
			re->ipRouteInfo.re_ibpkt += child->ire_ib_pkt_count;
			child = child->ire_dep_sib_next;
		}
		rw_exit(&ipst->ips_ire_dep_lock);
	}

	if (ire->ire_flags & RTF_DYNAMIC) {
		re->ipRouteInfo.re_ire_type	= IRE_HOST_REDIRECT;
	} else {
		re->ipRouteInfo.re_ire_type	= ire->ire_type;
	}

	if (!snmp_append_data2(ird->ird_route.lp_head, &ird->ird_route.lp_tail,
	    (char *)re, (int)sizeof (*re))) {
		ip1dbg(("ip_snmp_get2_v4: failed to allocate %u bytes\n",
		    (uint_t)sizeof (*re)));
	}

	if (gc != NULL) {
		iaes.iae_routeidx = ird->ird_idx;
		iaes.iae_doi = gc->gc_db->gcdb_doi;
		iaes.iae_slrange = gc->gc_db->gcdb_slrange;

		if (!snmp_append_data2(ird->ird_attrs.lp_head,
		    &ird->ird_attrs.lp_tail, (char *)&iaes, sizeof (iaes))) {
			ip1dbg(("ip_snmp_get2_v4: failed to allocate %u "
			    "bytes\n", (uint_t)sizeof (iaes)));
		}
	}

	/* bump route index for next pass */
	ird->ird_idx++;

	kmem_free(re, sizeof (*re));
	if (gcgrp != NULL)
		rw_exit(&gcgrp->gcgrp_rwlock);
}

/*
 * ire_walk routine to create ipv6RouteEntryTable and ipRouteEntryTable.
 */
static void
ip_snmp_get2_v6_route(ire_t *ire, iproutedata_t *ird)
{
	ill_t				*ill;
	mib2_ipv6RouteEntry_t		*re;
	mib2_ipAttributeEntry_t		iaes;
	tsol_ire_gw_secattr_t		*attrp;
	tsol_gc_t			*gc = NULL;
	tsol_gcgrp_t			*gcgrp = NULL;
	ip_stack_t			*ipst = ire->ire_ipst;

	ASSERT(ire->ire_ipversion == IPV6_VERSION);

	if (!(ird->ird_flags & IRD_REPORT_ALL)) {
		if (ire->ire_testhidden)
			return;
		if (ire->ire_type & IRE_IF_CLONE)
			return;
	}

	if ((re = kmem_zalloc(sizeof (*re), KM_NOSLEEP)) == NULL)
		return;

	if ((attrp = ire->ire_gw_secattr) != NULL) {
		mutex_enter(&attrp->igsa_lock);
		if ((gc = attrp->igsa_gc) != NULL) {
			gcgrp = gc->gc_grp;
			ASSERT(gcgrp != NULL);
			rw_enter(&gcgrp->gcgrp_rwlock, RW_READER);
		}
		mutex_exit(&attrp->igsa_lock);
	}
	/*
	 * Return all IRE types for route table... let caller pick and choose
	 */
	re->ipv6RouteDest = ire->ire_addr_v6;
	re->ipv6RoutePfxLength = ip_mask_to_plen_v6(&ire->ire_mask_v6);
	re->ipv6RouteIndex = 0;	/* Unique when multiple with same dest/plen */
	re->ipv6RouteIfIndex.o_length = 0;
	ill = ire->ire_ill;
	if (ill != NULL) {
		ill_get_name(ill, re->ipv6RouteIfIndex.o_bytes, OCTET_LENGTH);
		re->ipv6RouteIfIndex.o_length =
		    mi_strlen(re->ipv6RouteIfIndex.o_bytes);
	}

	ASSERT(!(ire->ire_type & IRE_BROADCAST));

	mutex_enter(&ire->ire_lock);
	re->ipv6RouteNextHop = ire->ire_gateway_addr_v6;
	mutex_exit(&ire->ire_lock);

	/* remote(4), local(3), or discard(2) */
	if (ire->ire_flags & (RTF_REJECT | RTF_BLACKHOLE))
		re->ipv6RouteType = 2;
	else if (ire->ire_type & IRE_ONLINK)
		re->ipv6RouteType = 3;
	else
		re->ipv6RouteType = 4;

	re->ipv6RouteProtocol	= -1;
	re->ipv6RoutePolicy	= 0;
	re->ipv6RouteAge	= gethrestime_sec() - ire->ire_create_time;
	re->ipv6RouteNextHopRDI	= 0;
	re->ipv6RouteWeight	= 0;
	re->ipv6RouteMetric	= 0;
	re->ipv6RouteInfo.re_max_frag = ire->ire_metrics.iulp_mtu;
	if (ire->ire_ill != NULL && re->ipv6RouteInfo.re_max_frag == 0)
		re->ipv6RouteInfo.re_max_frag = ire->ire_ill->ill_mtu;

	re->ipv6RouteInfo.re_frag_flag	= 0;
	re->ipv6RouteInfo.re_rtt	= 0;
	re->ipv6RouteInfo.re_src_addr	= ipv6_all_zeros;
	re->ipv6RouteInfo.re_obpkt	= ire->ire_ob_pkt_count;
	re->ipv6RouteInfo.re_ibpkt	= ire->ire_ib_pkt_count;
	re->ipv6RouteInfo.re_ref	= ire->ire_refcnt;
	re->ipv6RouteInfo.re_flags	= ire->ire_flags;

	/* Add the IRE_IF_CLONE's counters to their parent IRE_INTERFACE */
	if (ire->ire_type & IRE_INTERFACE) {
		ire_t *child;

		rw_enter(&ipst->ips_ire_dep_lock, RW_READER);
		child = ire->ire_dep_children;
		while (child != NULL) {
			re->ipv6RouteInfo.re_obpkt += child->ire_ob_pkt_count;
			re->ipv6RouteInfo.re_ibpkt += child->ire_ib_pkt_count;
			child = child->ire_dep_sib_next;
		}
		rw_exit(&ipst->ips_ire_dep_lock);
	}
	if (ire->ire_flags & RTF_DYNAMIC) {
		re->ipv6RouteInfo.re_ire_type	= IRE_HOST_REDIRECT;
	} else {
		re->ipv6RouteInfo.re_ire_type	= ire->ire_type;
	}

	if (!snmp_append_data2(ird->ird_route.lp_head, &ird->ird_route.lp_tail,
	    (char *)re, (int)sizeof (*re))) {
		ip1dbg(("ip_snmp_get2_v6: failed to allocate %u bytes\n",
		    (uint_t)sizeof (*re)));
	}

	if (gc != NULL) {
		iaes.iae_routeidx = ird->ird_idx;
		iaes.iae_doi = gc->gc_db->gcdb_doi;
		iaes.iae_slrange = gc->gc_db->gcdb_slrange;

		if (!snmp_append_data2(ird->ird_attrs.lp_head,
		    &ird->ird_attrs.lp_tail, (char *)&iaes, sizeof (iaes))) {
			ip1dbg(("ip_snmp_get2_v6: failed to allocate %u "
			    "bytes\n", (uint_t)sizeof (iaes)));
		}
	}

	/* bump route index for next pass */
	ird->ird_idx++;

	kmem_free(re, sizeof (*re));
	if (gcgrp != NULL)
		rw_exit(&gcgrp->gcgrp_rwlock);
}

/*
 * ncec_walk routine to create ipv6NetToMediaEntryTable
 */
static int
ip_snmp_get2_v6_media(ncec_t *ncec, iproutedata_t *ird)
{
	ill_t				*ill;
	mib2_ipv6NetToMediaEntry_t	ntme;

	ill = ncec->ncec_ill;
	/* skip arpce entries, and loopback ncec entries */
	if (ill->ill_isv6 == B_FALSE || ill->ill_net_type == IRE_LOOPBACK)
		return (0);
	/*
	 * Neighbor cache entry attached to IRE with on-link
	 * destination.
	 * We report all IPMP groups on ncec_ill which is normally the upper.
	 */
	ntme.ipv6NetToMediaIfIndex = ill->ill_phyint->phyint_ifindex;
	ntme.ipv6NetToMediaNetAddress = ncec->ncec_addr;
	ntme.ipv6NetToMediaPhysAddress.o_length = ill->ill_phys_addr_length;
	if (ncec->ncec_lladdr != NULL) {
		bcopy(ncec->ncec_lladdr, ntme.ipv6NetToMediaPhysAddress.o_bytes,
		    ntme.ipv6NetToMediaPhysAddress.o_length);
	}
	/*
	 * Note: Returns ND_* states. Should be:
	 * reachable(1), stale(2), delay(3), probe(4),
	 * invalid(5), unknown(6)
	 */
	ntme.ipv6NetToMediaState = ncec->ncec_state;
	ntme.ipv6NetToMediaLastUpdated = 0;

	/* other(1), dynamic(2), static(3), local(4) */
	if (NCE_MYADDR(ncec)) {
		ntme.ipv6NetToMediaType = 4;
	} else if (ncec->ncec_flags & NCE_F_PUBLISH) {
		ntme.ipv6NetToMediaType = 1; /* proxy */
	} else if (ncec->ncec_flags & NCE_F_STATIC) {
		ntme.ipv6NetToMediaType = 3;
	} else if (ncec->ncec_flags & (NCE_F_MCAST|NCE_F_BCAST)) {
		ntme.ipv6NetToMediaType = 1;
	} else {
		ntme.ipv6NetToMediaType = 2;
	}

	if (!snmp_append_data2(ird->ird_netmedia.lp_head,
	    &ird->ird_netmedia.lp_tail, (char *)&ntme, sizeof (ntme))) {
		ip1dbg(("ip_snmp_get2_v6_media: failed to allocate %u bytes\n",
		    (uint_t)sizeof (ntme)));
	}
	return (0);
}

int
nce2ace(ncec_t *ncec)
{
	int flags = 0;

	if (NCE_ISREACHABLE(ncec))
		flags |= ACE_F_RESOLVED;
	if (ncec->ncec_flags & NCE_F_AUTHORITY)
		flags |= ACE_F_AUTHORITY;
	if (ncec->ncec_flags & NCE_F_PUBLISH)
		flags |= ACE_F_PUBLISH;
	if ((ncec->ncec_flags & NCE_F_NONUD) != 0)
		flags |= ACE_F_PERMANENT;
	if (NCE_MYADDR(ncec))
		flags |= (ACE_F_MYADDR | ACE_F_AUTHORITY);
	if (ncec->ncec_flags & NCE_F_UNVERIFIED)
		flags |= ACE_F_UNVERIFIED;
	if (ncec->ncec_flags & NCE_F_AUTHORITY)
		flags |= ACE_F_AUTHORITY;
	if (ncec->ncec_flags & NCE_F_DELAYED)
		flags |= ACE_F_DELAYED;
	return (flags);
}

/*
 * ncec_walk routine to create ipNetToMediaEntryTable
 */
static int
ip_snmp_get2_v4_media(ncec_t *ncec, iproutedata_t *ird)
{
	ill_t				*ill;
	mib2_ipNetToMediaEntry_t	ntme;
	const char			*name = "unknown";
	ipaddr_t			ncec_addr;

	ill = ncec->ncec_ill;
	if (ill->ill_isv6 || (ncec->ncec_flags & NCE_F_BCAST) ||
	    ill->ill_net_type == IRE_LOOPBACK)
		return (0);

	/* We report all IPMP groups on ncec_ill which is normally the upper. */
	name = ill->ill_name;
	/* Based on RFC 4293: other(1), inval(2), dyn(3), stat(4) */
	if (NCE_MYADDR(ncec)) {
		ntme.ipNetToMediaType = 4;
	} else if (ncec->ncec_flags & (NCE_F_MCAST|NCE_F_BCAST|NCE_F_PUBLISH)) {
		ntme.ipNetToMediaType = 1;
	} else {
		ntme.ipNetToMediaType = 3;
	}
	ntme.ipNetToMediaIfIndex.o_length = MIN(OCTET_LENGTH, strlen(name));
	bcopy(name, ntme.ipNetToMediaIfIndex.o_bytes,
	    ntme.ipNetToMediaIfIndex.o_length);

	IN6_V4MAPPED_TO_IPADDR(&ncec->ncec_addr, ncec_addr);
	bcopy(&ncec_addr, &ntme.ipNetToMediaNetAddress, sizeof (ncec_addr));

	ntme.ipNetToMediaInfo.ntm_mask.o_length = sizeof (ipaddr_t);
	ncec_addr = INADDR_BROADCAST;
	bcopy(&ncec_addr, ntme.ipNetToMediaInfo.ntm_mask.o_bytes,
	    sizeof (ncec_addr));
	/*
	 * map all the flags to the ACE counterpart.
	 */
	ntme.ipNetToMediaInfo.ntm_flags = nce2ace(ncec);

	ntme.ipNetToMediaPhysAddress.o_length =
	    MIN(OCTET_LENGTH, ill->ill_phys_addr_length);

	if (!NCE_ISREACHABLE(ncec))
		ntme.ipNetToMediaPhysAddress.o_length = 0;
	else {
		if (ncec->ncec_lladdr != NULL) {
			bcopy(ncec->ncec_lladdr,
			    ntme.ipNetToMediaPhysAddress.o_bytes,
			    ntme.ipNetToMediaPhysAddress.o_length);
		}
	}

	if (!snmp_append_data2(ird->ird_netmedia.lp_head,
	    &ird->ird_netmedia.lp_tail, (char *)&ntme, sizeof (ntme))) {
		ip1dbg(("ip_snmp_get2_v4_media: failed to allocate %u bytes\n",
		    (uint_t)sizeof (ntme)));
	}
	return (0);
}

/*
 * return (0) if invalid set request, 1 otherwise, including non-tcp requests
 */
/* ARGSUSED */
int
ip_snmp_set(queue_t *q, int level, int name, uchar_t *ptr, int len)
{
	switch (level) {
	case MIB2_IP:
	case MIB2_ICMP:
		switch (name) {
		default:
			break;
		}
		return (1);
	default:
		return (1);
	}
}

/*
 * When there exists both a 64- and 32-bit counter of a particular type
 * (i.e., InReceives), only the 64-bit counters are added.
 */
void
ip_mib2_add_ip_stats(mib2_ipIfStatsEntry_t *o1, mib2_ipIfStatsEntry_t *o2)
{
	UPDATE_MIB(o1, ipIfStatsInHdrErrors, o2->ipIfStatsInHdrErrors);
	UPDATE_MIB(o1, ipIfStatsInTooBigErrors, o2->ipIfStatsInTooBigErrors);
	UPDATE_MIB(o1, ipIfStatsInNoRoutes, o2->ipIfStatsInNoRoutes);
	UPDATE_MIB(o1, ipIfStatsInAddrErrors, o2->ipIfStatsInAddrErrors);
	UPDATE_MIB(o1, ipIfStatsInUnknownProtos, o2->ipIfStatsInUnknownProtos);
	UPDATE_MIB(o1, ipIfStatsInTruncatedPkts, o2->ipIfStatsInTruncatedPkts);
	UPDATE_MIB(o1, ipIfStatsInDiscards, o2->ipIfStatsInDiscards);
	UPDATE_MIB(o1, ipIfStatsOutDiscards, o2->ipIfStatsOutDiscards);
	UPDATE_MIB(o1, ipIfStatsOutFragOKs, o2->ipIfStatsOutFragOKs);
	UPDATE_MIB(o1, ipIfStatsOutFragFails, o2->ipIfStatsOutFragFails);
	UPDATE_MIB(o1, ipIfStatsOutFragCreates, o2->ipIfStatsOutFragCreates);
	UPDATE_MIB(o1, ipIfStatsReasmReqds, o2->ipIfStatsReasmReqds);
	UPDATE_MIB(o1, ipIfStatsReasmOKs, o2->ipIfStatsReasmOKs);
	UPDATE_MIB(o1, ipIfStatsReasmFails, o2->ipIfStatsReasmFails);
	UPDATE_MIB(o1, ipIfStatsOutNoRoutes, o2->ipIfStatsOutNoRoutes);
	UPDATE_MIB(o1, ipIfStatsReasmDuplicates, o2->ipIfStatsReasmDuplicates);
	UPDATE_MIB(o1, ipIfStatsReasmPartDups, o2->ipIfStatsReasmPartDups);
	UPDATE_MIB(o1, ipIfStatsForwProhibits, o2->ipIfStatsForwProhibits);
	UPDATE_MIB(o1, udpInCksumErrs, o2->udpInCksumErrs);
	UPDATE_MIB(o1, udpInOverflows, o2->udpInOverflows);
	UPDATE_MIB(o1, rawipInOverflows, o2->rawipInOverflows);
	UPDATE_MIB(o1, ipIfStatsInWrongIPVersion,
	    o2->ipIfStatsInWrongIPVersion);
	UPDATE_MIB(o1, ipIfStatsOutWrongIPVersion,
	    o2->ipIfStatsInWrongIPVersion);
	UPDATE_MIB(o1, ipIfStatsOutSwitchIPVersion,
	    o2->ipIfStatsOutSwitchIPVersion);
	UPDATE_MIB(o1, ipIfStatsHCInReceives, o2->ipIfStatsHCInReceives);
	UPDATE_MIB(o1, ipIfStatsHCInOctets, o2->ipIfStatsHCInOctets);
	UPDATE_MIB(o1, ipIfStatsHCInForwDatagrams,
	    o2->ipIfStatsHCInForwDatagrams);
	UPDATE_MIB(o1, ipIfStatsHCInDelivers, o2->ipIfStatsHCInDelivers);
	UPDATE_MIB(o1, ipIfStatsHCOutRequests, o2->ipIfStatsHCOutRequests);
	UPDATE_MIB(o1, ipIfStatsHCOutForwDatagrams,
	    o2->ipIfStatsHCOutForwDatagrams);
	UPDATE_MIB(o1, ipIfStatsOutFragReqds, o2->ipIfStatsOutFragReqds);
	UPDATE_MIB(o1, ipIfStatsHCOutTransmits, o2->ipIfStatsHCOutTransmits);
	UPDATE_MIB(o1, ipIfStatsHCOutOctets, o2->ipIfStatsHCOutOctets);
	UPDATE_MIB(o1, ipIfStatsHCInMcastPkts, o2->ipIfStatsHCInMcastPkts);
	UPDATE_MIB(o1, ipIfStatsHCInMcastOctets, o2->ipIfStatsHCInMcastOctets);
	UPDATE_MIB(o1, ipIfStatsHCOutMcastPkts, o2->ipIfStatsHCOutMcastPkts);
	UPDATE_MIB(o1, ipIfStatsHCOutMcastOctets,
	    o2->ipIfStatsHCOutMcastOctets);
	UPDATE_MIB(o1, ipIfStatsHCInBcastPkts, o2->ipIfStatsHCInBcastPkts);
	UPDATE_MIB(o1, ipIfStatsHCOutBcastPkts, o2->ipIfStatsHCOutBcastPkts);
	UPDATE_MIB(o1, ipsecInSucceeded, o2->ipsecInSucceeded);
	UPDATE_MIB(o1, ipsecInFailed, o2->ipsecInFailed);
	UPDATE_MIB(o1, ipInCksumErrs, o2->ipInCksumErrs);
	UPDATE_MIB(o1, tcpInErrs, o2->tcpInErrs);
	UPDATE_MIB(o1, udpNoPorts, o2->udpNoPorts);
}

void
ip_mib2_add_icmp6_stats(mib2_ipv6IfIcmpEntry_t *o1, mib2_ipv6IfIcmpEntry_t *o2)
{
	UPDATE_MIB(o1, ipv6IfIcmpInMsgs, o2->ipv6IfIcmpInMsgs);
	UPDATE_MIB(o1, ipv6IfIcmpInErrors, o2->ipv6IfIcmpInErrors);
	UPDATE_MIB(o1, ipv6IfIcmpInDestUnreachs, o2->ipv6IfIcmpInDestUnreachs);
	UPDATE_MIB(o1, ipv6IfIcmpInAdminProhibs, o2->ipv6IfIcmpInAdminProhibs);
	UPDATE_MIB(o1, ipv6IfIcmpInTimeExcds, o2->ipv6IfIcmpInTimeExcds);
	UPDATE_MIB(o1, ipv6IfIcmpInParmProblems, o2->ipv6IfIcmpInParmProblems);
	UPDATE_MIB(o1, ipv6IfIcmpInPktTooBigs, o2->ipv6IfIcmpInPktTooBigs);
	UPDATE_MIB(o1, ipv6IfIcmpInEchos, o2->ipv6IfIcmpInEchos);
	UPDATE_MIB(o1, ipv6IfIcmpInEchoReplies, o2->ipv6IfIcmpInEchoReplies);
	UPDATE_MIB(o1, ipv6IfIcmpInRouterSolicits,
	    o2->ipv6IfIcmpInRouterSolicits);
	UPDATE_MIB(o1, ipv6IfIcmpInRouterAdvertisements,
	    o2->ipv6IfIcmpInRouterAdvertisements);
	UPDATE_MIB(o1, ipv6IfIcmpInNeighborSolicits,
	    o2->ipv6IfIcmpInNeighborSolicits);
	UPDATE_MIB(o1, ipv6IfIcmpInNeighborAdvertisements,
	    o2->ipv6IfIcmpInNeighborAdvertisements);
	UPDATE_MIB(o1, ipv6IfIcmpInRedirects, o2->ipv6IfIcmpInRedirects);
	UPDATE_MIB(o1, ipv6IfIcmpInGroupMembQueries,
	    o2->ipv6IfIcmpInGroupMembQueries);
	UPDATE_MIB(o1, ipv6IfIcmpInGroupMembResponses,
	    o2->ipv6IfIcmpInGroupMembResponses);
	UPDATE_MIB(o1, ipv6IfIcmpInGroupMembReductions,
	    o2->ipv6IfIcmpInGroupMembReductions);
	UPDATE_MIB(o1, ipv6IfIcmpOutMsgs, o2->ipv6IfIcmpOutMsgs);
	UPDATE_MIB(o1, ipv6IfIcmpOutErrors, o2->ipv6IfIcmpOutErrors);
	UPDATE_MIB(o1, ipv6IfIcmpOutDestUnreachs,
	    o2->ipv6IfIcmpOutDestUnreachs);
	UPDATE_MIB(o1, ipv6IfIcmpOutAdminProhibs,
	    o2->ipv6IfIcmpOutAdminProhibs);
	UPDATE_MIB(o1, ipv6IfIcmpOutTimeExcds, o2->ipv6IfIcmpOutTimeExcds);
	UPDATE_MIB(o1, ipv6IfIcmpOutParmProblems,
	    o2->ipv6IfIcmpOutParmProblems);
	UPDATE_MIB(o1, ipv6IfIcmpOutPktTooBigs, o2->ipv6IfIcmpOutPktTooBigs);
	UPDATE_MIB(o1, ipv6IfIcmpOutEchos, o2->ipv6IfIcmpOutEchos);
	UPDATE_MIB(o1, ipv6IfIcmpOutEchoReplies, o2->ipv6IfIcmpOutEchoReplies);
	UPDATE_MIB(o1, ipv6IfIcmpOutRouterSolicits,
	    o2->ipv6IfIcmpOutRouterSolicits);
	UPDATE_MIB(o1, ipv6IfIcmpOutRouterAdvertisements,
	    o2->ipv6IfIcmpOutRouterAdvertisements);
	UPDATE_MIB(o1, ipv6IfIcmpOutNeighborSolicits,
	    o2->ipv6IfIcmpOutNeighborSolicits);
	UPDATE_MIB(o1, ipv6IfIcmpOutNeighborAdvertisements,
	    o2->ipv6IfIcmpOutNeighborAdvertisements);
	UPDATE_MIB(o1, ipv6IfIcmpOutRedirects, o2->ipv6IfIcmpOutRedirects);
	UPDATE_MIB(o1, ipv6IfIcmpOutGroupMembQueries,
	    o2->ipv6IfIcmpOutGroupMembQueries);
	UPDATE_MIB(o1, ipv6IfIcmpOutGroupMembResponses,
	    o2->ipv6IfIcmpOutGroupMembResponses);
	UPDATE_MIB(o1, ipv6IfIcmpOutGroupMembReductions,
	    o2->ipv6IfIcmpOutGroupMembReductions);
	UPDATE_MIB(o1, ipv6IfIcmpInOverflows, o2->ipv6IfIcmpInOverflows);
	UPDATE_MIB(o1, ipv6IfIcmpBadHoplimit, o2->ipv6IfIcmpBadHoplimit);
	UPDATE_MIB(o1, ipv6IfIcmpInBadNeighborAdvertisements,
	    o2->ipv6IfIcmpInBadNeighborAdvertisements);
	UPDATE_MIB(o1, ipv6IfIcmpInBadNeighborSolicitations,
	    o2->ipv6IfIcmpInBadNeighborSolicitations);
	UPDATE_MIB(o1, ipv6IfIcmpInBadRedirects, o2->ipv6IfIcmpInBadRedirects);
	UPDATE_MIB(o1, ipv6IfIcmpInGroupMembTotal,
	    o2->ipv6IfIcmpInGroupMembTotal);
	UPDATE_MIB(o1, ipv6IfIcmpInGroupMembBadQueries,
	    o2->ipv6IfIcmpInGroupMembBadQueries);
	UPDATE_MIB(o1, ipv6IfIcmpInGroupMembBadReports,
	    o2->ipv6IfIcmpInGroupMembBadReports);
	UPDATE_MIB(o1, ipv6IfIcmpInGroupMembOurReports,
	    o2->ipv6IfIcmpInGroupMembOurReports);
}

/*
 * Called before the options are updated to check if this packet will
 * be source routed from here.
 * This routine assumes that the options are well formed i.e. that they
 * have already been checked.
 */
boolean_t
ip_source_routed(ipha_t *ipha, ip_stack_t *ipst)
{
	ipoptp_t	opts;
	uchar_t		*opt;
	uint8_t		optval;
	uint8_t		optlen;
	ipaddr_t	dst;

	if (IS_SIMPLE_IPH(ipha)) {
		ip2dbg(("not source routed\n"));
		return (B_FALSE);
	}
	dst = ipha->ipha_dst;
	for (optval = ipoptp_first(&opts, ipha);
	    optval != IPOPT_EOL;
	    optval = ipoptp_next(&opts)) {
		ASSERT((opts.ipoptp_flags & IPOPTP_ERROR) == 0);
		opt = opts.ipoptp_cur;
		optlen = opts.ipoptp_len;
		ip2dbg(("ip_source_routed: opt %d, len %d\n",
		    optval, optlen));
		switch (optval) {
			uint32_t off;
		case IPOPT_SSRR:
		case IPOPT_LSRR:
			/*
			 * If dst is one of our addresses and there are some
			 * entries left in the source route return (true).
			 */
			if (ip_type_v4(dst, ipst) != IRE_LOCAL) {
				ip2dbg(("ip_source_routed: not next"
				    " source route 0x%x\n",
				    ntohl(dst)));
				return (B_FALSE);
			}
			off = opt[IPOPT_OFFSET];
			off--;
			if (optlen < IP_ADDR_LEN ||
			    off > optlen - IP_ADDR_LEN) {
				/* End of source route */
				ip1dbg(("ip_source_routed: end of SR\n"));
				return (B_FALSE);
			}
			return (B_TRUE);
		}
	}
	ip2dbg(("not source routed\n"));
	return (B_FALSE);
}

/*
 * ip_unbind is called by the transports to remove a conn from
 * the fanout table.
 */
void
ip_unbind(conn_t *connp)
{

	ASSERT(!MUTEX_HELD(&connp->conn_lock));

	if (is_system_labeled() && connp->conn_anon_port) {
		(void) tsol_mlp_anon(crgetzone(connp->conn_cred),
		    connp->conn_mlp_type, connp->conn_proto,
		    ntohs(connp->conn_lport), B_FALSE);
		connp->conn_anon_port = 0;
	}
	connp->conn_mlp_type = mlptSingle;

	ipcl_hash_remove(connp);
}

/*
 * Used for deciding the MSS size for the upper layer. Thus
 * we need to check the outbound policy values in the conn.
 */
int
conn_ipsec_length(conn_t *connp)
{
	ipsec_latch_t *ipl;

	ipl = connp->conn_latch;
	if (ipl == NULL)
		return (0);

	if (connp->conn_ixa->ixa_ipsec_policy == NULL)
		return (0);

	return (connp->conn_ixa->ixa_ipsec_policy->ipsp_act->ipa_ovhd);
}

/*
 * Returns an estimate of the IPsec headers size. This is used if
 * we don't want to call into IPsec to get the exact size.
 */
int
ipsec_out_extra_length(ip_xmit_attr_t *ixa)
{
	ipsec_action_t *a;

	if (!(ixa->ixa_flags & IXAF_IPSEC_SECURE))
		return (0);

	a = ixa->ixa_ipsec_action;
	if (a == NULL) {
		ASSERT(ixa->ixa_ipsec_policy != NULL);
		a = ixa->ixa_ipsec_policy->ipsp_act;
	}
	ASSERT(a != NULL);

	return (a->ipa_ovhd);
}

/*
 * If there are any source route options, return the true final
 * destination. Otherwise, return the destination.
 */
ipaddr_t
ip_get_dst(ipha_t *ipha)
{
	ipoptp_t	opts;
	uchar_t		*opt;
	uint8_t		optval;
	uint8_t		optlen;
	ipaddr_t	dst;
	uint32_t off;

	dst = ipha->ipha_dst;

	if (IS_SIMPLE_IPH(ipha))
		return (dst);

	for (optval = ipoptp_first(&opts, ipha);
	    optval != IPOPT_EOL;
	    optval = ipoptp_next(&opts)) {
		opt = opts.ipoptp_cur;
		optlen = opts.ipoptp_len;
		ASSERT((opts.ipoptp_flags & IPOPTP_ERROR) == 0);
		switch (optval) {
		case IPOPT_SSRR:
		case IPOPT_LSRR:
			off = opt[IPOPT_OFFSET];
			/*
			 * If one of the conditions is true, it means
			 * end of options and dst already has the right
			 * value.
			 */
			if (!(optlen < IP_ADDR_LEN || off > optlen - 3)) {
				off = optlen - IP_ADDR_LEN;
				bcopy(&opt[off], &dst, IP_ADDR_LEN);
			}
			return (dst);
		default:
			break;
		}
	}

	return (dst);
}

/*
 * Outbound IP fragmentation routine.
 * Assumes the caller has checked whether or not fragmentation should
 * be allowed. Here we copy the DF bit from the header to all the generated
 * fragments.
 */
int
ip_fragment_v4(mblk_t *mp_orig, nce_t *nce, iaflags_t ixaflags,
    uint_t pkt_len, uint32_t max_frag, uint32_t xmit_hint, zoneid_t szone,
    zoneid_t nolzid, pfirepostfrag_t postfragfn, uintptr_t *ixa_cookie)
{
	int		i1;
	int		hdr_len;
	mblk_t		*hdr_mp;
	ipha_t		*ipha;
	int		ip_data_end;
	int		len;
	mblk_t		*mp = mp_orig;
	int		offset;
	ill_t		*ill = nce->nce_ill;
	ip_stack_t	*ipst = ill->ill_ipst;
	mblk_t		*carve_mp;
	uint32_t	frag_flag;
	uint_t		priority = mp->b_band;
	int		error = 0;

	BUMP_MIB(ill->ill_ip_mib, ipIfStatsOutFragReqds);

	if (pkt_len != msgdsize(mp)) {
		ip0dbg(("Packet length mismatch: %d, %ld\n",
		    pkt_len, msgdsize(mp)));
		freemsg(mp);
		return (EINVAL);
	}

	if (max_frag == 0) {
		ip1dbg(("ip_fragment_v4: max_frag is zero. Dropping packet\n"));
		BUMP_MIB(ill->ill_ip_mib, ipIfStatsOutFragFails);
		ip_drop_output("FragFails: zero max_frag", mp, ill);
		freemsg(mp);
		return (EINVAL);
	}

	ASSERT(MBLKL(mp) >= sizeof (ipha_t));
	ipha = (ipha_t *)mp->b_rptr;
	ASSERT(ntohs(ipha->ipha_length) == pkt_len);
	frag_flag = ntohs(ipha->ipha_fragment_offset_and_flags) & IPH_DF;

	/*
	 * Establish the starting offset.  May not be zero if we are fragging
	 * a fragment that is being forwarded.
	 */
	offset = ntohs(ipha->ipha_fragment_offset_and_flags) & IPH_OFFSET;

	/* TODO why is this test needed? */
	if (((max_frag - ntohs(ipha->ipha_length)) & ~7) < 8) {
		/* TODO: notify ulp somehow */
		BUMP_MIB(ill->ill_ip_mib, ipIfStatsOutFragFails);
		ip_drop_output("FragFails: bad starting offset", mp, ill);
		freemsg(mp);
		return (EINVAL);
	}

	hdr_len = IPH_HDR_LENGTH(ipha);
	ipha->ipha_hdr_checksum = 0;

	/*
	 * Establish the number of bytes maximum per frag, after putting
	 * in the header.
	 */
	len = (max_frag - hdr_len) & ~7;

	/* Get a copy of the header for the trailing frags */
	hdr_mp = ip_fragment_copyhdr((uchar_t *)ipha, hdr_len, offset, ipst,
	    mp);
	if (hdr_mp == NULL) {
		BUMP_MIB(ill->ill_ip_mib, ipIfStatsOutFragFails);
		ip_drop_output("FragFails: no hdr_mp", mp, ill);
		freemsg(mp);
		return (ENOBUFS);
	}

	/* Store the starting offset, with the MoreFrags flag. */
	i1 = offset | IPH_MF | frag_flag;
	ipha->ipha_fragment_offset_and_flags = htons((uint16_t)i1);

	/* Establish the ending byte offset, based on the starting offset. */
	offset <<= 3;
	ip_data_end = offset + ntohs(ipha->ipha_length) - hdr_len;

	/* Store the length of the first fragment in the IP header. */
	i1 = len + hdr_len;
	ASSERT(i1 <= IP_MAXPACKET);
	ipha->ipha_length = htons((uint16_t)i1);

	/*
	 * Compute the IP header checksum for the first frag.  We have to
	 * watch out that we stop at the end of the header.
	 */
	ipha->ipha_hdr_checksum = ip_csum_hdr(ipha);

	/*
	 * Now carve off the first frag.  Note that this will include the
	 * original IP header.
	 */
	if (!(mp = ip_carve_mp(&mp_orig, i1))) {
		BUMP_MIB(ill->ill_ip_mib, ipIfStatsOutFragFails);
		ip_drop_output("FragFails: could not carve mp", mp_orig, ill);
		freeb(hdr_mp);
		freemsg(mp_orig);
		return (ENOBUFS);
	}

	BUMP_MIB(ill->ill_ip_mib, ipIfStatsOutFragCreates);

	error = postfragfn(mp, nce, ixaflags, i1, xmit_hint, szone, nolzid,
	    ixa_cookie);
	if (error != 0 && error != EWOULDBLOCK) {
		/* No point in sending the other fragments */
		BUMP_MIB(ill->ill_ip_mib, ipIfStatsOutFragFails);
		ip_drop_output("FragFails: postfragfn failed", mp_orig, ill);
		freeb(hdr_mp);
		freemsg(mp_orig);
		return (error);
	}

	/* No need to redo state machine in loop */
	ixaflags &= ~IXAF_REACH_CONF;

	/* Advance the offset to the second frag starting point. */
	offset += len;
	/*
	 * Update hdr_len from the copied header - there might be less options
	 * in the later fragments.
	 */
	hdr_len = IPH_HDR_LENGTH(hdr_mp->b_rptr);
	/* Loop until done. */
	for (;;) {
		uint16_t	offset_and_flags;
		uint16_t	ip_len;

		if (ip_data_end - offset > len) {
			/*
			 * Carve off the appropriate amount from the original
			 * datagram.
			 */
			if (!(carve_mp = ip_carve_mp(&mp_orig, len))) {
				mp = NULL;
				break;
			}
			/*
			 * More frags after this one.  Get another copy
			 * of the header.
			 */
			if (carve_mp->b_datap->db_ref == 1 &&
			    hdr_mp->b_wptr - hdr_mp->b_rptr <
			    carve_mp->b_rptr - carve_mp->b_datap->db_base) {
				/* Inline IP header */
				carve_mp->b_rptr -= hdr_mp->b_wptr -
				    hdr_mp->b_rptr;
				bcopy(hdr_mp->b_rptr, carve_mp->b_rptr,
				    hdr_mp->b_wptr - hdr_mp->b_rptr);
				mp = carve_mp;
			} else {
				if (!(mp = copyb(hdr_mp))) {
					freemsg(carve_mp);
					break;
				}
				/* Get priority marking, if any. */
				mp->b_band = priority;
				mp->b_cont = carve_mp;
			}
			ipha = (ipha_t *)mp->b_rptr;
			offset_and_flags = IPH_MF;
		} else {
			/*
			 * Last frag.  Consume the header. Set len to
			 * the length of this last piece.
			 */
			len = ip_data_end - offset;

			/*
			 * Carve off the appropriate amount from the original
			 * datagram.
			 */
			if (!(carve_mp = ip_carve_mp(&mp_orig, len))) {
				mp = NULL;
				break;
			}
			if (carve_mp->b_datap->db_ref == 1 &&
			    hdr_mp->b_wptr - hdr_mp->b_rptr <
			    carve_mp->b_rptr - carve_mp->b_datap->db_base) {
				/* Inline IP header */
				carve_mp->b_rptr -= hdr_mp->b_wptr -
				    hdr_mp->b_rptr;
				bcopy(hdr_mp->b_rptr, carve_mp->b_rptr,
				    hdr_mp->b_wptr - hdr_mp->b_rptr);
				mp = carve_mp;
				freeb(hdr_mp);
				hdr_mp = mp;
			} else {
				mp = hdr_mp;
				/* Get priority marking, if any. */
				mp->b_band = priority;
				mp->b_cont = carve_mp;
			}
			ipha = (ipha_t *)mp->b_rptr;
			/* A frag of a frag might have IPH_MF non-zero */
			offset_and_flags =
			    ntohs(ipha->ipha_fragment_offset_and_flags) &
			    IPH_MF;
		}
		offset_and_flags |= (uint16_t)(offset >> 3);
		offset_and_flags |= (uint16_t)frag_flag;
		/* Store the offset and flags in the IP header. */
		ipha->ipha_fragment_offset_and_flags = htons(offset_and_flags);

		/* Store the length in the IP header. */
		ip_len = (uint16_t)(len + hdr_len);
		ipha->ipha_length = htons(ip_len);

		/*
		 * Set the IP header checksum.	Note that mp is just
		 * the header, so this is easy to pass to ip_csum.
		 */
		ipha->ipha_hdr_checksum = ip_csum_hdr(ipha);

		BUMP_MIB(ill->ill_ip_mib, ipIfStatsOutFragCreates);

		error = postfragfn(mp, nce, ixaflags, ip_len, xmit_hint, szone,
		    nolzid, ixa_cookie);
		/* All done if we just consumed the hdr_mp. */
		if (mp == hdr_mp) {
			BUMP_MIB(ill->ill_ip_mib, ipIfStatsOutFragOKs);
			return (error);
		}
		if (error != 0 && error != EWOULDBLOCK) {
			DTRACE_PROBE2(ip__xmit__frag__fail, ill_t *, ill,
			    mblk_t *, hdr_mp);
			/* No point in sending the other fragments */
			break;
		}

		/* Otherwise, advance and loop. */
		offset += len;
	}
	/* Clean up following allocation failure. */
	BUMP_MIB(ill->ill_ip_mib, ipIfStatsOutFragFails);
	ip_drop_output("FragFails: loop ended", NULL, ill);
	if (mp != hdr_mp)
		freeb(hdr_mp);
	if (mp != mp_orig)
		freemsg(mp_orig);
	return (error);
}

/*
 * Copy the header plus those options which have the copy bit set
 */
static mblk_t *
ip_fragment_copyhdr(uchar_t *rptr, int hdr_len, int offset, ip_stack_t *ipst,
    mblk_t *src)
{
	mblk_t	*mp;
	uchar_t	*up;

	/*
	 * Quick check if we need to look for options without the copy bit
	 * set
	 */
	mp = allocb_tmpl(ipst->ips_ip_wroff_extra + hdr_len, src);
	if (!mp)
		return (mp);
	mp->b_rptr += ipst->ips_ip_wroff_extra;
	if (hdr_len == IP_SIMPLE_HDR_LENGTH || offset != 0) {
		bcopy(rptr, mp->b_rptr, hdr_len);
		mp->b_wptr += hdr_len + ipst->ips_ip_wroff_extra;
		return (mp);
	}
	up  = mp->b_rptr;
	bcopy(rptr, up, IP_SIMPLE_HDR_LENGTH);
	up += IP_SIMPLE_HDR_LENGTH;
	rptr += IP_SIMPLE_HDR_LENGTH;
	hdr_len -= IP_SIMPLE_HDR_LENGTH;
	while (hdr_len > 0) {
		uint32_t optval;
		uint32_t optlen;

		optval = *rptr;
		if (optval == IPOPT_EOL)
			break;
		if (optval == IPOPT_NOP)
			optlen = 1;
		else
			optlen = rptr[1];
		if (optval & IPOPT_COPY) {
			bcopy(rptr, up, optlen);
			up += optlen;
		}
		rptr += optlen;
		hdr_len -= optlen;
	}
	/*
	 * Make sure that we drop an even number of words by filling
	 * with EOL to the next word boundary.
	 */
	for (hdr_len = up - (mp->b_rptr + IP_SIMPLE_HDR_LENGTH);
	    hdr_len & 0x3; hdr_len++)
		*up++ = IPOPT_EOL;
	mp->b_wptr = up;
	/* Update header length */
	mp->b_rptr[0] = (uint8_t)((IP_VERSION << 4) | ((up - mp->b_rptr) >> 2));
	return (mp);
}

/*
 * Update any source route, record route, or timestamp options when
 * sending a packet back to ourselves.
 * Check that we are at end of strict source route.
 * The options have been sanity checked by ip_output_options().
 */
void
ip_output_local_options(ipha_t *ipha, ip_stack_t *ipst)
{
	ipoptp_t	opts;
	uchar_t		*opt;
	uint8_t		optval;
	uint8_t		optlen;
	ipaddr_t	dst;
	uint32_t	ts;
	timestruc_t	now;

	for (optval = ipoptp_first(&opts, ipha);
	    optval != IPOPT_EOL;
	    optval = ipoptp_next(&opts)) {
		opt = opts.ipoptp_cur;
		optlen = opts.ipoptp_len;
		ASSERT((opts.ipoptp_flags & IPOPTP_ERROR) == 0);
		switch (optval) {
			uint32_t off;
		case IPOPT_SSRR:
		case IPOPT_LSRR:
			off = opt[IPOPT_OFFSET];
			off--;
			if (optlen < IP_ADDR_LEN ||
			    off > optlen - IP_ADDR_LEN) {
				/* End of source route */
				break;
			}
			/*
			 * This will only happen if two consecutive entries
			 * in the source route contains our address or if
			 * it is a packet with a loose source route which
			 * reaches us before consuming the whole source route
			 */

			if (optval == IPOPT_SSRR) {
				return;
			}
			/*
			 * Hack: instead of dropping the packet truncate the
			 * source route to what has been used by filling the
			 * rest with IPOPT_NOP.
			 */
			opt[IPOPT_OLEN] = (uint8_t)off;
			while (off < optlen) {
				opt[off++] = IPOPT_NOP;
			}
			break;
		case IPOPT_RR:
			off = opt[IPOPT_OFFSET];
			off--;
			if (optlen < IP_ADDR_LEN ||
			    off > optlen - IP_ADDR_LEN) {
				/* No more room - ignore */
				ip1dbg((
				    "ip_output_local_options: end of RR\n"));
				break;
			}
			dst = htonl(INADDR_LOOPBACK);
			bcopy(&dst, (char *)opt + off, IP_ADDR_LEN);
			opt[IPOPT_OFFSET] += IP_ADDR_LEN;
			break;
		case IPOPT_TS:
			/* Insert timestamp if there is romm */
			switch (opt[IPOPT_POS_OV_FLG] & 0x0F) {
			case IPOPT_TS_TSONLY:
				off = IPOPT_TS_TIMELEN;
				break;
			case IPOPT_TS_PRESPEC:
			case IPOPT_TS_PRESPEC_RFC791:
				/* Verify that the address matched */
				off = opt[IPOPT_OFFSET] - 1;
				bcopy((char *)opt + off, &dst, IP_ADDR_LEN);
				if (ip_type_v4(dst, ipst) != IRE_LOCAL) {
					/* Not for us */
					break;
				}
				/* FALLTHRU */
			case IPOPT_TS_TSANDADDR:
				off = IP_ADDR_LEN + IPOPT_TS_TIMELEN;
				break;
			default:
				/*
				 * ip_*put_options should have already
				 * dropped this packet.
				 */
				cmn_err(CE_PANIC, "ip_output_local_options: "
				    "unknown IT - bug in ip_output_options?\n");
				return;	/* Keep "lint" happy */
			}
			if (opt[IPOPT_OFFSET] - 1 + off > optlen) {
				/* Increase overflow counter */
				off = (opt[IPOPT_POS_OV_FLG] >> 4) + 1;
				opt[IPOPT_POS_OV_FLG] = (uint8_t)
				    (opt[IPOPT_POS_OV_FLG] & 0x0F) |
				    (off << 4);
				break;
			}
			off = opt[IPOPT_OFFSET] - 1;
			switch (opt[IPOPT_POS_OV_FLG] & 0x0F) {
			case IPOPT_TS_PRESPEC:
			case IPOPT_TS_PRESPEC_RFC791:
			case IPOPT_TS_TSANDADDR:
				dst = htonl(INADDR_LOOPBACK);
				bcopy(&dst, (char *)opt + off, IP_ADDR_LEN);
				opt[IPOPT_OFFSET] += IP_ADDR_LEN;
				/* FALLTHRU */
			case IPOPT_TS_TSONLY:
				off = opt[IPOPT_OFFSET] - 1;
				/* Compute # of milliseconds since midnight */
				gethrestime(&now);
				ts = (now.tv_sec % (24 * 60 * 60)) * 1000 +
				    NSEC2MSEC(now.tv_nsec);
				bcopy(&ts, (char *)opt + off, IPOPT_TS_TIMELEN);
				opt[IPOPT_OFFSET] += IPOPT_TS_TIMELEN;
				break;
			}
			break;
		}
	}
}

/*
 * Prepend an M_DATA fastpath header, and if none present prepend a
 * DL_UNITDATA_REQ. Frees the mblk on failure.
 *
 * nce_dlur_mp and nce_fp_mp can not disappear once they have been set.
 * If there is a change to them, the nce will be deleted (condemned) and
 * a new nce_t will be created when packets are sent. Thus we need no locks
 * to access those fields.
 *
 * We preserve b_band to support IPQoS. If a DL_UNITDATA_REQ is prepended
 * we place b_band in dl_priority.dl_max.
 */
static mblk_t *
ip_xmit_attach_llhdr(mblk_t *mp, nce_t *nce)
{
	uint_t	hlen;
	mblk_t *mp1;
	uint_t	priority;
	uchar_t *rptr;

	rptr = mp->b_rptr;

	ASSERT(DB_TYPE(mp) == M_DATA);
	priority = mp->b_band;

	ASSERT(nce != NULL);
	if ((mp1 = nce->nce_fp_mp) != NULL) {
		hlen = MBLKL(mp1);
		/*
		 * Check if we have enough room to prepend fastpath
		 * header
		 */
		if (hlen != 0 && (rptr - mp->b_datap->db_base) >= hlen) {
			rptr -= hlen;
			bcopy(mp1->b_rptr, rptr, hlen);
			/*
			 * Set the b_rptr to the start of the link layer
			 * header
			 */
			mp->b_rptr = rptr;
			return (mp);
		}
		mp1 = copyb(mp1);
		if (mp1 == NULL) {
			ill_t *ill = nce->nce_ill;

			BUMP_MIB(ill->ill_ip_mib, ipIfStatsOutDiscards);
			ip_drop_output("ipIfStatsOutDiscards", mp, ill);
			freemsg(mp);
			return (NULL);
		}
		mp1->b_band = priority;
		mp1->b_cont = mp;
		DB_CKSUMSTART(mp1) = DB_CKSUMSTART(mp);
		DB_CKSUMSTUFF(mp1) = DB_CKSUMSTUFF(mp);
		DB_CKSUMEND(mp1) = DB_CKSUMEND(mp);
		DB_CKSUMFLAGS(mp1) = DB_CKSUMFLAGS(mp);
		DB_LSOMSS(mp1) = DB_LSOMSS(mp);
		DTRACE_PROBE1(ip__xmit__copyb, (mblk_t *), mp1);
		/*
		 * XXX disable ICK_VALID and compute checksum
		 * here; can happen if nce_fp_mp changes and
		 * it can't be copied now due to insufficient
		 * space. (unlikely, fp mp can change, but it
		 * does not increase in length)
		 */
		return (mp1);
	}
	mp1 = copyb(nce->nce_dlur_mp);

	if (mp1 == NULL) {
		ill_t *ill = nce->nce_ill;

		BUMP_MIB(ill->ill_ip_mib, ipIfStatsOutDiscards);
		ip_drop_output("ipIfStatsOutDiscards", mp, ill);
		freemsg(mp);
		return (NULL);
	}
	mp1->b_cont = mp;
	if (priority != 0) {
		mp1->b_band = priority;
		((dl_unitdata_req_t *)(mp1->b_rptr))->dl_priority.dl_max =
		    priority;
	}
	return (mp1);
}

/*
 * Finish the outbound IPsec processing. This function is called from
 * ipsec_out_process() if the IPsec packet was processed
 * synchronously, or from {ah,esp}_kcf_callback_outbound() if it was processed
 * asynchronously.
 *
 * This is common to IPv4 and IPv6.
 */
int
ip_output_post_ipsec(mblk_t *mp, ip_xmit_attr_t *ixa)
{
	iaflags_t	ixaflags = ixa->ixa_flags;
	uint_t		pktlen;


	/* AH/ESP don't update ixa_pktlen when they modify the packet */
	if (ixaflags & IXAF_IS_IPV4) {
		ipha_t		*ipha = (ipha_t *)mp->b_rptr;

		ASSERT(IPH_HDR_VERSION(ipha) == IPV4_VERSION);
		pktlen = ntohs(ipha->ipha_length);
	} else {
		ip6_t		*ip6h = (ip6_t *)mp->b_rptr;

		ASSERT(IPH_HDR_VERSION(mp->b_rptr) == IPV6_VERSION);
		pktlen = ntohs(ip6h->ip6_plen) + IPV6_HDR_LEN;
	}

	/*
	 * We release any hard reference on the SAs here to make
	 * sure the SAs can be garbage collected. ipsr_sa has a soft reference
	 * on the SAs.
	 * If in the future we want the hard latching of the SAs in the
	 * ip_xmit_attr_t then we should remove this.
	 */
	if (ixa->ixa_ipsec_esp_sa != NULL) {
		IPSA_REFRELE(ixa->ixa_ipsec_esp_sa);
		ixa->ixa_ipsec_esp_sa = NULL;
	}
	if (ixa->ixa_ipsec_ah_sa != NULL) {
		IPSA_REFRELE(ixa->ixa_ipsec_ah_sa);
		ixa->ixa_ipsec_ah_sa = NULL;
	}

	/* Do we need to fragment? */
	if ((ixa->ixa_flags & IXAF_IPV6_ADD_FRAGHDR) ||
	    pktlen > ixa->ixa_fragsize) {
		if (ixaflags & IXAF_IS_IPV4) {
			ASSERT(!(ixa->ixa_flags & IXAF_IPV6_ADD_FRAGHDR));
			/*
			 * We check for the DF case in ipsec_out_process
			 * hence this only handles the non-DF case.
			 */
			return (ip_fragment_v4(mp, ixa->ixa_nce, ixa->ixa_flags,
			    pktlen, ixa->ixa_fragsize,
			    ixa->ixa_xmit_hint, ixa->ixa_zoneid,
			    ixa->ixa_no_loop_zoneid, ixa->ixa_postfragfn,
			    &ixa->ixa_cookie));
		} else {
			mp = ip_fraghdr_add_v6(mp, ixa->ixa_ident, ixa);
			if (mp == NULL) {
				/* MIB and ip_drop_output already done */
				return (ENOMEM);
			}
			pktlen += sizeof (ip6_frag_t);
			if (pktlen > ixa->ixa_fragsize) {
				return (ip_fragment_v6(mp, ixa->ixa_nce,
				    ixa->ixa_flags, pktlen,
				    ixa->ixa_fragsize, ixa->ixa_xmit_hint,
				    ixa->ixa_zoneid, ixa->ixa_no_loop_zoneid,
				    ixa->ixa_postfragfn, &ixa->ixa_cookie));
			}
		}
	}
	return ((ixa->ixa_postfragfn)(mp, ixa->ixa_nce, ixa->ixa_flags,
	    pktlen, ixa->ixa_xmit_hint, ixa->ixa_zoneid,
	    ixa->ixa_no_loop_zoneid, NULL));
}

/*
 * Finish the inbound IPsec processing. This function is called from
 * ipsec_out_process() if the IPsec packet was processed
 * synchronously, or from {ah,esp}_kcf_callback_outbound() if it was processed
 * asynchronously.
 *
 * This is common to IPv4 and IPv6.
 */
void
ip_input_post_ipsec(mblk_t *mp, ip_recv_attr_t *ira)
{
	iaflags_t	iraflags = ira->ira_flags;

	/* Length might have changed */
	if (iraflags & IRAF_IS_IPV4) {
		ipha_t		*ipha = (ipha_t *)mp->b_rptr;

		ASSERT(IPH_HDR_VERSION(ipha) == IPV4_VERSION);
		ira->ira_pktlen = ntohs(ipha->ipha_length);
		ira->ira_ip_hdr_length = IPH_HDR_LENGTH(ipha);
		ira->ira_protocol = ipha->ipha_protocol;

		ip_fanout_v4(mp, ipha, ira);
	} else {
		ip6_t		*ip6h = (ip6_t *)mp->b_rptr;
		uint8_t		*nexthdrp;

		ASSERT(IPH_HDR_VERSION(mp->b_rptr) == IPV6_VERSION);
		ira->ira_pktlen = ntohs(ip6h->ip6_plen) + IPV6_HDR_LEN;
		if (!ip_hdr_length_nexthdr_v6(mp, ip6h, &ira->ira_ip_hdr_length,
		    &nexthdrp)) {
			/* Malformed packet */
			BUMP_MIB(ira->ira_ill->ill_ip_mib, ipIfStatsInDiscards);
			ip_drop_input("ipIfStatsInDiscards", mp, ira->ira_ill);
			freemsg(mp);
			return;
		}
		ira->ira_protocol = *nexthdrp;
		ip_fanout_v6(mp, ip6h, ira);
	}
}

/*
 * Select which AH & ESP SA's to use (if any) for the outbound packet.
 *
 * If this function returns B_TRUE, the requested SA's have been filled
 * into the ixa_ipsec_*_sa pointers.
 *
 * If the function returns B_FALSE, the packet has been "consumed", most
 * likely by an ACQUIRE sent up via PF_KEY to a key management daemon.
 *
 * The SA references created by the protocol-specific "select"
 * function will be released in ip_output_post_ipsec.
 */
static boolean_t
ipsec_out_select_sa(mblk_t *mp, ip_xmit_attr_t *ixa)
{
	boolean_t need_ah_acquire = B_FALSE, need_esp_acquire = B_FALSE;
	ipsec_policy_t *pp;
	ipsec_action_t *ap;

	ASSERT(ixa->ixa_flags & IXAF_IPSEC_SECURE);
	ASSERT((ixa->ixa_ipsec_policy != NULL) ||
	    (ixa->ixa_ipsec_action != NULL));

	ap = ixa->ixa_ipsec_action;
	if (ap == NULL) {
		pp = ixa->ixa_ipsec_policy;
		ASSERT(pp != NULL);
		ap = pp->ipsp_act;
		ASSERT(ap != NULL);
	}

	/*
	 * We have an action.  now, let's select SA's.
	 * A side effect of setting ixa_ipsec_*_sa is that it will
	 * be cached in the conn_t.
	 */
	if (ap->ipa_want_esp) {
		if (ixa->ixa_ipsec_esp_sa == NULL) {
			need_esp_acquire = !ipsec_outbound_sa(mp, ixa,
			    IPPROTO_ESP);
		}
		ASSERT(need_esp_acquire || ixa->ixa_ipsec_esp_sa != NULL);
	}

	if (ap->ipa_want_ah) {
		if (ixa->ixa_ipsec_ah_sa == NULL) {
			need_ah_acquire = !ipsec_outbound_sa(mp, ixa,
			    IPPROTO_AH);
		}
		ASSERT(need_ah_acquire || ixa->ixa_ipsec_ah_sa != NULL);
		/*
		 * The ESP and AH processing order needs to be preserved
		 * when both protocols are required (ESP should be applied
		 * before AH for an outbound packet). Force an ESP ACQUIRE
		 * when both ESP and AH are required, and an AH ACQUIRE
		 * is needed.
		 */
		if (ap->ipa_want_esp && need_ah_acquire)
			need_esp_acquire = B_TRUE;
	}

	/*
	 * Send an ACQUIRE (extended, regular, or both) if we need one.
	 * Release SAs that got referenced, but will not be used until we
	 * acquire _all_ of the SAs we need.
	 */
	if (need_ah_acquire || need_esp_acquire) {
		if (ixa->ixa_ipsec_ah_sa != NULL) {
			IPSA_REFRELE(ixa->ixa_ipsec_ah_sa);
			ixa->ixa_ipsec_ah_sa = NULL;
		}
		if (ixa->ixa_ipsec_esp_sa != NULL) {
			IPSA_REFRELE(ixa->ixa_ipsec_esp_sa);
			ixa->ixa_ipsec_esp_sa = NULL;
		}

		sadb_acquire(mp, ixa, need_ah_acquire, need_esp_acquire);
		return (B_FALSE);
	}

	return (B_TRUE);
}

/*
 * Handle IPsec output processing.
 * This function is only entered once for a given packet.
 * We try to do things synchronously, but if we need to have user-level
 * set up SAs, or ESP or AH uses asynchronous kEF, then the operation
 * will be completed
 *  - when the SAs are added in esp_add_sa_finish/ah_add_sa_finish
 *  - when asynchronous ESP is done it will do AH
 *
 * In all cases we come back in ip_output_post_ipsec() to fragment and
 * send out the packet.
 */
int
ipsec_out_process(mblk_t *mp, ip_xmit_attr_t *ixa)
{
	ill_t		*ill = ixa->ixa_nce->nce_ill;
	ip_stack_t	*ipst = ixa->ixa_ipst;
	ipsec_stack_t	*ipss;
	ipsec_policy_t	*pp;
	ipsec_action_t	*ap;

	ASSERT(ixa->ixa_flags & IXAF_IPSEC_SECURE);

	ASSERT((ixa->ixa_ipsec_policy != NULL) ||
	    (ixa->ixa_ipsec_action != NULL));

	ipss = ipst->ips_netstack->netstack_ipsec;
	if (!ipsec_loaded(ipss)) {
		BUMP_MIB(ill->ill_ip_mib, ipIfStatsOutDiscards);
		ip_drop_packet(mp, B_TRUE, ill,
		    DROPPER(ipss, ipds_ip_ipsec_not_loaded),
		    &ipss->ipsec_dropper);
		return (ENOTSUP);
	}

	ap = ixa->ixa_ipsec_action;
	if (ap == NULL) {
		pp = ixa->ixa_ipsec_policy;
		ASSERT(pp != NULL);
		ap = pp->ipsp_act;
		ASSERT(ap != NULL);
	}

	/* Handle explicit drop action and bypass. */
	switch (ap->ipa_act.ipa_type) {
	case IPSEC_ACT_DISCARD:
	case IPSEC_ACT_REJECT:
		ip_drop_packet(mp, B_FALSE, ill,
		    DROPPER(ipss, ipds_spd_explicit), &ipss->ipsec_spd_dropper);
		return (EHOSTUNREACH);	/* IPsec policy failure */
	case IPSEC_ACT_BYPASS:
		return (ip_output_post_ipsec(mp, ixa));
	}

	/*
	 * The order of processing is first insert a IP header if needed.
	 * Then insert the ESP header and then the AH header.
	 */
	if ((ixa->ixa_flags & IXAF_IS_IPV4) && ap->ipa_want_se) {
		/*
		 * First get the outer IP header before sending
		 * it to ESP.
		 */
		ipha_t *oipha, *iipha;
		mblk_t *outer_mp, *inner_mp;

		if ((outer_mp = allocb(sizeof (ipha_t), BPRI_HI)) == NULL) {
			(void) mi_strlog(ill->ill_rq, 0,
			    SL_ERROR|SL_TRACE|SL_CONSOLE,
			    "ipsec_out_process: "
			    "Self-Encapsulation failed: Out of memory\n");
			BUMP_MIB(ill->ill_ip_mib, ipIfStatsOutDiscards);
			ip_drop_output("ipIfStatsOutDiscards", mp, ill);
			freemsg(mp);
			return (ENOBUFS);
		}
		inner_mp = mp;
		ASSERT(inner_mp->b_datap->db_type == M_DATA);
		oipha = (ipha_t *)outer_mp->b_rptr;
		iipha = (ipha_t *)inner_mp->b_rptr;
		*oipha = *iipha;
		outer_mp->b_wptr += sizeof (ipha_t);
		oipha->ipha_length = htons(ntohs(iipha->ipha_length) +
		    sizeof (ipha_t));
		oipha->ipha_protocol = IPPROTO_ENCAP;
		oipha->ipha_version_and_hdr_length =
		    IP_SIMPLE_HDR_VERSION;
		oipha->ipha_hdr_checksum = 0;
		oipha->ipha_hdr_checksum = ip_csum_hdr(oipha);
		outer_mp->b_cont = inner_mp;
		mp = outer_mp;

		ixa->ixa_flags |= IXAF_IPSEC_TUNNEL;
	}

	/* If we need to wait for a SA then we can't return any errno */
	if (((ap->ipa_want_ah && (ixa->ixa_ipsec_ah_sa == NULL)) ||
	    (ap->ipa_want_esp && (ixa->ixa_ipsec_esp_sa == NULL))) &&
	    !ipsec_out_select_sa(mp, ixa))
		return (0);

	/*
	 * By now, we know what SA's to use.  Toss over to ESP & AH
	 * to do the heavy lifting.
	 */
	if (ap->ipa_want_esp) {
		ASSERT(ixa->ixa_ipsec_esp_sa != NULL);

		mp = ixa->ixa_ipsec_esp_sa->ipsa_output_func(mp, ixa);
		if (mp == NULL) {
			/*
			 * Either it failed or is pending. In the former case
			 * ipIfStatsInDiscards was increased.
			 */
			return (0);
		}
	}

	if (ap->ipa_want_ah) {
		ASSERT(ixa->ixa_ipsec_ah_sa != NULL);

		mp = ixa->ixa_ipsec_ah_sa->ipsa_output_func(mp, ixa);
		if (mp == NULL) {
			/*
			 * Either it failed or is pending. In the former case
			 * ipIfStatsInDiscards was increased.
			 */
			return (0);
		}
	}
	/*
	 * We are done with IPsec processing. Send it over
	 * the wire.
	 */
	return (ip_output_post_ipsec(mp, ixa));
}

/*
 * ioctls that go through a down/up sequence may need to wait for the down
 * to complete. This involves waiting for the ire and ipif refcnts to go down
 * to zero. Subsequently the ioctl is restarted from ipif_ill_refrele_tail.
 */
/* ARGSUSED */
void
ip_reprocess_ioctl(ipsq_t *ipsq, queue_t *q, mblk_t *mp, void *dummy_arg)
{
	struct iocblk *iocp;
	mblk_t *mp1;
	ip_ioctl_cmd_t *ipip;
	int err;
	sin_t	*sin;
	struct lifreq *lifr;
	struct ifreq *ifr;

	iocp = (struct iocblk *)mp->b_rptr;
	ASSERT(ipsq != NULL);
	/* Existence of mp1 verified in ip_wput_nondata */
	mp1 = mp->b_cont->b_cont;
	ipip = ip_sioctl_lookup(iocp->ioc_cmd);
	if (ipip->ipi_cmd == SIOCSLIFNAME || ipip->ipi_cmd == IF_UNITSEL) {
		/*
		 * Special case where ipx_current_ipif is not set:
		 * ill_phyint_reinit merged the v4 and v6 into a single ipsq.
		 * We are here as were not able to complete the operation in
		 * ipif_set_values because we could not become exclusive on
		 * the new ipsq.
		 */
		ill_t *ill = q->q_ptr;
		ipsq_current_start(ipsq, ill->ill_ipif, ipip->ipi_cmd);
	}
	ASSERT(ipsq->ipsq_xop->ipx_current_ipif != NULL);

	if (ipip->ipi_cmd_type == IF_CMD) {
		/* This a old style SIOC[GS]IF* command */
		ifr = (struct ifreq *)mp1->b_rptr;
		sin = (sin_t *)&ifr->ifr_addr;
	} else if (ipip->ipi_cmd_type == LIF_CMD) {
		/* This a new style SIOC[GS]LIF* command */
		lifr = (struct lifreq *)mp1->b_rptr;
		sin = (sin_t *)&lifr->lifr_addr;
	} else {
		sin = NULL;
	}

	err = (*ipip->ipi_func_restart)(ipsq->ipsq_xop->ipx_current_ipif, sin,
	    q, mp, ipip, mp1->b_rptr);

	DTRACE_PROBE4(ipif__ioctl, char *, "ip_reprocess_ioctl finish",
	    int, ipip->ipi_cmd,
	    ill_t *, ipsq->ipsq_xop->ipx_current_ipif->ipif_ill,
	    ipif_t *, ipsq->ipsq_xop->ipx_current_ipif);

	ip_ioctl_finish(q, mp, err, IPI2MODE(ipip), ipsq);
}

/*
 * ioctl processing
 *
 * ioctl processing starts with ip_sioctl_copyin_setup(), which looks up
 * the ioctl command in the ioctl tables, determines the copyin data size
 * from the ipi_copyin_size field, and does an mi_copyin() of that size.
 *
 * ioctl processing then continues when the M_IOCDATA makes its way down to
 * ip_wput_nondata().  The ioctl is looked up again in the ioctl table, its
 * associated 'conn' is refheld till the end of the ioctl and the general
 * ioctl processing function ip_process_ioctl() is called to extract the
 * arguments and process the ioctl.  To simplify extraction, ioctl commands
 * are "typed" based on the arguments they take (e.g., LIF_CMD which takes a
 * `struct lifreq'), and a common extract function (e.g., ip_extract_lifreq())
 * is used to extract the ioctl's arguments.
 *
 * ip_process_ioctl determines if the ioctl needs to be serialized, and if
 * so goes thru the serialization primitive ipsq_try_enter. Then the
 * appropriate function to handle the ioctl is called based on the entry in
 * the ioctl table. ioctl completion is encapsulated in ip_ioctl_finish
 * which also refreleases the 'conn' that was refheld at the start of the
 * ioctl. Finally ipsq_exit is called if needed to exit the ipsq.
 *
 * Many exclusive ioctls go thru an internal down up sequence as part of
 * the operation. For example an attempt to change the IP address of an
 * ipif entails ipif_down, set address, ipif_up. Bringing down the interface
 * does all the cleanup such as deleting all ires that use this address.
 * Then we need to wait till all references to the interface go away.
 */
void
ip_process_ioctl(ipsq_t *ipsq, queue_t *q, mblk_t *mp, void *arg)
{
	struct iocblk *iocp = (struct iocblk *)mp->b_rptr;
	ip_ioctl_cmd_t *ipip = arg;
	ip_extract_func_t *extract_funcp;
	cmd_info_t ci;
	int err;
	boolean_t entered_ipsq = B_FALSE;

	ip3dbg(("ip_process_ioctl: ioctl %X\n", iocp->ioc_cmd));

	if (ipip == NULL)
		ipip = ip_sioctl_lookup(iocp->ioc_cmd);

	/*
	 * SIOCLIFADDIF needs to go thru a special path since the
	 * ill may not exist yet. This happens in the case of lo0
	 * which is created using this ioctl.
	 */
	if (ipip->ipi_cmd == SIOCLIFADDIF) {
		err = ip_sioctl_addif(NULL, NULL, q, mp, NULL, NULL);
		DTRACE_PROBE4(ipif__ioctl, char *, "ip_process_ioctl finish",
		    int, ipip->ipi_cmd, ill_t *, NULL, ipif_t *, NULL);
		ip_ioctl_finish(q, mp, err, IPI2MODE(ipip), NULL);
		return;
	}

	ci.ci_ipif = NULL;
	switch (ipip->ipi_cmd_type) {
	case MISC_CMD:
	case MSFILT_CMD:
		/*
		 * All MISC_CMD ioctls come in here -- e.g. SIOCGLIFCONF.
		 */
		if (ipip->ipi_cmd == IF_UNITSEL) {
			/* ioctl comes down the ill */
			ci.ci_ipif = ((ill_t *)q->q_ptr)->ill_ipif;
			ipif_refhold(ci.ci_ipif);
		}
		err = 0;
		ci.ci_sin = NULL;
		ci.ci_sin6 = NULL;
		ci.ci_lifr = NULL;
		extract_funcp = NULL;
		break;

	case IF_CMD:
	case LIF_CMD:
		extract_funcp = ip_extract_lifreq;
		break;

	case ARP_CMD:
	case XARP_CMD:
		extract_funcp = ip_extract_arpreq;
		break;

	default:
		ASSERT(0);
	}

	if (extract_funcp != NULL) {
		err = (*extract_funcp)(q, mp, ipip, &ci);
		if (err != 0) {
			DTRACE_PROBE4(ipif__ioctl,
			    char *, "ip_process_ioctl finish err",
			    int, ipip->ipi_cmd, ill_t *, NULL, ipif_t *, NULL);
			ip_ioctl_finish(q, mp, err, IPI2MODE(ipip), NULL);
			return;
		}

		/*
		 * All of the extraction functions return a refheld ipif.
		 */
		ASSERT(ci.ci_ipif != NULL);
	}

	if (!(ipip->ipi_flags & IPI_WR)) {
		/*
		 * A return value of EINPROGRESS means the ioctl is
		 * either queued and waiting for some reason or has
		 * already completed.
		 */
		err = (*ipip->ipi_func)(ci.ci_ipif, ci.ci_sin, q, mp, ipip,
		    ci.ci_lifr);
		if (ci.ci_ipif != NULL) {
			DTRACE_PROBE4(ipif__ioctl,
			    char *, "ip_process_ioctl finish RD",
			    int, ipip->ipi_cmd, ill_t *, ci.ci_ipif->ipif_ill,
			    ipif_t *, ci.ci_ipif);
			ipif_refrele(ci.ci_ipif);
		} else {
			DTRACE_PROBE4(ipif__ioctl,
			    char *, "ip_process_ioctl finish RD",
			    int, ipip->ipi_cmd, ill_t *, NULL, ipif_t *, NULL);
		}
		ip_ioctl_finish(q, mp, err, IPI2MODE(ipip), NULL);
		return;
	}

	ASSERT(ci.ci_ipif != NULL);

	/*
	 * If ipsq is non-NULL, we are already being called exclusively
	 */
	ASSERT(ipsq == NULL || IAM_WRITER_IPSQ(ipsq));
	if (ipsq == NULL) {
		ipsq = ipsq_try_enter(ci.ci_ipif, NULL, q, mp, ip_process_ioctl,
		    NEW_OP, B_TRUE);
		if (ipsq == NULL) {
			ipif_refrele(ci.ci_ipif);
			return;
		}
		entered_ipsq = B_TRUE;
	}
	/*
	 * Release the ipif so that ipif_down and friends that wait for
	 * references to go away are not misled about the current ipif_refcnt
	 * values. We are writer so we can access the ipif even after releasing
	 * the ipif.
	 */
	ipif_refrele(ci.ci_ipif);

	ipsq_current_start(ipsq, ci.ci_ipif, ipip->ipi_cmd);

	/*
	 * A return value of EINPROGRESS means the ioctl is
	 * either queued and waiting for some reason or has
	 * already completed.
	 */
	err = (*ipip->ipi_func)(ci.ci_ipif, ci.ci_sin, q, mp, ipip, ci.ci_lifr);

	DTRACE_PROBE4(ipif__ioctl, char *, "ip_process_ioctl finish WR",
	    int, ipip->ipi_cmd,
	    ill_t *, ci.ci_ipif == NULL ? NULL : ci.ci_ipif->ipif_ill,
	    ipif_t *, ci.ci_ipif);
	ip_ioctl_finish(q, mp, err, IPI2MODE(ipip), ipsq);

	if (entered_ipsq)
		ipsq_exit(ipsq);
}

/*
 * Complete the ioctl. Typically ioctls use the mi package and need to
 * do mi_copyout/mi_copy_done.
 */
void
ip_ioctl_finish(queue_t *q, mblk_t *mp, int err, int mode, ipsq_t *ipsq)
{
	conn_t	*connp = NULL;

	if (err == EINPROGRESS)
		return;

	if (CONN_Q(q)) {
		connp = Q_TO_CONN(q);
		ASSERT(connp->conn_ref >= 2);
	}

	switch (mode) {
	case COPYOUT:
		if (err == 0)
			mi_copyout(q, mp);
		else
			mi_copy_done(q, mp, err);
		break;

	case NO_COPYOUT:
		mi_copy_done(q, mp, err);
		break;

	default:
		ASSERT(mode == CONN_CLOSE);	/* aborted through CONN_CLOSE */
		break;
	}

	/*
	 * The conn refhold and ioctlref placed on the conn at the start of the
	 * ioctl are released here.
	 */
	if (connp != NULL) {
		CONN_DEC_IOCTLREF(connp);
		CONN_OPER_PENDING_DONE(connp);
	}

	if (ipsq != NULL)
		ipsq_current_finish(ipsq);
}

/* Handles all non data messages */
void
ip_wput_nondata(queue_t *q, mblk_t *mp)
{
	mblk_t		*mp1;
	struct iocblk	*iocp;
	ip_ioctl_cmd_t	*ipip;
	conn_t		*connp;
	cred_t		*cr;
	char		*proto_str;

	if (CONN_Q(q))
		connp = Q_TO_CONN(q);
	else
		connp = NULL;

	switch (DB_TYPE(mp)) {
	case M_IOCTL:
		/*
		 * IOCTL processing begins in ip_sioctl_copyin_setup which
		 * will arrange to copy in associated control structures.
		 */
		ip_sioctl_copyin_setup(q, mp);
		return;
	case M_IOCDATA:
		/*
		 * Ensure that this is associated with one of our trans-
		 * parent ioctls.  If it's not ours, discard it if we're
		 * running as a driver, or pass it on if we're a module.
		 */
		iocp = (struct iocblk *)mp->b_rptr;
		ipip = ip_sioctl_lookup(iocp->ioc_cmd);
		if (ipip == NULL) {
			if (q->q_next == NULL) {
				goto nak;
			} else {
				putnext(q, mp);
			}
			return;
		}
		if ((q->q_next != NULL) && !(ipip->ipi_flags & IPI_MODOK)) {
			/*
			 * The ioctl is one we recognise, but is not consumed
			 * by IP as a module and we are a module, so we drop
			 */
			goto nak;
		}

		/* IOCTL continuation following copyin or copyout. */
		if (mi_copy_state(q, mp, NULL) == -1) {
			/*
			 * The copy operation failed.  mi_copy_state already
			 * cleaned up, so we're out of here.
			 */
			return;
		}
		/*
		 * If we just completed a copy in, we become writer and
		 * continue processing in ip_sioctl_copyin_done.  If it
		 * was a copy out, we call mi_copyout again.  If there is
		 * nothing more to copy out, it will complete the IOCTL.
		 */
		if (MI_COPY_DIRECTION(mp) == MI_COPY_IN) {
			if (!(mp1 = mp->b_cont) || !(mp1 = mp1->b_cont)) {
				mi_copy_done(q, mp, EPROTO);
				return;
			}
			/*
			 * Check for cases that need more copying.  A return
			 * value of 0 means a second copyin has been started,
			 * so we return; a return value of 1 means no more
			 * copying is needed, so we continue.
			 */
			if (ipip->ipi_cmd_type == MSFILT_CMD &&
			    MI_COPY_COUNT(mp) == 1) {
				if (ip_copyin_msfilter(q, mp) == 0)
					return;
			}
			/*
			 * Refhold the conn, till the ioctl completes. This is
			 * needed in case the ioctl ends up in the pending mp
			 * list. Every mp in the ipx_pending_mp list must have
			 * a refhold on the conn to resume processing. The
			 * refhold is released when the ioctl completes
			 * (whether normally or abnormally). An ioctlref is also
			 * placed on the conn to prevent TCP from removing the
			 * queue needed to send the ioctl reply back.
			 * In all cases ip_ioctl_finish is called to finish
			 * the ioctl and release the refholds.
			 */
			if (connp != NULL) {
				/* This is not a reentry */
				CONN_INC_REF(connp);
				CONN_INC_IOCTLREF(connp);
			} else {
				if (!(ipip->ipi_flags & IPI_MODOK)) {
					mi_copy_done(q, mp, EINVAL);
					return;
				}
			}

			ip_process_ioctl(NULL, q, mp, ipip);

		} else {
			mi_copyout(q, mp);
		}
		return;

	case M_IOCNAK:
		/*
		 * The only way we could get here is if a resolver didn't like
		 * an IOCTL we sent it.	 This shouldn't happen.
		 */
		(void) mi_strlog(q, 1, SL_ERROR|SL_TRACE,
		    "ip_wput_nondata: unexpected M_IOCNAK, ioc_cmd 0x%x",
		    ((struct iocblk *)mp->b_rptr)->ioc_cmd);
		freemsg(mp);
		return;
	case M_IOCACK:
		/* /dev/ip shouldn't see this */
		goto nak;
	case M_FLUSH:
		if (*mp->b_rptr & FLUSHW)
			flushq(q, FLUSHALL);
		if (q->q_next) {
			putnext(q, mp);
			return;
		}
		if (*mp->b_rptr & FLUSHR) {
			*mp->b_rptr &= ~FLUSHW;
			qreply(q, mp);
			return;
		}
		freemsg(mp);
		return;
	case M_CTL:
		break;
	case M_PROTO:
	case M_PCPROTO:
		/*
		 * The only PROTO messages we expect are SNMP-related.
		 */
		switch (((union T_primitives *)mp->b_rptr)->type) {
		case T_SVR4_OPTMGMT_REQ:
			ip2dbg(("ip_wput_nondata: T_SVR4_OPTMGMT_REQ "
			    "flags %x\n",
			    ((struct T_optmgmt_req *)mp->b_rptr)->MGMT_flags));

			if (connp == NULL) {
				proto_str = "T_SVR4_OPTMGMT_REQ";
				goto protonak;
			}

			/*
			 * All Solaris components should pass a db_credp
			 * for this TPI message, hence we ASSERT.
			 * But in case there is some other M_PROTO that looks
			 * like a TPI message sent by some other kernel
			 * component, we check and return an error.
			 */
			cr = msg_getcred(mp, NULL);
			ASSERT(cr != NULL);
			if (cr == NULL) {
				mp = mi_tpi_err_ack_alloc(mp, TSYSERR, EINVAL);
				if (mp != NULL)
					qreply(q, mp);
				return;
			}

			if (!snmpcom_req(q, mp, ip_snmp_set, ip_snmp_get, cr)) {
				proto_str = "Bad SNMPCOM request?";
				goto protonak;
			}
			return;
		default:
			ip1dbg(("ip_wput_nondata: dropping M_PROTO prim %u\n",
			    (int)*(uint_t *)mp->b_rptr));
			freemsg(mp);
			return;
		}
	default:
		break;
	}
	if (q->q_next) {
		putnext(q, mp);
	} else
		freemsg(mp);
	return;

nak:
	iocp->ioc_error = EINVAL;
	mp->b_datap->db_type = M_IOCNAK;
	iocp->ioc_count = 0;
	qreply(q, mp);
	return;

protonak:
	cmn_err(CE_NOTE, "IP doesn't process %s as a module", proto_str);
	if ((mp = mi_tpi_err_ack_alloc(mp, TPROTO, EINVAL)) != NULL)
		qreply(q, mp);
}

/*
 * Process IP options in an outbound packet.  Verify that the nexthop in a
 * strict source route is onlink.
 * Returns non-zero if something fails in which case an ICMP error has been
 * sent and mp freed.
 *
 * Assumes the ULP has called ip_massage_options to move nexthop into ipha_dst.
 */
int
ip_output_options(mblk_t *mp, ipha_t *ipha, ip_xmit_attr_t *ixa, ill_t *ill)
{
	ipoptp_t	opts;
	uchar_t		*opt;
	uint8_t		optval;
	uint8_t		optlen;
	ipaddr_t	dst;
	intptr_t	code = 0;
	ire_t		*ire;
	ip_stack_t	*ipst = ixa->ixa_ipst;
	ip_recv_attr_t	iras;

	ip2dbg(("ip_output_options\n"));

	dst = ipha->ipha_dst;
	for (optval = ipoptp_first(&opts, ipha);
	    optval != IPOPT_EOL;
	    optval = ipoptp_next(&opts)) {
		opt = opts.ipoptp_cur;
		optlen = opts.ipoptp_len;
		ip2dbg(("ip_output_options: opt %d, len %d\n",
		    optval, optlen));
		switch (optval) {
			uint32_t off;
		case IPOPT_SSRR:
		case IPOPT_LSRR:
			if ((opts.ipoptp_flags & IPOPTP_ERROR) != 0) {
				ip1dbg((
				    "ip_output_options: bad option offset\n"));
				code = (char *)&opt[IPOPT_OLEN] -
				    (char *)ipha;
				goto param_prob;
			}
			off = opt[IPOPT_OFFSET];
			ip1dbg(("ip_output_options: next hop 0x%x\n",
			    ntohl(dst)));
			/*
			 * For strict: verify that dst is directly
			 * reachable.
			 */
			if (optval == IPOPT_SSRR) {
				ire = ire_ftable_lookup_v4(dst, 0, 0,
				    IRE_INTERFACE, NULL, ALL_ZONES,
				    ixa->ixa_tsl,
				    MATCH_IRE_TYPE | MATCH_IRE_SECATTR, 0, ipst,
				    NULL);
				if (ire == NULL) {
					ip1dbg(("ip_output_options: SSRR not"
					    " directly reachable: 0x%x\n",
					    ntohl(dst)));
					goto bad_src_route;
				}
				ire_refrele(ire);
			}
			break;
		case IPOPT_RR:
			if ((opts.ipoptp_flags & IPOPTP_ERROR) != 0) {
				ip1dbg((
				    "ip_output_options: bad option offset\n"));
				code = (char *)&opt[IPOPT_OLEN] -
				    (char *)ipha;
				goto param_prob;
			}
			break;
		case IPOPT_TS:
			/*
			 * Verify that length >=5 and that there is either
			 * room for another timestamp or that the overflow
			 * counter is not maxed out.
			 */
			code = (char *)&opt[IPOPT_OLEN] - (char *)ipha;
			if (optlen < IPOPT_MINLEN_IT) {
				goto param_prob;
			}
			if ((opts.ipoptp_flags & IPOPTP_ERROR) != 0) {
				ip1dbg((
				    "ip_output_options: bad option offset\n"));
				code = (char *)&opt[IPOPT_OFFSET] -
				    (char *)ipha;
				goto param_prob;
			}
			switch (opt[IPOPT_POS_OV_FLG] & 0x0F) {
			case IPOPT_TS_TSONLY:
				off = IPOPT_TS_TIMELEN;
				break;
			case IPOPT_TS_TSANDADDR:
			case IPOPT_TS_PRESPEC:
			case IPOPT_TS_PRESPEC_RFC791:
				off = IP_ADDR_LEN + IPOPT_TS_TIMELEN;
				break;
			default:
				code = (char *)&opt[IPOPT_POS_OV_FLG] -
				    (char *)ipha;
				goto param_prob;
			}
			if (opt[IPOPT_OFFSET] - 1 + off > optlen &&
			    (opt[IPOPT_POS_OV_FLG] & 0xF0) == 0xF0) {
				/*
				 * No room and the overflow counter is 15
				 * already.
				 */
				goto param_prob;
			}
			break;
		}
	}

	if ((opts.ipoptp_flags & IPOPTP_ERROR) == 0)
		return (0);

	ip1dbg(("ip_output_options: error processing IP options."));
	code = (char *)&opt[IPOPT_OFFSET] - (char *)ipha;

param_prob:
	bzero(&iras, sizeof (iras));
	iras.ira_ill = iras.ira_rill = ill;
	iras.ira_ruifindex = ill->ill_phyint->phyint_ifindex;
	iras.ira_rifindex = iras.ira_ruifindex;
	iras.ira_flags = IRAF_IS_IPV4;

	ip_drop_output("ip_output_options", mp, ill);
	icmp_param_problem(mp, (uint8_t)code, &iras);
	ASSERT(!(iras.ira_flags & IRAF_IPSEC_SECURE));
	return (-1);

bad_src_route:
	bzero(&iras, sizeof (iras));
	iras.ira_ill = iras.ira_rill = ill;
	iras.ira_ruifindex = ill->ill_phyint->phyint_ifindex;
	iras.ira_rifindex = iras.ira_ruifindex;
	iras.ira_flags = IRAF_IS_IPV4;

	ip_drop_input("ICMP_SOURCE_ROUTE_FAILED", mp, ill);
	icmp_unreachable(mp, ICMP_SOURCE_ROUTE_FAILED, &iras);
	ASSERT(!(iras.ira_flags & IRAF_IPSEC_SECURE));
	return (-1);
}

/*
 * The maximum value of conn_drain_list_cnt is CONN_MAXDRAINCNT.
 * conn_drain_list_cnt can be changed by setting conn_drain_nthreads
 * thru /etc/system.
 */
#define	CONN_MAXDRAINCNT	64

static void
conn_drain_init(ip_stack_t *ipst)
{
	int i, j;
	idl_tx_list_t *itl_tx;

	ipst->ips_conn_drain_list_cnt = conn_drain_nthreads;

	if ((ipst->ips_conn_drain_list_cnt == 0) ||
	    (ipst->ips_conn_drain_list_cnt > CONN_MAXDRAINCNT)) {
		/*
		 * Default value of the number of drainers is the
		 * number of cpus, subject to maximum of 8 drainers.
		 */
		if (boot_max_ncpus != -1)
			ipst->ips_conn_drain_list_cnt = MIN(boot_max_ncpus, 8);
		else
			ipst->ips_conn_drain_list_cnt = MIN(max_ncpus, 8);
	}

	ipst->ips_idl_tx_list =
	    kmem_zalloc(TX_FANOUT_SIZE * sizeof (idl_tx_list_t), KM_SLEEP);
	for (i = 0; i < TX_FANOUT_SIZE; i++) {
		itl_tx =  &ipst->ips_idl_tx_list[i];
		itl_tx->txl_drain_list =
		    kmem_zalloc(ipst->ips_conn_drain_list_cnt *
		    sizeof (idl_t), KM_SLEEP);
		mutex_init(&itl_tx->txl_lock, NULL, MUTEX_DEFAULT, NULL);
		for (j = 0; j < ipst->ips_conn_drain_list_cnt; j++) {
			mutex_init(&itl_tx->txl_drain_list[j].idl_lock, NULL,
			    MUTEX_DEFAULT, NULL);
			itl_tx->txl_drain_list[j].idl_itl = itl_tx;
		}
	}
}

static void
conn_drain_fini(ip_stack_t *ipst)
{
	int i;
	idl_tx_list_t *itl_tx;

	for (i = 0; i < TX_FANOUT_SIZE; i++) {
		itl_tx =  &ipst->ips_idl_tx_list[i];
		kmem_free(itl_tx->txl_drain_list,
		    ipst->ips_conn_drain_list_cnt * sizeof (idl_t));
	}
	kmem_free(ipst->ips_idl_tx_list,
	    TX_FANOUT_SIZE * sizeof (idl_tx_list_t));
	ipst->ips_idl_tx_list = NULL;
}

/*
 * Flow control has blocked us from proceeding.  Insert the given conn in one
 * of the conn drain lists.  When flow control is unblocked, either ip_wsrv()
 * (STREAMS) or ill_flow_enable() (direct) will be called back, which in turn
 * will call conn_walk_drain().  See the flow control notes at the top of this
 * file for more details.
 */
void
conn_drain_insert(conn_t *connp, idl_tx_list_t *tx_list)
{
	idl_t	*idl = tx_list->txl_drain_list;
	uint_t	index;
	ip_stack_t	*ipst = connp->conn_netstack->netstack_ip;

	mutex_enter(&connp->conn_lock);
	if (connp->conn_state_flags & CONN_CLOSING) {
		/*
		 * The conn is closing as a result of which CONN_CLOSING
		 * is set. Return.
		 */
		mutex_exit(&connp->conn_lock);
		return;
	} else if (connp->conn_idl == NULL) {
		/*
		 * Assign the next drain list round robin. We dont' use
		 * a lock, and thus it may not be strictly round robin.
		 * Atomicity of load/stores is enough to make sure that
		 * conn_drain_list_index is always within bounds.
		 */
		index = tx_list->txl_drain_index;
		ASSERT(index < ipst->ips_conn_drain_list_cnt);
		connp->conn_idl = &tx_list->txl_drain_list[index];
		index++;
		if (index == ipst->ips_conn_drain_list_cnt)
			index = 0;
		tx_list->txl_drain_index = index;
	} else {
		ASSERT(connp->conn_idl->idl_itl == tx_list);
	}
	mutex_exit(&connp->conn_lock);

	idl = connp->conn_idl;
	mutex_enter(&idl->idl_lock);
	if ((connp->conn_drain_prev != NULL) ||
	    (connp->conn_state_flags & CONN_CLOSING)) {
		/*
		 * The conn is either already in the drain list or closing.
		 * (We needed to check for CONN_CLOSING again since close can
		 * sneak in between dropping conn_lock and acquiring idl_lock.)
		 */
		mutex_exit(&idl->idl_lock);
		return;
	}

	/*
	 * The conn is not in the drain list. Insert it at the
	 * tail of the drain list. The drain list is circular
	 * and doubly linked. idl_conn points to the 1st element
	 * in the list.
	 */
	if (idl->idl_conn == NULL) {
		idl->idl_conn = connp;
		connp->conn_drain_next = connp;
		connp->conn_drain_prev = connp;
	} else {
		conn_t *head = idl->idl_conn;

		connp->conn_drain_next = head;
		connp->conn_drain_prev = head->conn_drain_prev;
		head->conn_drain_prev->conn_drain_next = connp;
		head->conn_drain_prev = connp;
	}
	/*
	 * For non streams based sockets assert flow control.
	 */
	conn_setqfull(connp, NULL);
	mutex_exit(&idl->idl_lock);
}

static void
conn_drain_remove(conn_t *connp)
{
	idl_t *idl = connp->conn_idl;

	if (idl != NULL) {
		/*
		 * Remove ourself from the drain list.
		 */
		if (connp->conn_drain_next == connp) {
			/* Singleton in the list */
			ASSERT(connp->conn_drain_prev == connp);
			idl->idl_conn = NULL;
		} else {
			connp->conn_drain_prev->conn_drain_next =
			    connp->conn_drain_next;
			connp->conn_drain_next->conn_drain_prev =
			    connp->conn_drain_prev;
			if (idl->idl_conn == connp)
				idl->idl_conn = connp->conn_drain_next;
		}

		/*
		 * NOTE: because conn_idl is associated with a specific drain
		 * list which in turn is tied to the index the TX ring
		 * (txl_cookie) hashes to, and because the TX ring can change
		 * over the lifetime of the conn_t, we must clear conn_idl so
		 * a subsequent conn_drain_insert() will set conn_idl again
		 * based on the latest txl_cookie.
		 */
		connp->conn_idl = NULL;
	}
	connp->conn_drain_next = NULL;
	connp->conn_drain_prev = NULL;

	conn_clrqfull(connp, NULL);
	/*
	 * For streams based sockets open up flow control.
	 */
	if (!IPCL_IS_NONSTR(connp))
		enableok(connp->conn_wq);
}

/*
 * This conn is closing, and we are called from ip_close. OR
 * this conn is draining because flow-control on the ill has been relieved.
 *
 * We must also need to remove conn's on this idl from the list, and also
 * inform the sockfs upcalls about the change in flow-control.
 */
static void
conn_drain(conn_t *connp, boolean_t closing)
{
	idl_t *idl;
	conn_t *next_connp;

	/*
	 * connp->conn_idl is stable at this point, and no lock is needed
	 * to check it. If we are called from ip_close, close has already
	 * set CONN_CLOSING, thus freezing the value of conn_idl, and
	 * called us only because conn_idl is non-null. If we are called thru
	 * service, conn_idl could be null, but it cannot change because
	 * service is single-threaded per queue, and there cannot be another
	 * instance of service trying to call conn_drain_insert on this conn
	 * now.
	 */
	ASSERT(!closing || connp == NULL || connp->conn_idl != NULL);

	/*
	 * If the conn doesn't exist or is not on a drain list, bail.
	 */
	if (connp == NULL || connp->conn_idl == NULL ||
	    connp->conn_drain_prev == NULL) {
		return;
	}

	idl = connp->conn_idl;
	ASSERT(MUTEX_HELD(&idl->idl_lock));

	if (!closing) {
		next_connp = connp->conn_drain_next;
		while (next_connp != connp) {
			conn_t *delconnp = next_connp;

			next_connp = next_connp->conn_drain_next;
			conn_drain_remove(delconnp);
		}
		ASSERT(connp->conn_drain_next == idl->idl_conn);
	}
	conn_drain_remove(connp);
}

/*
 * Write service routine. Shared perimeter entry point.
 * The device queue's messages has fallen below the low water mark and STREAMS
 * has backenabled the ill_wq. Send sockfs notification about flow-control on
 * each waiting conn.
 */
void
ip_wsrv(queue_t *q)
{
	ill_t	*ill;

	ill = (ill_t *)q->q_ptr;
	if (ill->ill_state_flags == 0) {
		ip_stack_t *ipst = ill->ill_ipst;

		/*
		 * The device flow control has opened up.
		 * Walk through conn drain lists and qenable the
		 * first conn in each list. This makes sense only
		 * if the stream is fully plumbed and setup.
		 * Hence the ill_state_flags check above.
		 */
		ip1dbg(("ip_wsrv: walking\n"));
		conn_walk_drain(ipst, &ipst->ips_idl_tx_list[0]);
		enableok(ill->ill_wq);
	}
}

/*
 * Callback to disable flow control in IP.
 *
 * This is a mac client callback added when the DLD_CAPAB_DIRECT capability
 * is enabled.
 *
 * When MAC_TX() is not able to send any more packets, dld sets its queue
 * to QFULL and enable the STREAMS flow control. Later, when the underlying
 * driver is able to continue to send packets, it calls mac_tx_(ring_)update()
 * function and wakes up corresponding mac worker threads, which in turn
 * calls this callback function, and disables flow control.
 */
void
ill_flow_enable(void *arg, ip_mac_tx_cookie_t cookie)
{
	ill_t *ill = (ill_t *)arg;
	ip_stack_t *ipst = ill->ill_ipst;
	idl_tx_list_t *idl_txl;

	idl_txl = &ipst->ips_idl_tx_list[IDLHASHINDEX(cookie)];
	mutex_enter(&idl_txl->txl_lock);
	/* add code to to set a flag to indicate idl_txl is enabled */
	conn_walk_drain(ipst, idl_txl);
	mutex_exit(&idl_txl->txl_lock);
}

/*
 * Flow control has been relieved and STREAMS has backenabled us; drain
 * all the conn lists on `tx_list'.
 */
static void
conn_walk_drain(ip_stack_t *ipst, idl_tx_list_t *tx_list)
{
	int i;
	idl_t *idl;

	IP_STAT(ipst, ip_conn_walk_drain);

	for (i = 0; i < ipst->ips_conn_drain_list_cnt; i++) {
		idl = &tx_list->txl_drain_list[i];
		mutex_enter(&idl->idl_lock);
		conn_drain(idl->idl_conn, B_FALSE);
		mutex_exit(&idl->idl_lock);
	}
}

/*
 * Determine if the ill and multicast aspects of that packets
 * "matches" the conn.
 */
boolean_t
conn_wantpacket(conn_t *connp, ip_recv_attr_t *ira, ipha_t *ipha)
{
	ill_t		*ill = ira->ira_rill;
	zoneid_t	zoneid = ira->ira_zoneid;
	uint_t		in_ifindex;
	ipaddr_t	dst, src;

	dst = ipha->ipha_dst;
	src = ipha->ipha_src;

	/*
	 * conn_incoming_ifindex is set by IP_BOUND_IF which limits
	 * unicast, broadcast and multicast reception to
	 * conn_incoming_ifindex.
	 * conn_wantpacket is called for unicast, broadcast and
	 * multicast packets.
	 */
	in_ifindex = connp->conn_incoming_ifindex;

	/* mpathd can bind to the under IPMP interface, which we allow */
	if (in_ifindex != 0 && in_ifindex != ill->ill_phyint->phyint_ifindex) {
		if (!IS_UNDER_IPMP(ill))
			return (B_FALSE);

		if (in_ifindex != ipmp_ill_get_ipmp_ifindex(ill))
			return (B_FALSE);
	}

	if (!IPCL_ZONE_MATCH(connp, zoneid))
		return (B_FALSE);

	if (!(ira->ira_flags & IRAF_MULTICAST))
		return (B_TRUE);

	if (connp->conn_multi_router) {
		/* multicast packet and multicast router socket: send up */
		return (B_TRUE);
	}

	if (ipha->ipha_protocol == IPPROTO_PIM ||
	    ipha->ipha_protocol == IPPROTO_RSVP)
		return (B_TRUE);

	return (conn_hasmembers_ill_withsrc_v4(connp, dst, src, ira->ira_ill));
}

void
conn_setqfull(conn_t *connp, boolean_t *flow_stopped)
{
	if (IPCL_IS_NONSTR(connp)) {
		(*connp->conn_upcalls->su_txq_full)
		    (connp->conn_upper_handle, B_TRUE);
		if (flow_stopped != NULL)
			*flow_stopped = B_TRUE;
	} else {
		queue_t *q = connp->conn_wq;

		ASSERT(q != NULL);
		if (!(q->q_flag & QFULL)) {
			mutex_enter(QLOCK(q));
			if (!(q->q_flag & QFULL)) {
				/* still need to set QFULL */
				q->q_flag |= QFULL;
				/* set flow_stopped to true under QLOCK */
				if (flow_stopped != NULL)
					*flow_stopped = B_TRUE;
				mutex_exit(QLOCK(q));
			} else {
				/* flow_stopped is left unchanged */
				mutex_exit(QLOCK(q));
			}
		}
	}
}

void
conn_clrqfull(conn_t *connp, boolean_t *flow_stopped)
{
	if (IPCL_IS_NONSTR(connp)) {
		(*connp->conn_upcalls->su_txq_full)
		    (connp->conn_upper_handle, B_FALSE);
		if (flow_stopped != NULL)
			*flow_stopped = B_FALSE;
	} else {
		queue_t *q = connp->conn_wq;

		ASSERT(q != NULL);
		if (q->q_flag & QFULL) {
			mutex_enter(QLOCK(q));
			if (q->q_flag & QFULL) {
				q->q_flag &= ~QFULL;
				/* set flow_stopped to false under QLOCK */
				if (flow_stopped != NULL)
					*flow_stopped = B_FALSE;
				mutex_exit(QLOCK(q));
				if (q->q_flag & QWANTW)
					qbackenable(q, 0);
			} else {
				/* flow_stopped is left unchanged */
				mutex_exit(QLOCK(q));
			}
		}
	}

	mutex_enter(&connp->conn_lock);
	connp->conn_blocked = B_FALSE;
	mutex_exit(&connp->conn_lock);
}

/*
 * Return the length in bytes of the IPv4 headers (base header, label, and
 * other IP options) that will be needed based on the
 * ip_pkt_t structure passed by the caller.
 *
 * The returned length does not include the length of the upper level
 * protocol (ULP) header.
 * The caller needs to check that the length doesn't exceed the max for IPv4.
 */
int
ip_total_hdrs_len_v4(const ip_pkt_t *ipp)
{
	int len;

	len = IP_SIMPLE_HDR_LENGTH;
	if (ipp->ipp_fields & IPPF_LABEL_V4) {
		ASSERT(ipp->ipp_label_len_v4 != 0);
		/* We need to round up here */
		len += (ipp->ipp_label_len_v4 + 3) & ~3;
	}

	if (ipp->ipp_fields & IPPF_IPV4_OPTIONS) {
		ASSERT(ipp->ipp_ipv4_options_len != 0);
		ASSERT((ipp->ipp_ipv4_options_len & 3) == 0);
		len += ipp->ipp_ipv4_options_len;
	}
	return (len);
}

/*
 * All-purpose routine to build an IPv4 header with options based
 * on the abstract ip_pkt_t.
 *
 * The caller has to set the source and destination address as well as
 * ipha_length. The caller has to massage any source route and compensate
 * for the ULP pseudo-header checksum due to the source route.
 */
void
ip_build_hdrs_v4(uchar_t *buf, uint_t buf_len, const ip_pkt_t *ipp,
    uint8_t protocol)
{
	ipha_t	*ipha = (ipha_t *)buf;
	uint8_t *cp;

	/* Initialize IPv4 header */
	ipha->ipha_type_of_service = ipp->ipp_type_of_service;
	ipha->ipha_length = 0;	/* Caller will set later */
	ipha->ipha_ident = 0;
	ipha->ipha_fragment_offset_and_flags = 0;
	ipha->ipha_ttl = ipp->ipp_unicast_hops;
	ipha->ipha_protocol = protocol;
	ipha->ipha_hdr_checksum = 0;

	if ((ipp->ipp_fields & IPPF_ADDR) &&
	    IN6_IS_ADDR_V4MAPPED(&ipp->ipp_addr))
		ipha->ipha_src = ipp->ipp_addr_v4;

	cp = (uint8_t *)&ipha[1];
	if (ipp->ipp_fields & IPPF_LABEL_V4) {
		ASSERT(ipp->ipp_label_len_v4 != 0);
		bcopy(ipp->ipp_label_v4, cp, ipp->ipp_label_len_v4);
		cp += ipp->ipp_label_len_v4;
		/* We need to round up here */
		while ((uintptr_t)cp & 0x3) {
			*cp++ = IPOPT_NOP;
		}
	}

	if (ipp->ipp_fields & IPPF_IPV4_OPTIONS) {
		ASSERT(ipp->ipp_ipv4_options_len != 0);
		ASSERT((ipp->ipp_ipv4_options_len & 3) == 0);
		bcopy(ipp->ipp_ipv4_options, cp, ipp->ipp_ipv4_options_len);
		cp += ipp->ipp_ipv4_options_len;
	}
	ipha->ipha_version_and_hdr_length =
	    (uint8_t)((IP_VERSION << 4) + buf_len / 4);

	ASSERT((int)(cp - buf) == buf_len);
}

/* Allocate the private structure */
static int
ip_priv_alloc(void **bufp)
{
	void	*buf;

	if ((buf = kmem_alloc(sizeof (ip_priv_t), KM_NOSLEEP)) == NULL)
		return (ENOMEM);

	*bufp = buf;
	return (0);
}

/* Function to delete the private structure */
void
ip_priv_free(void *buf)
{
	ASSERT(buf != NULL);
	kmem_free(buf, sizeof (ip_priv_t));
}

/*
 * The entry point for IPPF processing.
 * If the classifier (IPGPC_CLASSIFY) is not loaded and configured, the
 * routine just returns.
 *
 * When called, ip_process generates an ipp_packet_t structure
 * which holds the state information for this packet and invokes the
 * the classifier (via ipp_packet_process). The classification, depending on
 * configured filters, results in a list of actions for this packet. Invoking
 * an action may cause the packet to be dropped, in which case we return NULL.
 * proc indicates the callout position for
 * this packet and ill is the interface this packet arrived on or will leave
 * on (inbound and outbound resp.).
 *
 * We do the processing on the rill (mapped to the upper if ipmp), but MIB
 * on the ill corrsponding to the destination IP address.
 */
mblk_t *
ip_process(ip_proc_t proc, mblk_t *mp, ill_t *rill, ill_t *ill)
{
	ip_priv_t	*priv;
	ipp_action_id_t	aid;
	int		rc = 0;
	ipp_packet_t	*pp;

	/* If the classifier is not loaded, return  */
	if ((aid = ipp_action_lookup(IPGPC_CLASSIFY)) == IPP_ACTION_INVAL) {
		return (mp);
	}

	ASSERT(mp != NULL);

	/* Allocate the packet structure */
	rc = ipp_packet_alloc(&pp, "ip", aid);
	if (rc != 0)
		goto drop;

	/* Allocate the private structure */
	rc = ip_priv_alloc((void **)&priv);
	if (rc != 0) {
		ipp_packet_free(pp);
		goto drop;
	}
	priv->proc = proc;
	priv->ill_index = ill_get_upper_ifindex(rill);

	ipp_packet_set_private(pp, priv, ip_priv_free);
	ipp_packet_set_data(pp, mp);

	/* Invoke the classifier */
	rc = ipp_packet_process(&pp);
	if (pp != NULL) {
		mp = ipp_packet_get_data(pp);
		ipp_packet_free(pp);
		if (rc != 0)
			goto drop;
		return (mp);
	} else {
		/* No mp to trace in ip_drop_input/ip_drop_output  */
		mp = NULL;
	}
drop:
	if (proc == IPP_LOCAL_IN || proc == IPP_FWD_IN) {
		BUMP_MIB(ill->ill_ip_mib, ipIfStatsInDiscards);
		ip_drop_input("ip_process", mp, ill);
	} else {
		BUMP_MIB(ill->ill_ip_mib, ipIfStatsOutDiscards);
		ip_drop_output("ip_process", mp, ill);
	}
	freemsg(mp);
	return (NULL);
}

/*
 * Propagate a multicast group membership operation (add/drop) on
 * all the interfaces crossed by the related multirt routes.
 * The call is considered successful if the operation succeeds
 * on at least one interface.
 *
 * This assumes that a set of IRE_HOST/RTF_MULTIRT has been created for the
 * multicast addresses with the ire argument being the first one.
 * We walk the bucket to find all the of those.
 *
 * Common to IPv4 and IPv6.
 */
static int
ip_multirt_apply_membership(int (*fn)(conn_t *, boolean_t,
    const in6_addr_t *, ipaddr_t, uint_t, mcast_record_t, const in6_addr_t *),
    ire_t *ire, conn_t *connp, boolean_t checkonly, const in6_addr_t *v6group,
    mcast_record_t fmode, const in6_addr_t *v6src)
{
	ire_t		*ire_gw;
	irb_t		*irb;
	int		ifindex;
	int		error = 0;
	int		result;
	ip_stack_t	*ipst = ire->ire_ipst;
	ipaddr_t	group;
	boolean_t	isv6;
	int		match_flags;

	if (IN6_IS_ADDR_V4MAPPED(v6group)) {
		IN6_V4MAPPED_TO_IPADDR(v6group, group);
		isv6 = B_FALSE;
	} else {
		isv6 = B_TRUE;
	}

	irb = ire->ire_bucket;
	ASSERT(irb != NULL);

	result = 0;
	irb_refhold(irb);
	for (; ire != NULL; ire = ire->ire_next) {
		if ((ire->ire_flags & RTF_MULTIRT) == 0)
			continue;

		/* We handle -ifp routes by matching on the ill if set */
		match_flags = MATCH_IRE_TYPE;
		if (ire->ire_ill != NULL)
			match_flags |= MATCH_IRE_ILL;

		if (isv6) {
			if (!IN6_ARE_ADDR_EQUAL(&ire->ire_addr_v6, v6group))
				continue;

			ire_gw = ire_ftable_lookup_v6(&ire->ire_gateway_addr_v6,
			    0, 0, IRE_INTERFACE, ire->ire_ill, ALL_ZONES, NULL,
			    match_flags, 0, ipst, NULL);
		} else {
			if (ire->ire_addr != group)
				continue;

			ire_gw = ire_ftable_lookup_v4(ire->ire_gateway_addr,
			    0, 0, IRE_INTERFACE, ire->ire_ill, ALL_ZONES, NULL,
			    match_flags, 0, ipst, NULL);
		}
		/* No interface route exists for the gateway; skip this ire. */
		if (ire_gw == NULL)
			continue;
		if (ire_gw->ire_flags & (RTF_REJECT|RTF_BLACKHOLE)) {
			ire_refrele(ire_gw);
			continue;
		}
		ASSERT(ire_gw->ire_ill != NULL);	/* IRE_INTERFACE */
		ifindex = ire_gw->ire_ill->ill_phyint->phyint_ifindex;

		/*
		 * The operation is considered a success if
		 * it succeeds at least once on any one interface.
		 */
		error = fn(connp, checkonly, v6group, INADDR_ANY, ifindex,
		    fmode, v6src);
		if (error == 0)
			result = CGTP_MCAST_SUCCESS;

		ire_refrele(ire_gw);
	}
	irb_refrele(irb);
	/*
	 * Consider the call as successful if we succeeded on at least
	 * one interface. Otherwise, return the last encountered error.
	 */
	return (result == CGTP_MCAST_SUCCESS ? 0 : error);
}

/*
 * Return the expected CGTP hooks version number.
 */
int
ip_cgtp_filter_supported(void)
{
	return (ip_cgtp_filter_rev);
}

/*
 * CGTP hooks can be registered by invoking this function.
 * Checks that the version number matches.
 */
int
ip_cgtp_filter_register(netstackid_t stackid, cgtp_filter_ops_t *ops)
{
	netstack_t *ns;
	ip_stack_t *ipst;

	if (ops->cfo_filter_rev != CGTP_FILTER_REV)
		return (ENOTSUP);

	ns = netstack_find_by_stackid(stackid);
	if (ns == NULL)
		return (EINVAL);
	ipst = ns->netstack_ip;
	ASSERT(ipst != NULL);

	if (ipst->ips_ip_cgtp_filter_ops != NULL) {
		netstack_rele(ns);
		return (EALREADY);
	}

	ipst->ips_ip_cgtp_filter_ops = ops;

	ill_set_inputfn_all(ipst);

	netstack_rele(ns);
	return (0);
}

/*
 * CGTP hooks can be unregistered by invoking this function.
 * Returns ENXIO if there was no registration.
 * Returns EBUSY if the ndd variable has not been turned off.
 */
int
ip_cgtp_filter_unregister(netstackid_t stackid)
{
	netstack_t *ns;
	ip_stack_t *ipst;

	ns = netstack_find_by_stackid(stackid);
	if (ns == NULL)
		return (EINVAL);
	ipst = ns->netstack_ip;
	ASSERT(ipst != NULL);

	if (ipst->ips_ip_cgtp_filter) {
		netstack_rele(ns);
		return (EBUSY);
	}

	if (ipst->ips_ip_cgtp_filter_ops == NULL) {
		netstack_rele(ns);
		return (ENXIO);
	}
	ipst->ips_ip_cgtp_filter_ops = NULL;

	ill_set_inputfn_all(ipst);

	netstack_rele(ns);
	return (0);
}

/*
 * Check whether there is a CGTP filter registration.
 * Returns non-zero if there is a registration, otherwise returns zero.
 * Note: returns zero if bad stackid.
 */
int
ip_cgtp_filter_is_registered(netstackid_t stackid)
{
	netstack_t *ns;
	ip_stack_t *ipst;
	int ret;

	ns = netstack_find_by_stackid(stackid);
	if (ns == NULL)
		return (0);
	ipst = ns->netstack_ip;
	ASSERT(ipst != NULL);

	if (ipst->ips_ip_cgtp_filter_ops != NULL)
		ret = 1;
	else
		ret = 0;

	netstack_rele(ns);
	return (ret);
}

static int
ip_squeue_switch(int val)
{
	int rval;

	switch (val) {
	case IP_SQUEUE_ENTER_NODRAIN:
		rval = SQ_NODRAIN;
		break;
	case IP_SQUEUE_ENTER:
		rval = SQ_PROCESS;
		break;
	case IP_SQUEUE_FILL:
	default:
		rval = SQ_FILL;
		break;
	}
	return (rval);
}

static void *
ip_kstat2_init(netstackid_t stackid, ip_stat_t *ip_statisticsp)
{
	kstat_t *ksp;

	ip_stat_t template = {
		{ "ip_udp_fannorm", 		KSTAT_DATA_UINT64 },
		{ "ip_udp_fanmb", 		KSTAT_DATA_UINT64 },
		{ "ip_recv_pullup", 		KSTAT_DATA_UINT64 },
		{ "ip_db_ref",			KSTAT_DATA_UINT64 },
		{ "ip_notaligned",		KSTAT_DATA_UINT64 },
		{ "ip_multimblk",		KSTAT_DATA_UINT64 },
		{ "ip_opt",			KSTAT_DATA_UINT64 },
		{ "ipsec_proto_ahesp",		KSTAT_DATA_UINT64 },
		{ "ip_conn_flputbq",		KSTAT_DATA_UINT64 },
		{ "ip_conn_walk_drain",		KSTAT_DATA_UINT64 },
		{ "ip_out_sw_cksum",		KSTAT_DATA_UINT64 },
		{ "ip_out_sw_cksum_bytes",	KSTAT_DATA_UINT64 },
		{ "ip_in_sw_cksum",		KSTAT_DATA_UINT64 },
		{ "ip_ire_reclaim_calls",	KSTAT_DATA_UINT64 },
		{ "ip_ire_reclaim_deleted",	KSTAT_DATA_UINT64 },
		{ "ip_nce_reclaim_calls",	KSTAT_DATA_UINT64 },
		{ "ip_nce_reclaim_deleted",	KSTAT_DATA_UINT64 },
		{ "ip_dce_reclaim_calls",	KSTAT_DATA_UINT64 },
		{ "ip_dce_reclaim_deleted",	KSTAT_DATA_UINT64 },
		{ "ip_tcp_in_full_hw_cksum_err",	KSTAT_DATA_UINT64 },
		{ "ip_tcp_in_part_hw_cksum_err",	KSTAT_DATA_UINT64 },
		{ "ip_tcp_in_sw_cksum_err",		KSTAT_DATA_UINT64 },
		{ "ip_udp_in_full_hw_cksum_err",	KSTAT_DATA_UINT64 },
		{ "ip_udp_in_part_hw_cksum_err",	KSTAT_DATA_UINT64 },
		{ "ip_udp_in_sw_cksum_err",	KSTAT_DATA_UINT64 },
		{ "conn_in_recvdstaddr",	KSTAT_DATA_UINT64 },
		{ "conn_in_recvopts",		KSTAT_DATA_UINT64 },
		{ "conn_in_recvif",		KSTAT_DATA_UINT64 },
		{ "conn_in_recvslla",		KSTAT_DATA_UINT64 },
		{ "conn_in_recvucred",		KSTAT_DATA_UINT64 },
		{ "conn_in_recvttl",		KSTAT_DATA_UINT64 },
		{ "conn_in_recvhopopts",	KSTAT_DATA_UINT64 },
		{ "conn_in_recvhoplimit",	KSTAT_DATA_UINT64 },
		{ "conn_in_recvdstopts",	KSTAT_DATA_UINT64 },
		{ "conn_in_recvrthdrdstopts",	KSTAT_DATA_UINT64 },
		{ "conn_in_recvrthdr",		KSTAT_DATA_UINT64 },
		{ "conn_in_recvpktinfo",	KSTAT_DATA_UINT64 },
		{ "conn_in_recvtclass",		KSTAT_DATA_UINT64 },
		{ "conn_in_timestamp",		KSTAT_DATA_UINT64 },
	};

	ksp = kstat_create_netstack("ip", 0, "ipstat", "net",
	    KSTAT_TYPE_NAMED, sizeof (template) / sizeof (kstat_named_t),
	    KSTAT_FLAG_VIRTUAL, stackid);

	if (ksp == NULL)
		return (NULL);

	bcopy(&template, ip_statisticsp, sizeof (template));
	ksp->ks_data = (void *)ip_statisticsp;
	ksp->ks_private = (void *)(uintptr_t)stackid;

	kstat_install(ksp);
	return (ksp);
}

static void
ip_kstat2_fini(netstackid_t stackid, kstat_t *ksp)
{
	if (ksp != NULL) {
		ASSERT(stackid == (netstackid_t)(uintptr_t)ksp->ks_private);
		kstat_delete_netstack(ksp, stackid);
	}
}

static void *
ip_kstat_init(netstackid_t stackid, ip_stack_t *ipst)
{
	kstat_t	*ksp;

	ip_named_kstat_t template = {
		{ "forwarding",		KSTAT_DATA_UINT32, 0 },
		{ "defaultTTL",		KSTAT_DATA_UINT32, 0 },
		{ "inReceives",		KSTAT_DATA_UINT64, 0 },
		{ "inHdrErrors",	KSTAT_DATA_UINT32, 0 },
		{ "inAddrErrors",	KSTAT_DATA_UINT32, 0 },
		{ "forwDatagrams",	KSTAT_DATA_UINT64, 0 },
		{ "inUnknownProtos",	KSTAT_DATA_UINT32, 0 },
		{ "inDiscards",		KSTAT_DATA_UINT32, 0 },
		{ "inDelivers",		KSTAT_DATA_UINT64, 0 },
		{ "outRequests",	KSTAT_DATA_UINT64, 0 },
		{ "outDiscards",	KSTAT_DATA_UINT32, 0 },
		{ "outNoRoutes",	KSTAT_DATA_UINT32, 0 },
		{ "reasmTimeout",	KSTAT_DATA_UINT32, 0 },
		{ "reasmReqds",		KSTAT_DATA_UINT32, 0 },
		{ "reasmOKs",		KSTAT_DATA_UINT32, 0 },
		{ "reasmFails",		KSTAT_DATA_UINT32, 0 },
		{ "fragOKs",		KSTAT_DATA_UINT32, 0 },
		{ "fragFails",		KSTAT_DATA_UINT32, 0 },
		{ "fragCreates",	KSTAT_DATA_UINT32, 0 },
		{ "addrEntrySize",	KSTAT_DATA_INT32, 0 },
		{ "routeEntrySize",	KSTAT_DATA_INT32, 0 },
		{ "netToMediaEntrySize",	KSTAT_DATA_INT32, 0 },
		{ "routingDiscards",	KSTAT_DATA_UINT32, 0 },
		{ "inErrs",		KSTAT_DATA_UINT32, 0 },
		{ "noPorts",		KSTAT_DATA_UINT32, 0 },
		{ "inCksumErrs",	KSTAT_DATA_UINT32, 0 },
		{ "reasmDuplicates",	KSTAT_DATA_UINT32, 0 },
		{ "reasmPartDups",	KSTAT_DATA_UINT32, 0 },
		{ "forwProhibits",	KSTAT_DATA_UINT32, 0 },
		{ "udpInCksumErrs",	KSTAT_DATA_UINT32, 0 },
		{ "udpInOverflows",	KSTAT_DATA_UINT32, 0 },
		{ "rawipInOverflows",	KSTAT_DATA_UINT32, 0 },
		{ "ipsecInSucceeded",	KSTAT_DATA_UINT32, 0 },
		{ "ipsecInFailed",	KSTAT_DATA_INT32, 0 },
		{ "memberEntrySize",	KSTAT_DATA_INT32, 0 },
		{ "inIPv6",		KSTAT_DATA_UINT32, 0 },
		{ "outIPv6",		KSTAT_DATA_UINT32, 0 },
		{ "outSwitchIPv6",	KSTAT_DATA_UINT32, 0 },
	};

	ksp = kstat_create_netstack("ip", 0, "ip", "mib2", KSTAT_TYPE_NAMED,
	    NUM_OF_FIELDS(ip_named_kstat_t), 0, stackid);
	if (ksp == NULL || ksp->ks_data == NULL)
		return (NULL);

	template.forwarding.value.ui32 = WE_ARE_FORWARDING(ipst) ? 1:2;
	template.defaultTTL.value.ui32 = (uint32_t)ipst->ips_ip_def_ttl;
	template.reasmTimeout.value.ui32 = ipst->ips_ip_reassembly_timeout;
	template.addrEntrySize.value.i32 = sizeof (mib2_ipAddrEntry_t);
	template.routeEntrySize.value.i32 = sizeof (mib2_ipRouteEntry_t);

	template.netToMediaEntrySize.value.i32 =
	    sizeof (mib2_ipNetToMediaEntry_t);

	template.memberEntrySize.value.i32 = sizeof (ipv6_member_t);

	bcopy(&template, ksp->ks_data, sizeof (template));
	ksp->ks_update = ip_kstat_update;
	ksp->ks_private = (void *)(uintptr_t)stackid;

	kstat_install(ksp);
	return (ksp);
}

static void
ip_kstat_fini(netstackid_t stackid, kstat_t *ksp)
{
	if (ksp != NULL) {
		ASSERT(stackid == (netstackid_t)(uintptr_t)ksp->ks_private);
		kstat_delete_netstack(ksp, stackid);
	}
}

static int
ip_kstat_update(kstat_t *kp, int rw)
{
	ip_named_kstat_t *ipkp;
	mib2_ipIfStatsEntry_t ipmib;
	ill_walk_context_t ctx;
	ill_t *ill;
	netstackid_t	stackid = (zoneid_t)(uintptr_t)kp->ks_private;
	netstack_t	*ns;
	ip_stack_t	*ipst;

	if (kp == NULL || kp->ks_data == NULL)
		return (EIO);

	if (rw == KSTAT_WRITE)
		return (EACCES);

	ns = netstack_find_by_stackid(stackid);
	if (ns == NULL)
		return (-1);
	ipst = ns->netstack_ip;
	if (ipst == NULL) {
		netstack_rele(ns);
		return (-1);
	}
	ipkp = (ip_named_kstat_t *)kp->ks_data;

	bcopy(&ipst->ips_ip_mib, &ipmib, sizeof (ipmib));
	rw_enter(&ipst->ips_ill_g_lock, RW_READER);
	ill = ILL_START_WALK_V4(&ctx, ipst);
	for (; ill != NULL; ill = ill_next(&ctx, ill))
		ip_mib2_add_ip_stats(&ipmib, ill->ill_ip_mib);
	rw_exit(&ipst->ips_ill_g_lock);

	ipkp->forwarding.value.ui32 =		ipmib.ipIfStatsForwarding;
	ipkp->defaultTTL.value.ui32 =		ipmib.ipIfStatsDefaultTTL;
	ipkp->inReceives.value.ui64 =		ipmib.ipIfStatsHCInReceives;
	ipkp->inHdrErrors.value.ui32 =		ipmib.ipIfStatsInHdrErrors;
	ipkp->inAddrErrors.value.ui32 =		ipmib.ipIfStatsInAddrErrors;
	ipkp->forwDatagrams.value.ui64 = ipmib.ipIfStatsHCOutForwDatagrams;
	ipkp->inUnknownProtos.value.ui32 =	ipmib.ipIfStatsInUnknownProtos;
	ipkp->inDiscards.value.ui32 =		ipmib.ipIfStatsInDiscards;
	ipkp->inDelivers.value.ui64 =		ipmib.ipIfStatsHCInDelivers;
	ipkp->outRequests.value.ui64 =		ipmib.ipIfStatsHCOutRequests;
	ipkp->outDiscards.value.ui32 =		ipmib.ipIfStatsOutDiscards;
	ipkp->outNoRoutes.value.ui32 =		ipmib.ipIfStatsOutNoRoutes;
	ipkp->reasmTimeout.value.ui32 =		ipst->ips_ip_reassembly_timeout;
	ipkp->reasmReqds.value.ui32 =		ipmib.ipIfStatsReasmReqds;
	ipkp->reasmOKs.value.ui32 =		ipmib.ipIfStatsReasmOKs;
	ipkp->reasmFails.value.ui32 =		ipmib.ipIfStatsReasmFails;
	ipkp->fragOKs.value.ui32 =		ipmib.ipIfStatsOutFragOKs;
	ipkp->fragFails.value.ui32 =		ipmib.ipIfStatsOutFragFails;
	ipkp->fragCreates.value.ui32 =		ipmib.ipIfStatsOutFragCreates;

	ipkp->routingDiscards.value.ui32 =	0;
	ipkp->inErrs.value.ui32 =		ipmib.tcpIfStatsInErrs;
	ipkp->noPorts.value.ui32 =		ipmib.udpIfStatsNoPorts;
	ipkp->inCksumErrs.value.ui32 =		ipmib.ipIfStatsInCksumErrs;
	ipkp->reasmDuplicates.value.ui32 =	ipmib.ipIfStatsReasmDuplicates;
	ipkp->reasmPartDups.value.ui32 =	ipmib.ipIfStatsReasmPartDups;
	ipkp->forwProhibits.value.ui32 =	ipmib.ipIfStatsForwProhibits;
	ipkp->udpInCksumErrs.value.ui32 =	ipmib.udpIfStatsInCksumErrs;
	ipkp->udpInOverflows.value.ui32 =	ipmib.udpIfStatsInOverflows;
	ipkp->rawipInOverflows.value.ui32 =	ipmib.rawipIfStatsInOverflows;
	ipkp->ipsecInSucceeded.value.ui32 =	ipmib.ipsecIfStatsInSucceeded;
	ipkp->ipsecInFailed.value.i32 =		ipmib.ipsecIfStatsInFailed;

	ipkp->inIPv6.value.ui32 =	ipmib.ipIfStatsInWrongIPVersion;
	ipkp->outIPv6.value.ui32 =	ipmib.ipIfStatsOutWrongIPVersion;
	ipkp->outSwitchIPv6.value.ui32 = ipmib.ipIfStatsOutSwitchIPVersion;

	netstack_rele(ns);

	return (0);
}

static void *
icmp_kstat_init(netstackid_t stackid)
{
	kstat_t	*ksp;

	icmp_named_kstat_t template = {
		{ "inMsgs",		KSTAT_DATA_UINT32 },
		{ "inErrors",		KSTAT_DATA_UINT32 },
		{ "inDestUnreachs",	KSTAT_DATA_UINT32 },
		{ "inTimeExcds",	KSTAT_DATA_UINT32 },
		{ "inParmProbs",	KSTAT_DATA_UINT32 },
		{ "inSrcQuenchs",	KSTAT_DATA_UINT32 },
		{ "inRedirects",	KSTAT_DATA_UINT32 },
		{ "inEchos",		KSTAT_DATA_UINT32 },
		{ "inEchoReps",		KSTAT_DATA_UINT32 },
		{ "inTimestamps",	KSTAT_DATA_UINT32 },
		{ "inTimestampReps",	KSTAT_DATA_UINT32 },
		{ "inAddrMasks",	KSTAT_DATA_UINT32 },
		{ "inAddrMaskReps",	KSTAT_DATA_UINT32 },
		{ "outMsgs",		KSTAT_DATA_UINT32 },
		{ "outErrors",		KSTAT_DATA_UINT32 },
		{ "outDestUnreachs",	KSTAT_DATA_UINT32 },
		{ "outTimeExcds",	KSTAT_DATA_UINT32 },
		{ "outParmProbs",	KSTAT_DATA_UINT32 },
		{ "outSrcQuenchs",	KSTAT_DATA_UINT32 },
		{ "outRedirects",	KSTAT_DATA_UINT32 },
		{ "outEchos",		KSTAT_DATA_UINT32 },
		{ "outEchoReps",	KSTAT_DATA_UINT32 },
		{ "outTimestamps",	KSTAT_DATA_UINT32 },
		{ "outTimestampReps",	KSTAT_DATA_UINT32 },
		{ "outAddrMasks",	KSTAT_DATA_UINT32 },
		{ "outAddrMaskReps",	KSTAT_DATA_UINT32 },
		{ "inChksumErrs",	KSTAT_DATA_UINT32 },
		{ "inUnknowns",		KSTAT_DATA_UINT32 },
		{ "inFragNeeded",	KSTAT_DATA_UINT32 },
		{ "outFragNeeded",	KSTAT_DATA_UINT32 },
		{ "outDrops",		KSTAT_DATA_UINT32 },
		{ "inOverFlows",	KSTAT_DATA_UINT32 },
		{ "inBadRedirects",	KSTAT_DATA_UINT32 },
	};

	ksp = kstat_create_netstack("ip", 0, "icmp", "mib2", KSTAT_TYPE_NAMED,
	    NUM_OF_FIELDS(icmp_named_kstat_t), 0, stackid);
	if (ksp == NULL || ksp->ks_data == NULL)
		return (NULL);

	bcopy(&template, ksp->ks_data, sizeof (template));

	ksp->ks_update = icmp_kstat_update;
	ksp->ks_private = (void *)(uintptr_t)stackid;

	kstat_install(ksp);
	return (ksp);
}

static void
icmp_kstat_fini(netstackid_t stackid, kstat_t *ksp)
{
	if (ksp != NULL) {
		ASSERT(stackid == (netstackid_t)(uintptr_t)ksp->ks_private);
		kstat_delete_netstack(ksp, stackid);
	}
}

static int
icmp_kstat_update(kstat_t *kp, int rw)
{
	icmp_named_kstat_t *icmpkp;
	netstackid_t	stackid = (zoneid_t)(uintptr_t)kp->ks_private;
	netstack_t	*ns;
	ip_stack_t	*ipst;

	if ((kp == NULL) || (kp->ks_data == NULL))
		return (EIO);

	if (rw == KSTAT_WRITE)
		return (EACCES);

	ns = netstack_find_by_stackid(stackid);
	if (ns == NULL)
		return (-1);
	ipst = ns->netstack_ip;
	if (ipst == NULL) {
		netstack_rele(ns);
		return (-1);
	}
	icmpkp = (icmp_named_kstat_t *)kp->ks_data;

	icmpkp->inMsgs.value.ui32 =	    ipst->ips_icmp_mib.icmpInMsgs;
	icmpkp->inErrors.value.ui32 =	    ipst->ips_icmp_mib.icmpInErrors;
	icmpkp->inDestUnreachs.value.ui32 =
	    ipst->ips_icmp_mib.icmpInDestUnreachs;
	icmpkp->inTimeExcds.value.ui32 =    ipst->ips_icmp_mib.icmpInTimeExcds;
	icmpkp->inParmProbs.value.ui32 =    ipst->ips_icmp_mib.icmpInParmProbs;
	icmpkp->inSrcQuenchs.value.ui32 =   ipst->ips_icmp_mib.icmpInSrcQuenchs;
	icmpkp->inRedirects.value.ui32 =    ipst->ips_icmp_mib.icmpInRedirects;
	icmpkp->inEchos.value.ui32 =	    ipst->ips_icmp_mib.icmpInEchos;
	icmpkp->inEchoReps.value.ui32 =	    ipst->ips_icmp_mib.icmpInEchoReps;
	icmpkp->inTimestamps.value.ui32 =   ipst->ips_icmp_mib.icmpInTimestamps;
	icmpkp->inTimestampReps.value.ui32 =
	    ipst->ips_icmp_mib.icmpInTimestampReps;
	icmpkp->inAddrMasks.value.ui32 =    ipst->ips_icmp_mib.icmpInAddrMasks;
	icmpkp->inAddrMaskReps.value.ui32 =
	    ipst->ips_icmp_mib.icmpInAddrMaskReps;
	icmpkp->outMsgs.value.ui32 =	    ipst->ips_icmp_mib.icmpOutMsgs;
	icmpkp->outErrors.value.ui32 =	    ipst->ips_icmp_mib.icmpOutErrors;
	icmpkp->outDestUnreachs.value.ui32 =
	    ipst->ips_icmp_mib.icmpOutDestUnreachs;
	icmpkp->outTimeExcds.value.ui32 =   ipst->ips_icmp_mib.icmpOutTimeExcds;
	icmpkp->outParmProbs.value.ui32 =   ipst->ips_icmp_mib.icmpOutParmProbs;
	icmpkp->outSrcQuenchs.value.ui32 =
	    ipst->ips_icmp_mib.icmpOutSrcQuenchs;
	icmpkp->outRedirects.value.ui32 =   ipst->ips_icmp_mib.icmpOutRedirects;
	icmpkp->outEchos.value.ui32 =	    ipst->ips_icmp_mib.icmpOutEchos;
	icmpkp->outEchoReps.value.ui32 =    ipst->ips_icmp_mib.icmpOutEchoReps;
	icmpkp->outTimestamps.value.ui32 =
	    ipst->ips_icmp_mib.icmpOutTimestamps;
	icmpkp->outTimestampReps.value.ui32 =
	    ipst->ips_icmp_mib.icmpOutTimestampReps;
	icmpkp->outAddrMasks.value.ui32 =
	    ipst->ips_icmp_mib.icmpOutAddrMasks;
	icmpkp->outAddrMaskReps.value.ui32 =
	    ipst->ips_icmp_mib.icmpOutAddrMaskReps;
	icmpkp->inCksumErrs.value.ui32 =    ipst->ips_icmp_mib.icmpInCksumErrs;
	icmpkp->inUnknowns.value.ui32 =	    ipst->ips_icmp_mib.icmpInUnknowns;
	icmpkp->inFragNeeded.value.ui32 =   ipst->ips_icmp_mib.icmpInFragNeeded;
	icmpkp->outFragNeeded.value.ui32 =
	    ipst->ips_icmp_mib.icmpOutFragNeeded;
	icmpkp->outDrops.value.ui32 =	    ipst->ips_icmp_mib.icmpOutDrops;
	icmpkp->inOverflows.value.ui32 =    ipst->ips_icmp_mib.icmpInOverflows;
	icmpkp->inBadRedirects.value.ui32 =
	    ipst->ips_icmp_mib.icmpInBadRedirects;

	netstack_rele(ns);
	return (0);
}

/*
 * This is the fanout function for raw socket opened for SCTP.  Note
 * that it is called after SCTP checks that there is no socket which
 * wants a packet.  Then before SCTP handles this out of the blue packet,
 * this function is called to see if there is any raw socket for SCTP.
 * If there is and it is bound to the correct address, the packet will
 * be sent to that socket.  Note that only one raw socket can be bound to
 * a port.  This is assured in ipcl_sctp_hash_insert();
 */
void
ip_fanout_sctp_raw(mblk_t *mp, ipha_t *ipha, ip6_t *ip6h, uint32_t ports,
    ip_recv_attr_t *ira)
{
	conn_t		*connp;
	queue_t		*rq;
	boolean_t	secure;
	ill_t		*ill = ira->ira_ill;
	ip_stack_t	*ipst = ill->ill_ipst;
	ipsec_stack_t	*ipss = ipst->ips_netstack->netstack_ipsec;
	sctp_stack_t	*sctps = ipst->ips_netstack->netstack_sctp;
	iaflags_t	iraflags = ira->ira_flags;
	ill_t		*rill = ira->ira_rill;

	secure = iraflags & IRAF_IPSEC_SECURE;

	connp = ipcl_classify_raw(mp, IPPROTO_SCTP, ports, ipha, ip6h,
	    ira, ipst);
	if (connp == NULL) {
		/*
		 * Although raw sctp is not summed, OOB chunks must be.
		 * Drop the packet here if the sctp checksum failed.
		 */
		if (iraflags & IRAF_SCTP_CSUM_ERR) {
			SCTPS_BUMP_MIB(sctps, sctpChecksumError);
			freemsg(mp);
			return;
		}
		ira->ira_ill = ira->ira_rill = NULL;
		sctp_ootb_input(mp, ira, ipst);
		ira->ira_ill = ill;
		ira->ira_rill = rill;
		return;
	}
	rq = connp->conn_rq;
	if (IPCL_IS_NONSTR(connp) ? connp->conn_flow_cntrld : !canputnext(rq)) {
		CONN_DEC_REF(connp);
		BUMP_MIB(ill->ill_ip_mib, rawipIfStatsInOverflows);
		freemsg(mp);
		return;
	}
	if (((iraflags & IRAF_IS_IPV4) ?
	    CONN_INBOUND_POLICY_PRESENT(connp, ipss) :
	    CONN_INBOUND_POLICY_PRESENT_V6(connp, ipss)) ||
	    secure) {
		mp = ipsec_check_inbound_policy(mp, connp, ipha,
		    ip6h, ira);
		if (mp == NULL) {
			BUMP_MIB(ill->ill_ip_mib, ipIfStatsInDiscards);
			/* Note that mp is NULL */
			ip_drop_input("ipIfStatsInDiscards", mp, ill);
			CONN_DEC_REF(connp);
			return;
		}
	}

	if (iraflags & IRAF_ICMP_ERROR) {
		(connp->conn_recvicmp)(connp, mp, NULL, ira);
	} else {
		ill_t *rill = ira->ira_rill;

		BUMP_MIB(ill->ill_ip_mib, ipIfStatsHCInDelivers);
		/* This is the SOCK_RAW, IPPROTO_SCTP case. */
		ira->ira_ill = ira->ira_rill = NULL;
		(connp->conn_recv)(connp, mp, NULL, ira);
		ira->ira_ill = ill;
		ira->ira_rill = rill;
	}
	CONN_DEC_REF(connp);
}

/*
 * Free a packet that has the link-layer dl_unitdata_req_t or fast-path
 * header before the ip payload.
 */
static void
ip_xmit_flowctl_drop(ill_t *ill, mblk_t *mp, boolean_t is_fp_mp, int fp_mp_len)
{
	int len = (mp->b_wptr - mp->b_rptr);
	mblk_t *ip_mp;

	BUMP_MIB(ill->ill_ip_mib, ipIfStatsOutDiscards);
	if (is_fp_mp || len != fp_mp_len) {
		if (len > fp_mp_len) {
			/*
			 * fastpath header and ip header in the first mblk
			 */
			mp->b_rptr += fp_mp_len;
		} else {
			/*
			 * ip_xmit_attach_llhdr had to prepend an mblk to
			 * attach the fastpath header before ip header.
			 */
			ip_mp = mp->b_cont;
			freeb(mp);
			mp = ip_mp;
			mp->b_rptr += (fp_mp_len - len);
		}
	} else {
		ip_mp = mp->b_cont;
		freeb(mp);
		mp = ip_mp;
	}
	ip_drop_output("ipIfStatsOutDiscards - flow ctl", mp, ill);
	freemsg(mp);
}

/*
 * Normal post fragmentation function.
 *
 * Send a packet using the passed in nce. This handles both IPv4 and IPv6
 * using the same state machine.
 *
 * We return an error on failure. In particular we return EWOULDBLOCK
 * when the driver flow controls. In that case this ensures that ip_wsrv runs
 * (currently by canputnext failure resulting in backenabling from GLD.)
 * This allows the callers of conn_ip_output() to use EWOULDBLOCK as an
 * indication that they can flow control until ip_wsrv() tells then to restart.
 *
 * If the nce passed by caller is incomplete, this function
 * queues the packet and if necessary, sends ARP request and bails.
 * If the Neighbor Cache passed is fully resolved, we simply prepend
 * the link-layer header to the packet, do ipsec hw acceleration
 * work if necessary, and send the packet out on the wire.
 */
/* ARGSUSED6 */
int
ip_xmit(mblk_t *mp, nce_t *nce, iaflags_t ixaflags, uint_t pkt_len,
    uint32_t xmit_hint, zoneid_t szone, zoneid_t nolzid, uintptr_t *ixacookie)
{
	queue_t		*wq;
	ill_t		*ill = nce->nce_ill;
	ip_stack_t	*ipst = ill->ill_ipst;
	uint64_t	delta;
	boolean_t	isv6 = ill->ill_isv6;
	boolean_t	fp_mp;
	ncec_t		*ncec = nce->nce_common;
	int64_t		now = LBOLT_FASTPATH64;
	boolean_t	is_probe;

	DTRACE_PROBE1(ip__xmit, nce_t *, nce);

	ASSERT(mp != NULL);
	ASSERT(mp->b_datap->db_type == M_DATA);
	ASSERT(pkt_len == msgdsize(mp));

	/*
	 * If we have already been here and are coming back after ARP/ND.
	 * the IXAF_NO_TRACE flag is set. We skip FW_HOOKS, DTRACE and ipobs
	 * in that case since they have seen the packet when it came here
	 * the first time.
	 */
	if (ixaflags & IXAF_NO_TRACE)
		goto sendit;

	if (ixaflags & IXAF_IS_IPV4) {
		ipha_t *ipha = (ipha_t *)mp->b_rptr;

		ASSERT(!isv6);
		ASSERT(pkt_len == ntohs(((ipha_t *)mp->b_rptr)->ipha_length));
		if (HOOKS4_INTERESTED_PHYSICAL_OUT(ipst) &&
		    !(ixaflags & IXAF_NO_PFHOOK)) {
			int	error;

			FW_HOOKS(ipst->ips_ip4_physical_out_event,
			    ipst->ips_ipv4firewall_physical_out,
			    NULL, ill, ipha, mp, mp, 0, ipst, error);
			DTRACE_PROBE1(ip4__physical__out__end,
			    mblk_t *, mp);
			if (mp == NULL)
				return (error);

			/* The length could have changed */
			pkt_len = msgdsize(mp);
		}
		if (ipst->ips_ip4_observe.he_interested) {
			/*
			 * Note that for TX the zoneid is the sending
			 * zone, whether or not MLP is in play.
			 * Since the szone argument is the IP zoneid (i.e.,
			 * zero for exclusive-IP zones) and ipobs wants
			 * the system zoneid, we map it here.
			 */
			szone = IP_REAL_ZONEID(szone, ipst);

			/*
			 * On the outbound path the destination zone will be
			 * unknown as we're sending this packet out on the
			 * wire.
			 */
			ipobs_hook(mp, IPOBS_HOOK_OUTBOUND, szone, ALL_ZONES,
			    ill, ipst);
		}
		DTRACE_IP7(send, mblk_t *, mp,  conn_t *, NULL,
		    void_ip_t *, ipha,  __dtrace_ipsr_ill_t *, ill,
		    ipha_t *, ipha, ip6_t *, NULL, int, 0);
	} else {
		ip6_t *ip6h = (ip6_t *)mp->b_rptr;

		ASSERT(isv6);
		ASSERT(pkt_len ==
		    ntohs(((ip6_t *)mp->b_rptr)->ip6_plen) + IPV6_HDR_LEN);
		if (HOOKS6_INTERESTED_PHYSICAL_OUT(ipst) &&
		    !(ixaflags & IXAF_NO_PFHOOK)) {
			int	error;

			FW_HOOKS6(ipst->ips_ip6_physical_out_event,
			    ipst->ips_ipv6firewall_physical_out,
			    NULL, ill, ip6h, mp, mp, 0, ipst, error);
			DTRACE_PROBE1(ip6__physical__out__end,
			    mblk_t *, mp);
			if (mp == NULL)
				return (error);

			/* The length could have changed */
			pkt_len = msgdsize(mp);
		}
		if (ipst->ips_ip6_observe.he_interested) {
			/* See above */
			szone = IP_REAL_ZONEID(szone, ipst);

			ipobs_hook(mp, IPOBS_HOOK_OUTBOUND, szone, ALL_ZONES,
			    ill, ipst);
		}
		DTRACE_IP7(send, mblk_t *, mp,  conn_t *, NULL,
		    void_ip_t *, ip6h,  __dtrace_ipsr_ill_t *, ill,
		    ipha_t *, NULL, ip6_t *, ip6h, int, 0);
	}

sendit:
	/*
	 * We check the state without a lock because the state can never
	 * move "backwards" to initial or incomplete.
	 */
	switch (ncec->ncec_state) {
	case ND_REACHABLE:
	case ND_STALE:
	case ND_DELAY:
	case ND_PROBE:
		mp = ip_xmit_attach_llhdr(mp, nce);
		if (mp == NULL) {
			/*
			 * ip_xmit_attach_llhdr has increased
			 * ipIfStatsOutDiscards and called ip_drop_output()
			 */
			return (ENOBUFS);
		}
		/*
		 * check if nce_fastpath completed and we tagged on a
		 * copy of nce_fp_mp in ip_xmit_attach_llhdr().
		 */
		fp_mp = (mp->b_datap->db_type == M_DATA);

		if (fp_mp &&
		    (ill->ill_capabilities & ILL_CAPAB_DLD_DIRECT)) {
			ill_dld_direct_t *idd;

			idd = &ill->ill_dld_capab->idc_direct;
			/*
			 * Send the packet directly to DLD, where it
			 * may be queued depending on the availability
			 * of transmit resources at the media layer.
			 * Return value should be taken into
			 * account and flow control the TCP.
			 */
			BUMP_MIB(ill->ill_ip_mib, ipIfStatsHCOutTransmits);
			UPDATE_MIB(ill->ill_ip_mib, ipIfStatsHCOutOctets,
			    pkt_len);

			if (ixaflags & IXAF_NO_DEV_FLOW_CTL) {
				(void) idd->idd_tx_df(idd->idd_tx_dh, mp,
				    (uintptr_t)xmit_hint, IP_DROP_ON_NO_DESC);
			} else {
				uintptr_t cookie;

				if ((cookie = idd->idd_tx_df(idd->idd_tx_dh,
				    mp, (uintptr_t)xmit_hint, 0)) != 0) {
					if (ixacookie != NULL)
						*ixacookie = cookie;
					return (EWOULDBLOCK);
				}
			}
		} else {
			wq = ill->ill_wq;

			if (!(ixaflags & IXAF_NO_DEV_FLOW_CTL) &&
			    !canputnext(wq)) {
				if (ixacookie != NULL)
					*ixacookie = 0;
				ip_xmit_flowctl_drop(ill, mp, fp_mp,
				    nce->nce_fp_mp != NULL ?
				    MBLKL(nce->nce_fp_mp) : 0);
				return (EWOULDBLOCK);
			}
			BUMP_MIB(ill->ill_ip_mib, ipIfStatsHCOutTransmits);
			UPDATE_MIB(ill->ill_ip_mib, ipIfStatsHCOutOctets,
			    pkt_len);
			putnext(wq, mp);
		}

		/*
		 * The rest of this function implements Neighbor Unreachability
		 * detection. Determine if the ncec is eligible for NUD.
		 */
		if (ncec->ncec_flags & NCE_F_NONUD)
			return (0);

		ASSERT(ncec->ncec_state != ND_INCOMPLETE);

		/*
		 * Check for upper layer advice
		 */
		if (ixaflags & IXAF_REACH_CONF) {
			timeout_id_t tid;

			/*
			 * It should be o.k. to check the state without
			 * a lock here, at most we lose an advice.
			 */
			ncec->ncec_last = TICK_TO_MSEC(now);
			if (ncec->ncec_state != ND_REACHABLE) {
				mutex_enter(&ncec->ncec_lock);
				ncec->ncec_state = ND_REACHABLE;
				tid = ncec->ncec_timeout_id;
				ncec->ncec_timeout_id = 0;
				mutex_exit(&ncec->ncec_lock);
				(void) untimeout(tid);
				if (ip_debug > 2) {
					/* ip1dbg */
					pr_addr_dbg("ip_xmit: state"
					    " for %s changed to"
					    " REACHABLE\n", AF_INET6,
					    &ncec->ncec_addr);
				}
			}
			return (0);
		}

		delta =  TICK_TO_MSEC(now) - ncec->ncec_last;
		ip1dbg(("ip_xmit: delta = %" PRId64
		    " ill_reachable_time = %d \n", delta,
		    ill->ill_reachable_time));
		if (delta > (uint64_t)ill->ill_reachable_time) {
			mutex_enter(&ncec->ncec_lock);
			switch (ncec->ncec_state) {
			case ND_REACHABLE:
				ASSERT((ncec->ncec_flags & NCE_F_NONUD) == 0);
				/* FALLTHROUGH */
			case ND_STALE:
				/*
				 * ND_REACHABLE is identical to
				 * ND_STALE in this specific case. If
				 * reachable time has expired for this
				 * neighbor (delta is greater than
				 * reachable time), conceptually, the
				 * neighbor cache is no longer in
				 * REACHABLE state, but already in
				 * STALE state.  So the correct
				 * transition here is to ND_DELAY.
				 */
				ncec->ncec_state = ND_DELAY;
				mutex_exit(&ncec->ncec_lock);
				nce_restart_timer(ncec,
				    ipst->ips_delay_first_probe_time);
				if (ip_debug > 3) {
					/* ip2dbg */
					pr_addr_dbg("ip_xmit: state"
					    " for %s changed to"
					    " DELAY\n", AF_INET6,
					    &ncec->ncec_addr);
				}
				break;
			case ND_DELAY:
			case ND_PROBE:
				mutex_exit(&ncec->ncec_lock);
				/* Timers have already started */
				break;
			case ND_UNREACHABLE:
				/*
				 * nce_timer has detected that this ncec
				 * is unreachable and initiated deleting
				 * this ncec.
				 * This is a harmless race where we found the
				 * ncec before it was deleted and have
				 * just sent out a packet using this
				 * unreachable ncec.
				 */
				mutex_exit(&ncec->ncec_lock);
				break;
			default:
				ASSERT(0);
				mutex_exit(&ncec->ncec_lock);
			}
		}
		return (0);

	case ND_INCOMPLETE:
		/*
		 * the state could have changed since we didn't hold the lock.
		 * Re-verify state under lock.
		 */
		is_probe = ipmp_packet_is_probe(mp, nce->nce_ill);
		mutex_enter(&ncec->ncec_lock);
		if (NCE_ISREACHABLE(ncec)) {
			mutex_exit(&ncec->ncec_lock);
			goto sendit;
		}
		/* queue the packet */
		nce_queue_mp(ncec, mp, is_probe);
		mutex_exit(&ncec->ncec_lock);
		DTRACE_PROBE2(ip__xmit__incomplete,
		    (ncec_t *), ncec, (mblk_t *), mp);
		return (0);

	case ND_INITIAL:
		/*
		 * State could have changed since we didn't hold the lock, so
		 * re-verify state.
		 */
		is_probe = ipmp_packet_is_probe(mp, nce->nce_ill);
		mutex_enter(&ncec->ncec_lock);
		if (NCE_ISREACHABLE(ncec))  {
			mutex_exit(&ncec->ncec_lock);
			goto sendit;
		}
		nce_queue_mp(ncec, mp, is_probe);
		if (ncec->ncec_state == ND_INITIAL) {
			ncec->ncec_state = ND_INCOMPLETE;
			mutex_exit(&ncec->ncec_lock);
			/*
			 * figure out the source we want to use
			 * and resolve it.
			 */
			ip_ndp_resolve(ncec);
		} else  {
			mutex_exit(&ncec->ncec_lock);
		}
		return (0);

	case ND_UNREACHABLE:
		BUMP_MIB(ill->ill_ip_mib, ipIfStatsOutDiscards);
		ip_drop_output("ipIfStatsOutDiscards - ND_UNREACHABLE",
		    mp, ill);
		freemsg(mp);
		return (0);

	default:
		ASSERT(0);
		BUMP_MIB(ill->ill_ip_mib, ipIfStatsOutDiscards);
		ip_drop_output("ipIfStatsOutDiscards - ND_other",
		    mp, ill);
		freemsg(mp);
		return (ENETUNREACH);
	}
}

/*
 * Return B_TRUE if the buffers differ in length or content.
 * This is used for comparing extension header buffers.
 * Note that an extension header would be declared different
 * even if all that changed was the next header value in that header i.e.
 * what really changed is the next extension header.
 */
boolean_t
ip_cmpbuf(const void *abuf, uint_t alen, boolean_t b_valid, const void *bbuf,
    uint_t blen)
{
	if (!b_valid)
		blen = 0;

	if (alen != blen)
		return (B_TRUE);
	if (alen == 0)
		return (B_FALSE);	/* Both zero length */
	return (bcmp(abuf, bbuf, alen));
}

/*
 * Preallocate memory for ip_savebuf(). Returns B_TRUE if ok.
 * Return B_FALSE if memory allocation fails - don't change any state!
 */
boolean_t
ip_allocbuf(void **dstp, uint_t *dstlenp, boolean_t src_valid,
    const void *src, uint_t srclen)
{
	void *dst;

	if (!src_valid)
		srclen = 0;

	ASSERT(*dstlenp == 0);
	if (src != NULL && srclen != 0) {
		dst = mi_alloc(srclen, BPRI_MED);
		if (dst == NULL)
			return (B_FALSE);
	} else {
		dst = NULL;
	}
	if (*dstp != NULL)
		mi_free(*dstp);
	*dstp = dst;
	*dstlenp = dst == NULL ? 0 : srclen;
	return (B_TRUE);
}

/*
 * Replace what is in *dst, *dstlen with the source.
 * Assumes ip_allocbuf has already been called.
 */
void
ip_savebuf(void **dstp, uint_t *dstlenp, boolean_t src_valid,
    const void *src, uint_t srclen)
{
	if (!src_valid)
		srclen = 0;

	ASSERT(*dstlenp == srclen);
	if (src != NULL && srclen != 0)
		bcopy(src, *dstp, srclen);
}

/*
 * Free the storage pointed to by the members of an ip_pkt_t.
 */
void
ip_pkt_free(ip_pkt_t *ipp)
{
	uint_t	fields = ipp->ipp_fields;

	if (fields & IPPF_HOPOPTS) {
		kmem_free(ipp->ipp_hopopts, ipp->ipp_hopoptslen);
		ipp->ipp_hopopts = NULL;
		ipp->ipp_hopoptslen = 0;
	}
	if (fields & IPPF_RTHDRDSTOPTS) {
		kmem_free(ipp->ipp_rthdrdstopts, ipp->ipp_rthdrdstoptslen);
		ipp->ipp_rthdrdstopts = NULL;
		ipp->ipp_rthdrdstoptslen = 0;
	}
	if (fields & IPPF_DSTOPTS) {
		kmem_free(ipp->ipp_dstopts, ipp->ipp_dstoptslen);
		ipp->ipp_dstopts = NULL;
		ipp->ipp_dstoptslen = 0;
	}
	if (fields & IPPF_RTHDR) {
		kmem_free(ipp->ipp_rthdr, ipp->ipp_rthdrlen);
		ipp->ipp_rthdr = NULL;
		ipp->ipp_rthdrlen = 0;
	}
	if (fields & IPPF_IPV4_OPTIONS) {
		kmem_free(ipp->ipp_ipv4_options, ipp->ipp_ipv4_options_len);
		ipp->ipp_ipv4_options = NULL;
		ipp->ipp_ipv4_options_len = 0;
	}
	if (fields & IPPF_LABEL_V4) {
		kmem_free(ipp->ipp_label_v4, ipp->ipp_label_len_v4);
		ipp->ipp_label_v4 = NULL;
		ipp->ipp_label_len_v4 = 0;
	}
	if (fields & IPPF_LABEL_V6) {
		kmem_free(ipp->ipp_label_v6, ipp->ipp_label_len_v6);
		ipp->ipp_label_v6 = NULL;
		ipp->ipp_label_len_v6 = 0;
	}
	ipp->ipp_fields &= ~(IPPF_HOPOPTS | IPPF_RTHDRDSTOPTS | IPPF_DSTOPTS |
	    IPPF_RTHDR | IPPF_IPV4_OPTIONS | IPPF_LABEL_V4 | IPPF_LABEL_V6);
}

/*
 * Copy from src to dst and allocate as needed.
 * Returns zero or ENOMEM.
 *
 * The caller must initialize dst to zero.
 */
int
ip_pkt_copy(ip_pkt_t *src, ip_pkt_t *dst, int kmflag)
{
	uint_t	fields = src->ipp_fields;

	/* Start with fields that don't require memory allocation */
	dst->ipp_fields = fields &
	    ~(IPPF_HOPOPTS | IPPF_RTHDRDSTOPTS | IPPF_DSTOPTS |
	    IPPF_RTHDR | IPPF_IPV4_OPTIONS | IPPF_LABEL_V4 | IPPF_LABEL_V6);

	dst->ipp_addr = src->ipp_addr;
	dst->ipp_unicast_hops = src->ipp_unicast_hops;
	dst->ipp_hoplimit = src->ipp_hoplimit;
	dst->ipp_tclass = src->ipp_tclass;
	dst->ipp_type_of_service = src->ipp_type_of_service;

	if (!(fields & (IPPF_HOPOPTS | IPPF_RTHDRDSTOPTS | IPPF_DSTOPTS |
	    IPPF_RTHDR | IPPF_IPV4_OPTIONS | IPPF_LABEL_V4 | IPPF_LABEL_V6)))
		return (0);

	if (fields & IPPF_HOPOPTS) {
		dst->ipp_hopopts = kmem_alloc(src->ipp_hopoptslen, kmflag);
		if (dst->ipp_hopopts == NULL) {
			ip_pkt_free(dst);
			return (ENOMEM);
		}
		dst->ipp_fields |= IPPF_HOPOPTS;
		bcopy(src->ipp_hopopts, dst->ipp_hopopts,
		    src->ipp_hopoptslen);
		dst->ipp_hopoptslen = src->ipp_hopoptslen;
	}
	if (fields & IPPF_RTHDRDSTOPTS) {
		dst->ipp_rthdrdstopts = kmem_alloc(src->ipp_rthdrdstoptslen,
		    kmflag);
		if (dst->ipp_rthdrdstopts == NULL) {
			ip_pkt_free(dst);
			return (ENOMEM);
		}
		dst->ipp_fields |= IPPF_RTHDRDSTOPTS;
		bcopy(src->ipp_rthdrdstopts, dst->ipp_rthdrdstopts,
		    src->ipp_rthdrdstoptslen);
		dst->ipp_rthdrdstoptslen = src->ipp_rthdrdstoptslen;
	}
	if (fields & IPPF_DSTOPTS) {
		dst->ipp_dstopts = kmem_alloc(src->ipp_dstoptslen, kmflag);
		if (dst->ipp_dstopts == NULL) {
			ip_pkt_free(dst);
			return (ENOMEM);
		}
		dst->ipp_fields |= IPPF_DSTOPTS;
		bcopy(src->ipp_dstopts, dst->ipp_dstopts,
		    src->ipp_dstoptslen);
		dst->ipp_dstoptslen = src->ipp_dstoptslen;
	}
	if (fields & IPPF_RTHDR) {
		dst->ipp_rthdr = kmem_alloc(src->ipp_rthdrlen, kmflag);
		if (dst->ipp_rthdr == NULL) {
			ip_pkt_free(dst);
			return (ENOMEM);
		}
		dst->ipp_fields |= IPPF_RTHDR;
		bcopy(src->ipp_rthdr, dst->ipp_rthdr,
		    src->ipp_rthdrlen);
		dst->ipp_rthdrlen = src->ipp_rthdrlen;
	}
	if (fields & IPPF_IPV4_OPTIONS) {
		dst->ipp_ipv4_options = kmem_alloc(src->ipp_ipv4_options_len,
		    kmflag);
		if (dst->ipp_ipv4_options == NULL) {
			ip_pkt_free(dst);
			return (ENOMEM);
		}
		dst->ipp_fields |= IPPF_IPV4_OPTIONS;
		bcopy(src->ipp_ipv4_options, dst->ipp_ipv4_options,
		    src->ipp_ipv4_options_len);
		dst->ipp_ipv4_options_len = src->ipp_ipv4_options_len;
	}
	if (fields & IPPF_LABEL_V4) {
		dst->ipp_label_v4 = kmem_alloc(src->ipp_label_len_v4, kmflag);
		if (dst->ipp_label_v4 == NULL) {
			ip_pkt_free(dst);
			return (ENOMEM);
		}
		dst->ipp_fields |= IPPF_LABEL_V4;
		bcopy(src->ipp_label_v4, dst->ipp_label_v4,
		    src->ipp_label_len_v4);
		dst->ipp_label_len_v4 = src->ipp_label_len_v4;
	}
	if (fields & IPPF_LABEL_V6) {
		dst->ipp_label_v6 = kmem_alloc(src->ipp_label_len_v6, kmflag);
		if (dst->ipp_label_v6 == NULL) {
			ip_pkt_free(dst);
			return (ENOMEM);
		}
		dst->ipp_fields |= IPPF_LABEL_V6;
		bcopy(src->ipp_label_v6, dst->ipp_label_v6,
		    src->ipp_label_len_v6);
		dst->ipp_label_len_v6 = src->ipp_label_len_v6;
	}
	if (fields & IPPF_FRAGHDR) {
		dst->ipp_fraghdr = kmem_alloc(src->ipp_fraghdrlen, kmflag);
		if (dst->ipp_fraghdr == NULL) {
			ip_pkt_free(dst);
			return (ENOMEM);
		}
		dst->ipp_fields |= IPPF_FRAGHDR;
		bcopy(src->ipp_fraghdr, dst->ipp_fraghdr,
		    src->ipp_fraghdrlen);
		dst->ipp_fraghdrlen = src->ipp_fraghdrlen;
	}
	return (0);
}

/*
 * Returns INADDR_ANY if no source route
 */
ipaddr_t
ip_pkt_source_route_v4(const ip_pkt_t *ipp)
{
	ipaddr_t	nexthop = INADDR_ANY;
	ipoptp_t	opts;
	uchar_t		*opt;
	uint8_t		optval;
	uint8_t		optlen;
	uint32_t	totallen;

	if (!(ipp->ipp_fields & IPPF_IPV4_OPTIONS))
		return (INADDR_ANY);

	totallen = ipp->ipp_ipv4_options_len;
	if (totallen & 0x3)
		return (INADDR_ANY);

	for (optval = ipoptp_first2(&opts, totallen, ipp->ipp_ipv4_options);
	    optval != IPOPT_EOL;
	    optval = ipoptp_next(&opts)) {
		opt = opts.ipoptp_cur;
		switch (optval) {
			uint8_t off;
		case IPOPT_SSRR:
		case IPOPT_LSRR:
			if ((opts.ipoptp_flags & IPOPTP_ERROR) != 0) {
				break;
			}
			optlen = opts.ipoptp_len;
			off = opt[IPOPT_OFFSET];
			off--;
			if (optlen < IP_ADDR_LEN ||
			    off > optlen - IP_ADDR_LEN) {
				/* End of source route */
				break;
			}
			bcopy((char *)opt + off, &nexthop, IP_ADDR_LEN);
			if (nexthop == htonl(INADDR_LOOPBACK)) {
				/* Ignore */
				nexthop = INADDR_ANY;
				break;
			}
			break;
		}
	}
	return (nexthop);
}

/*
 * Reverse a source route.
 */
void
ip_pkt_source_route_reverse_v4(ip_pkt_t *ipp)
{
	ipaddr_t	tmp;
	ipoptp_t	opts;
	uchar_t		*opt;
	uint8_t		optval;
	uint32_t	totallen;

	if (!(ipp->ipp_fields & IPPF_IPV4_OPTIONS))
		return;

	totallen = ipp->ipp_ipv4_options_len;
	if (totallen & 0x3)
		return;

	for (optval = ipoptp_first2(&opts, totallen, ipp->ipp_ipv4_options);
	    optval != IPOPT_EOL;
	    optval = ipoptp_next(&opts)) {
		uint8_t off1, off2;

		opt = opts.ipoptp_cur;
		switch (optval) {
		case IPOPT_SSRR:
		case IPOPT_LSRR:
			if ((opts.ipoptp_flags & IPOPTP_ERROR) != 0) {
				break;
			}
			off1 = IPOPT_MINOFF_SR - 1;
			off2 = opt[IPOPT_OFFSET] - IP_ADDR_LEN - 1;
			while (off2 > off1) {
				bcopy(opt + off2, &tmp, IP_ADDR_LEN);
				bcopy(opt + off1, opt + off2, IP_ADDR_LEN);
				bcopy(&tmp, opt + off2, IP_ADDR_LEN);
				off2 -= IP_ADDR_LEN;
				off1 += IP_ADDR_LEN;
			}
			opt[IPOPT_OFFSET] = IPOPT_MINOFF_SR;
			break;
		}
	}
}

/*
 * Returns NULL if no routing header
 */
in6_addr_t *
ip_pkt_source_route_v6(const ip_pkt_t *ipp)
{
	in6_addr_t	*nexthop = NULL;
	ip6_rthdr0_t	*rthdr;

	if (!(ipp->ipp_fields & IPPF_RTHDR))
		return (NULL);

	rthdr = (ip6_rthdr0_t *)ipp->ipp_rthdr;
	if (rthdr->ip6r0_segleft == 0)
		return (NULL);

	nexthop = (in6_addr_t *)((char *)rthdr + sizeof (*rthdr));
	return (nexthop);
}

zoneid_t
ip_get_zoneid_v4(ipaddr_t addr, mblk_t *mp, ip_recv_attr_t *ira,
    zoneid_t lookup_zoneid)
{
	ip_stack_t	*ipst = ira->ira_ill->ill_ipst;
	ire_t		*ire;
	int		ire_flags = MATCH_IRE_TYPE;
	zoneid_t	zoneid = ALL_ZONES;

	if (is_system_labeled() && !tsol_can_accept_raw(mp, ira, B_FALSE))
		return (ALL_ZONES);

	if (lookup_zoneid != ALL_ZONES)
		ire_flags |= MATCH_IRE_ZONEONLY;
	ire = ire_ftable_lookup_v4(addr, NULL, NULL, IRE_LOCAL | IRE_LOOPBACK,
	    NULL, lookup_zoneid, NULL, ire_flags, 0, ipst, NULL);
	if (ire != NULL) {
		zoneid = IP_REAL_ZONEID(ire->ire_zoneid, ipst);
		ire_refrele(ire);
	}
	return (zoneid);
}

zoneid_t
ip_get_zoneid_v6(in6_addr_t *addr, mblk_t *mp, const ill_t *ill,
    ip_recv_attr_t *ira, zoneid_t lookup_zoneid)
{
	ip_stack_t	*ipst = ira->ira_ill->ill_ipst;
	ire_t		*ire;
	int		ire_flags = MATCH_IRE_TYPE;
	zoneid_t	zoneid = ALL_ZONES;

	if (is_system_labeled() && !tsol_can_accept_raw(mp, ira, B_FALSE))
		return (ALL_ZONES);

	if (IN6_IS_ADDR_LINKLOCAL(addr))
		ire_flags |= MATCH_IRE_ILL;

	if (lookup_zoneid != ALL_ZONES)
		ire_flags |= MATCH_IRE_ZONEONLY;
	ire = ire_ftable_lookup_v6(addr, NULL, NULL, IRE_LOCAL | IRE_LOOPBACK,
	    ill, lookup_zoneid, NULL, ire_flags, 0, ipst, NULL);
	if (ire != NULL) {
		zoneid = IP_REAL_ZONEID(ire->ire_zoneid, ipst);
		ire_refrele(ire);
	}
	return (zoneid);
}

/*
 * IP obserability hook support functions.
 */
static void
ipobs_init(ip_stack_t *ipst)
{
	netid_t id;

	id = net_getnetidbynetstackid(ipst->ips_netstack->netstack_stackid);

	ipst->ips_ip4_observe_pr = net_protocol_lookup(id, NHF_INET);
	VERIFY(ipst->ips_ip4_observe_pr != NULL);

	ipst->ips_ip6_observe_pr = net_protocol_lookup(id, NHF_INET6);
	VERIFY(ipst->ips_ip6_observe_pr != NULL);
}

static void
ipobs_fini(ip_stack_t *ipst)
{

	VERIFY(net_protocol_release(ipst->ips_ip4_observe_pr) == 0);
	VERIFY(net_protocol_release(ipst->ips_ip6_observe_pr) == 0);
}

/*
 * hook_pkt_observe_t is composed in network byte order so that the
 * entire mblk_t chain handed into hook_run can be used as-is.
 * The caveat is that use of the fields, such as the zone fields,
 * requires conversion into host byte order first.
 */
void
ipobs_hook(mblk_t *mp, int htype, zoneid_t zsrc, zoneid_t zdst,
    const ill_t *ill, ip_stack_t *ipst)
{
	hook_pkt_observe_t *hdr;
	uint64_t grifindex;
	mblk_t *imp;

	imp = allocb(sizeof (*hdr), BPRI_HI);
	if (imp == NULL)
		return;

	hdr = (hook_pkt_observe_t *)imp->b_rptr;
	/*
	 * b_wptr is set to make the apparent size of the data in the mblk_t
	 * to exclude the pointers at the end of hook_pkt_observer_t.
	 */
	imp->b_wptr = imp->b_rptr + sizeof (dl_ipnetinfo_t);
	imp->b_cont = mp;

	ASSERT(DB_TYPE(mp) == M_DATA);

	if (IS_UNDER_IPMP(ill))
		grifindex = ipmp_ill_get_ipmp_ifindex(ill);
	else
		grifindex = 0;

	hdr->hpo_version = 1;
	hdr->hpo_htype = htons(htype);
	hdr->hpo_pktlen = htonl((ulong_t)msgdsize(mp));
	hdr->hpo_ifindex = htonl(ill->ill_phyint->phyint_ifindex);
	hdr->hpo_grifindex = htonl(grifindex);
	hdr->hpo_zsrc = htonl(zsrc);
	hdr->hpo_zdst = htonl(zdst);
	hdr->hpo_pkt = imp;
	hdr->hpo_ctx = ipst->ips_netstack;

	if (ill->ill_isv6) {
		hdr->hpo_family = AF_INET6;
		(void) hook_run(ipst->ips_ipv6_net_data->netd_hooks,
		    ipst->ips_ipv6observing, (hook_data_t)hdr);
	} else {
		hdr->hpo_family = AF_INET;
		(void) hook_run(ipst->ips_ipv4_net_data->netd_hooks,
		    ipst->ips_ipv4observing, (hook_data_t)hdr);
	}

	imp->b_cont = NULL;
	freemsg(imp);
}

/*
 * Utility routine that checks if `v4srcp' is a valid address on underlying
 * interface `ill'.  If `ipifp' is non-NULL, it's set to a held ipif
 * associated with `v4srcp' on success.  NOTE: if this is not called from
 * inside the IPSQ (ill_g_lock is not held), `ill' may be removed from the
 * group during or after this lookup.
 */
boolean_t
ipif_lookup_testaddr_v4(ill_t *ill, const in_addr_t *v4srcp, ipif_t **ipifp)
{
	ipif_t *ipif;

	ipif = ipif_lookup_addr_exact(*v4srcp, ill, ill->ill_ipst);
	if (ipif != NULL) {
		if (ipifp != NULL)
			*ipifp = ipif;
		else
			ipif_refrele(ipif);
		return (B_TRUE);
	}

	ip1dbg(("ipif_lookup_testaddr_v4: cannot find ipif for src %x\n",
	    *v4srcp));
	return (B_FALSE);
}

/*
 * Transport protocol call back function for CPU state change.
 */
/* ARGSUSED */
static int
ip_tp_cpu_update(cpu_setup_t what, int id, void *arg)
{
	processorid_t cpu_seqid;
	netstack_handle_t nh;
	netstack_t *ns;

	ASSERT(MUTEX_HELD(&cpu_lock));

	switch (what) {
	case CPU_CONFIG:
	case CPU_ON:
	case CPU_INIT:
	case CPU_CPUPART_IN:
		cpu_seqid = cpu[id]->cpu_seqid;
		netstack_next_init(&nh);
		while ((ns = netstack_next(&nh)) != NULL) {
			tcp_stack_cpu_add(ns->netstack_tcp, cpu_seqid);
			sctp_stack_cpu_add(ns->netstack_sctp, cpu_seqid);
			udp_stack_cpu_add(ns->netstack_udp, cpu_seqid);
			netstack_rele(ns);
		}
		netstack_next_fini(&nh);
		break;
	case CPU_UNCONFIG:
	case CPU_OFF:
	case CPU_CPUPART_OUT:
		/*
		 * Nothing to do.  We don't remove the per CPU stats from
		 * the IP stack even when the CPU goes offline.
		 */
		break;
	default:
		break;
	}
	return (0);
}<|MERGE_RESOLUTION|>--- conflicted
+++ resolved
@@ -23,11 +23,7 @@
  * Copyright (c) 1991, 2010, Oracle and/or its affiliates. All rights reserved.
  * Copyright (c) 1990 Mentat Inc.
  * Copyright (c) 2012 Joyent, Inc. All rights reserved.
-<<<<<<< HEAD
- * Copyright (c) 2014, OmniTI Computer Consulting, Inc. All rights reserved.
-=======
  * Copyright (c) 2017 OmniTI Computer Consulting, Inc. All rights reserved.
->>>>>>> dd99db61
  * Copyright (c) 2016 by Delphix. All rights reserved.
  */
 
