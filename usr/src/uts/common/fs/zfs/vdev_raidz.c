/*
 * CDDL HEADER START
 *
 * The contents of this file are subject to the terms of the
 * Common Development and Distribution License (the "License").
 * You may not use this file except in compliance with the License.
 *
 * You can obtain a copy of the license at usr/src/OPENSOLARIS.LICENSE
 * or http://www.opensolaris.org/os/licensing.
 * See the License for the specific language governing permissions
 * and limitations under the License.
 *
 * When distributing Covered Code, include this CDDL HEADER in each
 * file and include the License file at usr/src/OPENSOLARIS.LICENSE.
 * If applicable, add the following below this CDDL HEADER, with the
 * fields enclosed by brackets "[]" replaced with your own identifying
 * information: Portions Copyright [yyyy] [name of copyright owner]
 *
 * CDDL HEADER END
 */

/*
 * Copyright (c) 2005, 2010, Oracle and/or its affiliates. All rights reserved.
 * Copyright (c) 2012, 2017 by Delphix. All rights reserved.
 * Copyright (c) 2013, Joyent, Inc. All rights reserved.
 * Copyright (c) 2014 Integros [integros.com]
 */

#include <sys/zfs_context.h>
#include <sys/spa.h>
#include <sys/vdev_impl.h>
#include <sys/vdev_disk.h>
#include <sys/vdev_file.h>
#include <sys/vdev_raidz.h>
#include <sys/zio.h>
#include <sys/zio_checksum.h>
#include <sys/abd.h>
#include <sys/fs/zfs.h>
#include <sys/fm/fs/zfs.h>

/*
 * Virtual device vector for RAID-Z.
 *
 * This vdev supports single, double, and triple parity. For single parity,
 * we use a simple XOR of all the data columns. For double or triple parity,
 * we use a special case of Reed-Solomon coding. This extends the
 * technique described in "The mathematics of RAID-6" by H. Peter Anvin by
 * drawing on the system described in "A Tutorial on Reed-Solomon Coding for
 * Fault-Tolerance in RAID-like Systems" by James S. Plank on which the
 * former is also based. The latter is designed to provide higher performance
 * for writes.
 *
 * Note that the Plank paper claimed to support arbitrary N+M, but was then
 * amended six years later identifying a critical flaw that invalidates its
 * claims. Nevertheless, the technique can be adapted to work for up to
 * triple parity. For additional parity, the amendment "Note: Correction to
 * the 1997 Tutorial on Reed-Solomon Coding" by James S. Plank and Ying Ding
 * is viable, but the additional complexity means that write performance will
 * suffer.
 *
 * All of the methods above operate on a Galois field, defined over the
 * integers mod 2^N. In our case we choose N=8 for GF(8) so that all elements
 * can be expressed with a single byte. Briefly, the operations on the
 * field are defined as follows:
 *
 *   o addition (+) is represented by a bitwise XOR
 *   o subtraction (-) is therefore identical to addition: A + B = A - B
 *   o multiplication of A by 2 is defined by the following bitwise expression:
 *
 *	(A * 2)_7 = A_6
 *	(A * 2)_6 = A_5
 *	(A * 2)_5 = A_4
 *	(A * 2)_4 = A_3 + A_7
 *	(A * 2)_3 = A_2 + A_7
 *	(A * 2)_2 = A_1 + A_7
 *	(A * 2)_1 = A_0
 *	(A * 2)_0 = A_7
 *
 * In C, multiplying by 2 is therefore ((a << 1) ^ ((a & 0x80) ? 0x1d : 0)).
 * As an aside, this multiplication is derived from the error correcting
 * primitive polynomial x^8 + x^4 + x^3 + x^2 + 1.
 *
 * Observe that any number in the field (except for 0) can be expressed as a
 * power of 2 -- a generator for the field. We store a table of the powers of
 * 2 and logs base 2 for quick look ups, and exploit the fact that A * B can
 * be rewritten as 2^(log_2(A) + log_2(B)) (where '+' is normal addition rather
 * than field addition). The inverse of a field element A (A^-1) is therefore
 * A ^ (255 - 1) = A^254.
 *
 * The up-to-three parity columns, P, Q, R over several data columns,
 * D_0, ... D_n-1, can be expressed by field operations:
 *
 *	P = D_0 + D_1 + ... + D_n-2 + D_n-1
 *	Q = 2^n-1 * D_0 + 2^n-2 * D_1 + ... + 2^1 * D_n-2 + 2^0 * D_n-1
 *	  = ((...((D_0) * 2 + D_1) * 2 + ...) * 2 + D_n-2) * 2 + D_n-1
 *	R = 4^n-1 * D_0 + 4^n-2 * D_1 + ... + 4^1 * D_n-2 + 4^0 * D_n-1
 *	  = ((...((D_0) * 4 + D_1) * 4 + ...) * 4 + D_n-2) * 4 + D_n-1
 *
 * We chose 1, 2, and 4 as our generators because 1 corresponds to the trival
 * XOR operation, and 2 and 4 can be computed quickly and generate linearly-
 * independent coefficients. (There are no additional coefficients that have
 * this property which is why the uncorrected Plank method breaks down.)
 *
 * See the reconstruction code below for how P, Q and R can used individually
 * or in concert to recover missing data columns.
 */

typedef struct raidz_col {
	uint64_t rc_devidx;		/* child device index for I/O */
	uint64_t rc_offset;		/* device offset */
	uint64_t rc_size;		/* I/O size */
	abd_t *rc_abd;			/* I/O data */
	void *rc_gdata;			/* used to store the "good" version */
	int rc_error;			/* I/O error for this device */
	uint8_t rc_tried;		/* Did we attempt this I/O column? */
	uint8_t rc_skipped;		/* Did we skip this I/O column? */
} raidz_col_t;

typedef struct raidz_map {
	uint64_t rm_cols;		/* Regular column count */
	uint64_t rm_scols;		/* Count including skipped columns */
	uint64_t rm_bigcols;		/* Number of oversized columns */
	uint64_t rm_asize;		/* Actual total I/O size */
	uint64_t rm_missingdata;	/* Count of missing data devices */
	uint64_t rm_missingparity;	/* Count of missing parity devices */
	uint64_t rm_firstdatacol;	/* First data column/parity count */
	uint64_t rm_nskip;		/* Skipped sectors for padding */
	uint64_t rm_skipstart;		/* Column index of padding start */
	abd_t *rm_abd_copy;		/* rm_asize-buffer of copied data */
	uintptr_t rm_reports;		/* # of referencing checksum reports */
	uint8_t	rm_freed;		/* map no longer has referencing ZIO */
	uint8_t	rm_ecksuminjected;	/* checksum error was injected */
	raidz_col_t rm_col[1];		/* Flexible array of I/O columns */
} raidz_map_t;

#define	VDEV_RAIDZ_P		0
#define	VDEV_RAIDZ_Q		1
#define	VDEV_RAIDZ_R		2

#define	VDEV_RAIDZ_MUL_2(x)	(((x) << 1) ^ (((x) & 0x80) ? 0x1d : 0))
#define	VDEV_RAIDZ_MUL_4(x)	(VDEV_RAIDZ_MUL_2(VDEV_RAIDZ_MUL_2(x)))

/*
 * We provide a mechanism to perform the field multiplication operation on a
 * 64-bit value all at once rather than a byte at a time. This works by
 * creating a mask from the top bit in each byte and using that to
 * conditionally apply the XOR of 0x1d.
 */
#define	VDEV_RAIDZ_64MUL_2(x, mask) \
{ \
	(mask) = (x) & 0x8080808080808080ULL; \
	(mask) = ((mask) << 1) - ((mask) >> 7); \
	(x) = (((x) << 1) & 0xfefefefefefefefeULL) ^ \
	    ((mask) & 0x1d1d1d1d1d1d1d1d); \
}

#define	VDEV_RAIDZ_64MUL_4(x, mask) \
{ \
	VDEV_RAIDZ_64MUL_2((x), mask); \
	VDEV_RAIDZ_64MUL_2((x), mask); \
}

#define	VDEV_LABEL_OFFSET(x)	(x + VDEV_LABEL_START_SIZE)

/*
 * Force reconstruction to use the general purpose method.
 */
int vdev_raidz_default_to_general;

/* Powers of 2 in the Galois field defined above. */
static const uint8_t vdev_raidz_pow2[256] = {
	0x01, 0x02, 0x04, 0x08, 0x10, 0x20, 0x40, 0x80,
	0x1d, 0x3a, 0x74, 0xe8, 0xcd, 0x87, 0x13, 0x26,
	0x4c, 0x98, 0x2d, 0x5a, 0xb4, 0x75, 0xea, 0xc9,
	0x8f, 0x03, 0x06, 0x0c, 0x18, 0x30, 0x60, 0xc0,
	0x9d, 0x27, 0x4e, 0x9c, 0x25, 0x4a, 0x94, 0x35,
	0x6a, 0xd4, 0xb5, 0x77, 0xee, 0xc1, 0x9f, 0x23,
	0x46, 0x8c, 0x05, 0x0a, 0x14, 0x28, 0x50, 0xa0,
	0x5d, 0xba, 0x69, 0xd2, 0xb9, 0x6f, 0xde, 0xa1,
	0x5f, 0xbe, 0x61, 0xc2, 0x99, 0x2f, 0x5e, 0xbc,
	0x65, 0xca, 0x89, 0x0f, 0x1e, 0x3c, 0x78, 0xf0,
	0xfd, 0xe7, 0xd3, 0xbb, 0x6b, 0xd6, 0xb1, 0x7f,
	0xfe, 0xe1, 0xdf, 0xa3, 0x5b, 0xb6, 0x71, 0xe2,
	0xd9, 0xaf, 0x43, 0x86, 0x11, 0x22, 0x44, 0x88,
	0x0d, 0x1a, 0x34, 0x68, 0xd0, 0xbd, 0x67, 0xce,
	0x81, 0x1f, 0x3e, 0x7c, 0xf8, 0xed, 0xc7, 0x93,
	0x3b, 0x76, 0xec, 0xc5, 0x97, 0x33, 0x66, 0xcc,
	0x85, 0x17, 0x2e, 0x5c, 0xb8, 0x6d, 0xda, 0xa9,
	0x4f, 0x9e, 0x21, 0x42, 0x84, 0x15, 0x2a, 0x54,
	0xa8, 0x4d, 0x9a, 0x29, 0x52, 0xa4, 0x55, 0xaa,
	0x49, 0x92, 0x39, 0x72, 0xe4, 0xd5, 0xb7, 0x73,
	0xe6, 0xd1, 0xbf, 0x63, 0xc6, 0x91, 0x3f, 0x7e,
	0xfc, 0xe5, 0xd7, 0xb3, 0x7b, 0xf6, 0xf1, 0xff,
	0xe3, 0xdb, 0xab, 0x4b, 0x96, 0x31, 0x62, 0xc4,
	0x95, 0x37, 0x6e, 0xdc, 0xa5, 0x57, 0xae, 0x41,
	0x82, 0x19, 0x32, 0x64, 0xc8, 0x8d, 0x07, 0x0e,
	0x1c, 0x38, 0x70, 0xe0, 0xdd, 0xa7, 0x53, 0xa6,
	0x51, 0xa2, 0x59, 0xb2, 0x79, 0xf2, 0xf9, 0xef,
	0xc3, 0x9b, 0x2b, 0x56, 0xac, 0x45, 0x8a, 0x09,
	0x12, 0x24, 0x48, 0x90, 0x3d, 0x7a, 0xf4, 0xf5,
	0xf7, 0xf3, 0xfb, 0xeb, 0xcb, 0x8b, 0x0b, 0x16,
	0x2c, 0x58, 0xb0, 0x7d, 0xfa, 0xe9, 0xcf, 0x83,
	0x1b, 0x36, 0x6c, 0xd8, 0xad, 0x47, 0x8e, 0x01
};
/* Logs of 2 in the Galois field defined above. */
static const uint8_t vdev_raidz_log2[256] = {
	0x00, 0x00, 0x01, 0x19, 0x02, 0x32, 0x1a, 0xc6,
	0x03, 0xdf, 0x33, 0xee, 0x1b, 0x68, 0xc7, 0x4b,
	0x04, 0x64, 0xe0, 0x0e, 0x34, 0x8d, 0xef, 0x81,
	0x1c, 0xc1, 0x69, 0xf8, 0xc8, 0x08, 0x4c, 0x71,
	0x05, 0x8a, 0x65, 0x2f, 0xe1, 0x24, 0x0f, 0x21,
	0x35, 0x93, 0x8e, 0xda, 0xf0, 0x12, 0x82, 0x45,
	0x1d, 0xb5, 0xc2, 0x7d, 0x6a, 0x27, 0xf9, 0xb9,
	0xc9, 0x9a, 0x09, 0x78, 0x4d, 0xe4, 0x72, 0xa6,
	0x06, 0xbf, 0x8b, 0x62, 0x66, 0xdd, 0x30, 0xfd,
	0xe2, 0x98, 0x25, 0xb3, 0x10, 0x91, 0x22, 0x88,
	0x36, 0xd0, 0x94, 0xce, 0x8f, 0x96, 0xdb, 0xbd,
	0xf1, 0xd2, 0x13, 0x5c, 0x83, 0x38, 0x46, 0x40,
	0x1e, 0x42, 0xb6, 0xa3, 0xc3, 0x48, 0x7e, 0x6e,
	0x6b, 0x3a, 0x28, 0x54, 0xfa, 0x85, 0xba, 0x3d,
	0xca, 0x5e, 0x9b, 0x9f, 0x0a, 0x15, 0x79, 0x2b,
	0x4e, 0xd4, 0xe5, 0xac, 0x73, 0xf3, 0xa7, 0x57,
	0x07, 0x70, 0xc0, 0xf7, 0x8c, 0x80, 0x63, 0x0d,
	0x67, 0x4a, 0xde, 0xed, 0x31, 0xc5, 0xfe, 0x18,
	0xe3, 0xa5, 0x99, 0x77, 0x26, 0xb8, 0xb4, 0x7c,
	0x11, 0x44, 0x92, 0xd9, 0x23, 0x20, 0x89, 0x2e,
	0x37, 0x3f, 0xd1, 0x5b, 0x95, 0xbc, 0xcf, 0xcd,
	0x90, 0x87, 0x97, 0xb2, 0xdc, 0xfc, 0xbe, 0x61,
	0xf2, 0x56, 0xd3, 0xab, 0x14, 0x2a, 0x5d, 0x9e,
	0x84, 0x3c, 0x39, 0x53, 0x47, 0x6d, 0x41, 0xa2,
	0x1f, 0x2d, 0x43, 0xd8, 0xb7, 0x7b, 0xa4, 0x76,
	0xc4, 0x17, 0x49, 0xec, 0x7f, 0x0c, 0x6f, 0xf6,
	0x6c, 0xa1, 0x3b, 0x52, 0x29, 0x9d, 0x55, 0xaa,
	0xfb, 0x60, 0x86, 0xb1, 0xbb, 0xcc, 0x3e, 0x5a,
	0xcb, 0x59, 0x5f, 0xb0, 0x9c, 0xa9, 0xa0, 0x51,
	0x0b, 0xf5, 0x16, 0xeb, 0x7a, 0x75, 0x2c, 0xd7,
	0x4f, 0xae, 0xd5, 0xe9, 0xe6, 0xe7, 0xad, 0xe8,
	0x74, 0xd6, 0xf4, 0xea, 0xa8, 0x50, 0x58, 0xaf,
};

static void vdev_raidz_generate_parity(raidz_map_t *rm);

/*
 * Multiply a given number by 2 raised to the given power.
 */
static uint8_t
vdev_raidz_exp2(uint_t a, int exp)
{
	if (a == 0)
		return (0);

	ASSERT(exp >= 0);
	ASSERT(vdev_raidz_log2[a] > 0 || a == 1);

	exp += vdev_raidz_log2[a];
	if (exp > 255)
		exp -= 255;

	return (vdev_raidz_pow2[exp]);
}

static void
vdev_raidz_map_free(raidz_map_t *rm)
{
	int c;
	size_t size;

	for (c = 0; c < rm->rm_firstdatacol; c++) {
		abd_free(rm->rm_col[c].rc_abd);

		if (rm->rm_col[c].rc_gdata != NULL)
			zio_buf_free(rm->rm_col[c].rc_gdata,
			    rm->rm_col[c].rc_size);
	}

	size = 0;
	for (c = rm->rm_firstdatacol; c < rm->rm_cols; c++) {
		abd_put(rm->rm_col[c].rc_abd);
		size += rm->rm_col[c].rc_size;
	}

	if (rm->rm_abd_copy != NULL)
		abd_free(rm->rm_abd_copy);

	kmem_free(rm, offsetof(raidz_map_t, rm_col[rm->rm_scols]));
}

static void
vdev_raidz_map_free_vsd(zio_t *zio)
{
	raidz_map_t *rm = zio->io_vsd;

	ASSERT0(rm->rm_freed);
	rm->rm_freed = 1;

	if (rm->rm_reports == 0)
		vdev_raidz_map_free(rm);
}

/*ARGSUSED*/
static void
vdev_raidz_cksum_free(void *arg, size_t ignored)
{
	raidz_map_t *rm = arg;

	ASSERT3U(rm->rm_reports, >, 0);

	if (--rm->rm_reports == 0 && rm->rm_freed != 0)
		vdev_raidz_map_free(rm);
}

static void
vdev_raidz_cksum_finish(zio_cksum_report_t *zcr, const void *good_data)
{
	raidz_map_t *rm = zcr->zcr_cbdata;
	size_t c = zcr->zcr_cbinfo;
	size_t x;

	const char *good = NULL;
	char *bad;

	if (good_data == NULL) {
		zfs_ereport_finish_checksum(zcr, NULL, NULL, B_FALSE);
		return;
	}

	if (c < rm->rm_firstdatacol) {
		/*
		 * The first time through, calculate the parity blocks for
		 * the good data (this relies on the fact that the good
		 * data never changes for a given logical ZIO)
		 */
		if (rm->rm_col[0].rc_gdata == NULL) {
			abd_t *bad_parity[VDEV_RAIDZ_MAXPARITY];
			char *buf;
			int offset;

			/*
			 * Set up the rm_col[]s to generate the parity for
			 * good_data, first saving the parity bufs and
			 * replacing them with buffers to hold the result.
			 */
			for (x = 0; x < rm->rm_firstdatacol; x++) {
				bad_parity[x] = rm->rm_col[x].rc_abd;
				rm->rm_col[x].rc_gdata =
				    zio_buf_alloc(rm->rm_col[x].rc_size);
				rm->rm_col[x].rc_abd =
				    abd_get_from_buf(rm->rm_col[x].rc_gdata,
				    rm->rm_col[x].rc_size);
			}

			/* fill in the data columns from good_data */
			buf = (char *)good_data;
			for (; x < rm->rm_cols; x++) {
				abd_put(rm->rm_col[x].rc_abd);
				rm->rm_col[x].rc_abd = abd_get_from_buf(buf,
				    rm->rm_col[x].rc_size);
				buf += rm->rm_col[x].rc_size;
			}

			/*
			 * Construct the parity from the good data.
			 */
			vdev_raidz_generate_parity(rm);

			/* restore everything back to its original state */
			for (x = 0; x < rm->rm_firstdatacol; x++) {
				abd_put(rm->rm_col[x].rc_abd);
				rm->rm_col[x].rc_abd = bad_parity[x];
			}

			offset = 0;
			for (x = rm->rm_firstdatacol; x < rm->rm_cols; x++) {
				abd_put(rm->rm_col[x].rc_abd);
				rm->rm_col[x].rc_abd = abd_get_offset(
				    rm->rm_abd_copy, offset);
				offset += rm->rm_col[x].rc_size;
			}
		}

		ASSERT3P(rm->rm_col[c].rc_gdata, !=, NULL);
		good = rm->rm_col[c].rc_gdata;
	} else {
		/* adjust good_data to point at the start of our column */
		good = good_data;

		for (x = rm->rm_firstdatacol; x < c; x++)
			good += rm->rm_col[x].rc_size;
	}

	bad = abd_borrow_buf_copy(rm->rm_col[c].rc_abd, rm->rm_col[c].rc_size);
	/* we drop the ereport if it ends up that the data was good */
	zfs_ereport_finish_checksum(zcr, good, bad, B_TRUE);
	abd_return_buf(rm->rm_col[c].rc_abd, bad, rm->rm_col[c].rc_size);
}

/*
 * Invoked indirectly by zfs_ereport_start_checksum(), called
 * below when our read operation fails completely.  The main point
 * is to keep a copy of everything we read from disk, so that at
 * vdev_raidz_cksum_finish() time we can compare it with the good data.
 */
static void
vdev_raidz_cksum_report(zio_t *zio, zio_cksum_report_t *zcr, void *arg)
{
	size_t c = (size_t)(uintptr_t)arg;
	size_t offset;

	raidz_map_t *rm = zio->io_vsd;
	size_t size;

	/* set up the report and bump the refcount  */
	zcr->zcr_cbdata = rm;
	zcr->zcr_cbinfo = c;
	zcr->zcr_finish = vdev_raidz_cksum_finish;
	zcr->zcr_free = vdev_raidz_cksum_free;

	rm->rm_reports++;
	ASSERT3U(rm->rm_reports, >, 0);

	if (rm->rm_abd_copy != NULL)
		return;

	/*
	 * It's the first time we're called for this raidz_map_t, so we need
	 * to copy the data aside; there's no guarantee that our zio's buffer
	 * won't be re-used for something else.
	 *
	 * Our parity data is already in separate buffers, so there's no need
	 * to copy them.
	 */

	size = 0;
	for (c = rm->rm_firstdatacol; c < rm->rm_cols; c++)
		size += rm->rm_col[c].rc_size;

	rm->rm_abd_copy =
	    abd_alloc_sametype(rm->rm_col[rm->rm_firstdatacol].rc_abd, size);

	for (offset = 0, c = rm->rm_firstdatacol; c < rm->rm_cols; c++) {
		raidz_col_t *col = &rm->rm_col[c];
		abd_t *tmp = abd_get_offset(rm->rm_abd_copy, offset);

		abd_copy(tmp, col->rc_abd, col->rc_size);
		abd_put(col->rc_abd);
		col->rc_abd = tmp;

		offset += col->rc_size;
	}
	ASSERT3U(offset, ==, size);
}

static const zio_vsd_ops_t vdev_raidz_vsd_ops = {
	vdev_raidz_map_free_vsd,
	vdev_raidz_cksum_report
};

/*
 * Divides the IO evenly across all child vdevs; usually, dcols is
 * the number of children in the target vdev.
 */
static raidz_map_t *
vdev_raidz_map_alloc(abd_t *abd, uint64_t size, uint64_t offset,
    uint64_t unit_shift, uint64_t dcols, uint64_t nparity)
{
	raidz_map_t *rm;
	/* The starting RAIDZ (parent) vdev sector of the block. */
	uint64_t b = offset >> unit_shift;
	/* The zio's size in units of the vdev's minimum sector size. */
	uint64_t s = size >> unit_shift;
	/* The first column for this stripe. */
	uint64_t f = b % dcols;
	/* The starting byte offset on each child vdev. */
	uint64_t o = (b / dcols) << unit_shift;
	uint64_t q, r, c, bc, col, acols, scols, coff, devidx, asize, tot;
	uint64_t off = 0;

	/*
	 * "Quotient": The number of data sectors for this stripe on all but
	 * the "big column" child vdevs that also contain "remainder" data.
	 */
	q = s / (dcols - nparity);

	/*
	 * "Remainder": The number of partial stripe data sectors in this I/O.
	 * This will add a sector to some, but not all, child vdevs.
	 */
	r = s - q * (dcols - nparity);

	/* The number of "big columns" - those which contain remainder data. */
	bc = (r == 0 ? 0 : r + nparity);

	/*
	 * The total number of data and parity sectors associated with
	 * this I/O.
	 */
	tot = s + nparity * (q + (r == 0 ? 0 : 1));

	/* acols: The columns that will be accessed. */
	/* scols: The columns that will be accessed or skipped. */
	if (q == 0) {
		/* Our I/O request doesn't span all child vdevs. */
		acols = bc;
		scols = MIN(dcols, roundup(bc, nparity + 1));
	} else {
		acols = dcols;
		scols = dcols;
	}

	ASSERT3U(acols, <=, scols);

	rm = kmem_alloc(offsetof(raidz_map_t, rm_col[scols]), KM_SLEEP);

	rm->rm_cols = acols;
	rm->rm_scols = scols;
	rm->rm_bigcols = bc;
	rm->rm_skipstart = bc;
	rm->rm_missingdata = 0;
	rm->rm_missingparity = 0;
	rm->rm_firstdatacol = nparity;
	rm->rm_abd_copy = NULL;
	rm->rm_reports = 0;
	rm->rm_freed = 0;
	rm->rm_ecksuminjected = 0;

	asize = 0;

	for (c = 0; c < scols; c++) {
		col = f + c;
		coff = o;
		if (col >= dcols) {
			col -= dcols;
			coff += 1ULL << unit_shift;
		}
		rm->rm_col[c].rc_devidx = col;
		rm->rm_col[c].rc_offset = coff;
		rm->rm_col[c].rc_abd = NULL;
		rm->rm_col[c].rc_gdata = NULL;
		rm->rm_col[c].rc_error = 0;
		rm->rm_col[c].rc_tried = 0;
		rm->rm_col[c].rc_skipped = 0;

		if (c >= acols)
			rm->rm_col[c].rc_size = 0;
		else if (c < bc)
			rm->rm_col[c].rc_size = (q + 1) << unit_shift;
		else
			rm->rm_col[c].rc_size = q << unit_shift;

		asize += rm->rm_col[c].rc_size;
	}

	ASSERT3U(asize, ==, tot << unit_shift);
	rm->rm_asize = roundup(asize, (nparity + 1) << unit_shift);
	rm->rm_nskip = roundup(tot, nparity + 1) - tot;
	ASSERT3U(rm->rm_asize - asize, ==, rm->rm_nskip << unit_shift);
	ASSERT3U(rm->rm_nskip, <=, nparity);

	for (c = 0; c < rm->rm_firstdatacol; c++)
		rm->rm_col[c].rc_abd =
		    abd_alloc_linear(rm->rm_col[c].rc_size, B_TRUE);

	rm->rm_col[c].rc_abd = abd_get_offset(abd, 0);
	off = rm->rm_col[c].rc_size;

	for (c = c + 1; c < acols; c++) {
		rm->rm_col[c].rc_abd = abd_get_offset(abd, off);
		off += rm->rm_col[c].rc_size;
	}

	/*
	 * If all data stored spans all columns, there's a danger that parity
	 * will always be on the same device and, since parity isn't read
	 * during normal operation, that that device's I/O bandwidth won't be
	 * used effectively. We therefore switch the parity every 1MB.
	 *
	 * ... at least that was, ostensibly, the theory. As a practical
	 * matter unless we juggle the parity between all devices evenly, we
	 * won't see any benefit. Further, occasional writes that aren't a
	 * multiple of the LCM of the number of children and the minimum
	 * stripe width are sufficient to avoid pessimal behavior.
	 * Unfortunately, this decision created an implicit on-disk format
	 * requirement that we need to support for all eternity, but only
	 * for single-parity RAID-Z.
	 *
	 * If we intend to skip a sector in the zeroth column for padding
	 * we must make sure to note this swap. We will never intend to
	 * skip the first column since at least one data and one parity
	 * column must appear in each row.
	 */
	ASSERT(rm->rm_cols >= 2);
	ASSERT(rm->rm_col[0].rc_size == rm->rm_col[1].rc_size);

	if (rm->rm_firstdatacol == 1 && (offset & (1ULL << 20))) {
		devidx = rm->rm_col[0].rc_devidx;
		o = rm->rm_col[0].rc_offset;
		rm->rm_col[0].rc_devidx = rm->rm_col[1].rc_devidx;
		rm->rm_col[0].rc_offset = rm->rm_col[1].rc_offset;
		rm->rm_col[1].rc_devidx = devidx;
		rm->rm_col[1].rc_offset = o;

		if (rm->rm_skipstart == 0)
			rm->rm_skipstart = 1;
	}

	return (rm);
}

struct pqr_struct {
	uint64_t *p;
	uint64_t *q;
	uint64_t *r;
};

static int
vdev_raidz_p_func(void *buf, size_t size, void *private)
{
	struct pqr_struct *pqr = private;
	const uint64_t *src = buf;
	int i, cnt = size / sizeof (src[0]);

	ASSERT(pqr->p && !pqr->q && !pqr->r);

	for (i = 0; i < cnt; i++, src++, pqr->p++)
		*pqr->p ^= *src;

	return (0);
}

static int
vdev_raidz_pq_func(void *buf, size_t size, void *private)
{
	struct pqr_struct *pqr = private;
	const uint64_t *src = buf;
	uint64_t mask;
	int i, cnt = size / sizeof (src[0]);

	ASSERT(pqr->p && pqr->q && !pqr->r);

	for (i = 0; i < cnt; i++, src++, pqr->p++, pqr->q++) {
		*pqr->p ^= *src;
		VDEV_RAIDZ_64MUL_2(*pqr->q, mask);
		*pqr->q ^= *src;
	}

	return (0);
}

static int
vdev_raidz_pqr_func(void *buf, size_t size, void *private)
{
	struct pqr_struct *pqr = private;
	const uint64_t *src = buf;
	uint64_t mask;
	int i, cnt = size / sizeof (src[0]);

	ASSERT(pqr->p && pqr->q && pqr->r);

	for (i = 0; i < cnt; i++, src++, pqr->p++, pqr->q++, pqr->r++) {
		*pqr->p ^= *src;
		VDEV_RAIDZ_64MUL_2(*pqr->q, mask);
		*pqr->q ^= *src;
		VDEV_RAIDZ_64MUL_4(*pqr->r, mask);
		*pqr->r ^= *src;
	}

	return (0);
}

static void
vdev_raidz_generate_parity_p(raidz_map_t *rm)
{
	uint64_t *p;
	int c;
	abd_t *src;

	for (c = rm->rm_firstdatacol; c < rm->rm_cols; c++) {
		src = rm->rm_col[c].rc_abd;
		p = abd_to_buf(rm->rm_col[VDEV_RAIDZ_P].rc_abd);

		if (c == rm->rm_firstdatacol) {
			abd_copy_to_buf(p, src, rm->rm_col[c].rc_size);
		} else {
			struct pqr_struct pqr = { p, NULL, NULL };
			(void) abd_iterate_func(src, 0, rm->rm_col[c].rc_size,
			    vdev_raidz_p_func, &pqr);
		}
	}
}

static void
vdev_raidz_generate_parity_pq(raidz_map_t *rm)
{
	uint64_t *p, *q, pcnt, ccnt, mask, i;
	int c;
	abd_t *src;

	pcnt = rm->rm_col[VDEV_RAIDZ_P].rc_size / sizeof (p[0]);
	ASSERT(rm->rm_col[VDEV_RAIDZ_P].rc_size ==
	    rm->rm_col[VDEV_RAIDZ_Q].rc_size);

	for (c = rm->rm_firstdatacol; c < rm->rm_cols; c++) {
		src = rm->rm_col[c].rc_abd;
		p = abd_to_buf(rm->rm_col[VDEV_RAIDZ_P].rc_abd);
		q = abd_to_buf(rm->rm_col[VDEV_RAIDZ_Q].rc_abd);
<<<<<<< HEAD

		ccnt = rm->rm_col[c].rc_size / sizeof (p[0]);

=======

		ccnt = rm->rm_col[c].rc_size / sizeof (p[0]);
>>>>>>> 770499e1

		if (c == rm->rm_firstdatacol) {
			abd_copy_to_buf(p, src, rm->rm_col[c].rc_size);
			(void) memcpy(q, p, rm->rm_col[c].rc_size);
		} else {
			struct pqr_struct pqr = { p, q, NULL };
			(void) abd_iterate_func(src, 0, rm->rm_col[c].rc_size,
			    vdev_raidz_pq_func, &pqr);
		}

		if (c == rm->rm_firstdatacol) {
			for (i = ccnt; i < pcnt; i++) {
				p[i] = 0;
				q[i] = 0;
			}
		} else {
			/*
			 * Treat short columns as though they are full of 0s.
			 * Note that there's therefore nothing needed for P.
			 */
			for (i = ccnt; i < pcnt; i++) {
				VDEV_RAIDZ_64MUL_2(q[i], mask);
			}
		}
	}
}

static void
vdev_raidz_generate_parity_pqr(raidz_map_t *rm)
{
	uint64_t *p, *q, *r, pcnt, ccnt, mask, i;
	int c;
	abd_t *src;

	pcnt = rm->rm_col[VDEV_RAIDZ_P].rc_size / sizeof (p[0]);
	ASSERT(rm->rm_col[VDEV_RAIDZ_P].rc_size ==
	    rm->rm_col[VDEV_RAIDZ_Q].rc_size);
	ASSERT(rm->rm_col[VDEV_RAIDZ_P].rc_size ==
	    rm->rm_col[VDEV_RAIDZ_R].rc_size);

	for (c = rm->rm_firstdatacol; c < rm->rm_cols; c++) {
		src = rm->rm_col[c].rc_abd;
		p = abd_to_buf(rm->rm_col[VDEV_RAIDZ_P].rc_abd);
		q = abd_to_buf(rm->rm_col[VDEV_RAIDZ_Q].rc_abd);
		r = abd_to_buf(rm->rm_col[VDEV_RAIDZ_R].rc_abd);

		ccnt = rm->rm_col[c].rc_size / sizeof (p[0]);

		if (c == rm->rm_firstdatacol) {
			abd_copy_to_buf(p, src, rm->rm_col[c].rc_size);
			(void) memcpy(q, p, rm->rm_col[c].rc_size);
			(void) memcpy(r, p, rm->rm_col[c].rc_size);
		} else {
			struct pqr_struct pqr = { p, q, r };
			(void) abd_iterate_func(src, 0, rm->rm_col[c].rc_size,
			    vdev_raidz_pqr_func, &pqr);
		}

		if (c == rm->rm_firstdatacol) {
			for (i = ccnt; i < pcnt; i++) {
				p[i] = 0;
				q[i] = 0;
				r[i] = 0;
			}
		} else {
			/*
			 * Treat short columns as though they are full of 0s.
			 * Note that there's therefore nothing needed for P.
			 */
			for (i = ccnt; i < pcnt; i++) {
				VDEV_RAIDZ_64MUL_2(q[i], mask);
				VDEV_RAIDZ_64MUL_4(r[i], mask);
			}
		}
	}
}

/*
 * Generate RAID parity in the first virtual columns according to the number of
 * parity columns available.
 */
static void
vdev_raidz_generate_parity(raidz_map_t *rm)
{
	switch (rm->rm_firstdatacol) {
	case 1:
		vdev_raidz_generate_parity_p(rm);
		break;
	case 2:
		vdev_raidz_generate_parity_pq(rm);
		break;
	case 3:
		vdev_raidz_generate_parity_pqr(rm);
		break;
	default:
		cmn_err(CE_PANIC, "invalid RAID-Z configuration");
	}
}

/* ARGSUSED */
static int
vdev_raidz_reconst_p_func(void *dbuf, void *sbuf, size_t size, void *private)
{
	uint64_t *dst = dbuf;
	uint64_t *src = sbuf;
	int cnt = size / sizeof (src[0]);

	for (int i = 0; i < cnt; i++) {
		dst[i] ^= src[i];
	}

	return (0);
}

/* ARGSUSED */
static int
vdev_raidz_reconst_q_pre_func(void *dbuf, void *sbuf, size_t size,
    void *private)
{
	uint64_t *dst = dbuf;
	uint64_t *src = sbuf;
	uint64_t mask;
	int cnt = size / sizeof (dst[0]);

	for (int i = 0; i < cnt; i++, dst++, src++) {
		VDEV_RAIDZ_64MUL_2(*dst, mask);
		*dst ^= *src;
	}

	return (0);
}

/* ARGSUSED */
static int
vdev_raidz_reconst_q_pre_tail_func(void *buf, size_t size, void *private)
{
	uint64_t *dst = buf;
	uint64_t mask;
	int cnt = size / sizeof (dst[0]);

	for (int i = 0; i < cnt; i++, dst++) {
		/* same operation as vdev_raidz_reconst_q_pre_func() on dst */
		VDEV_RAIDZ_64MUL_2(*dst, mask);
	}

	return (0);
}

struct reconst_q_struct {
	uint64_t *q;
	int exp;
};

static int
vdev_raidz_reconst_q_post_func(void *buf, size_t size, void *private)
{
	struct reconst_q_struct *rq = private;
	uint64_t *dst = buf;
	int cnt = size / sizeof (dst[0]);

	for (int i = 0; i < cnt; i++, dst++, rq->q++) {
		*dst ^= *rq->q;

		int j;
		uint8_t *b;
		for (j = 0, b = (uint8_t *)dst; j < 8; j++, b++) {
			*b = vdev_raidz_exp2(*b, rq->exp);
		}
	}

	return (0);
}

struct reconst_pq_struct {
	uint8_t *p;
	uint8_t *q;
	uint8_t *pxy;
	uint8_t *qxy;
	int aexp;
	int bexp;
};

static int
vdev_raidz_reconst_pq_func(void *xbuf, void *ybuf, size_t size, void *private)
{
	struct reconst_pq_struct *rpq = private;
	uint8_t *xd = xbuf;
	uint8_t *yd = ybuf;

	for (int i = 0; i < size;
	    i++, rpq->p++, rpq->q++, rpq->pxy++, rpq->qxy++, xd++, yd++) {
		*xd = vdev_raidz_exp2(*rpq->p ^ *rpq->pxy, rpq->aexp) ^
		    vdev_raidz_exp2(*rpq->q ^ *rpq->qxy, rpq->bexp);
		*yd = *rpq->p ^ *rpq->pxy ^ *xd;
	}

	return (0);
}

static int
vdev_raidz_reconst_pq_tail_func(void *xbuf, size_t size, void *private)
{
	struct reconst_pq_struct *rpq = private;
	uint8_t *xd = xbuf;

	for (int i = 0; i < size;
	    i++, rpq->p++, rpq->q++, rpq->pxy++, rpq->qxy++, xd++) {
		/* same operation as vdev_raidz_reconst_pq_func() on xd */
		*xd = vdev_raidz_exp2(*rpq->p ^ *rpq->pxy, rpq->aexp) ^
		    vdev_raidz_exp2(*rpq->q ^ *rpq->qxy, rpq->bexp);
	}

	return (0);
}

static int
vdev_raidz_reconstruct_p(raidz_map_t *rm, int *tgts, int ntgts)
{
	int x = tgts[0];
	int c;
	abd_t *dst, *src;

	ASSERT(ntgts == 1);
	ASSERT(x >= rm->rm_firstdatacol);
	ASSERT(x < rm->rm_cols);

	ASSERT(rm->rm_col[x].rc_size <= rm->rm_col[VDEV_RAIDZ_P].rc_size);
	ASSERT(rm->rm_col[x].rc_size > 0);

	src = rm->rm_col[VDEV_RAIDZ_P].rc_abd;
	dst = rm->rm_col[x].rc_abd;

<<<<<<< HEAD
	abd_copy_from_buf(dst, abd_to_buf(src), rm->rm_col[x].rc_size);
=======
	abd_copy(dst, src, rm->rm_col[x].rc_size);
>>>>>>> 770499e1

	for (c = rm->rm_firstdatacol; c < rm->rm_cols; c++) {
		uint64_t size = MIN(rm->rm_col[x].rc_size,
		    rm->rm_col[c].rc_size);

		src = rm->rm_col[c].rc_abd;
		dst = rm->rm_col[x].rc_abd;

		if (c == x)
			continue;

		(void) abd_iterate_func2(dst, src, 0, 0, size,
		    vdev_raidz_reconst_p_func, NULL);
	}

	return (1 << VDEV_RAIDZ_P);
}

static int
vdev_raidz_reconstruct_q(raidz_map_t *rm, int *tgts, int ntgts)
{
	int x = tgts[0];
	int c, exp;
	abd_t *dst, *src;

	ASSERT(ntgts == 1);

	ASSERT(rm->rm_col[x].rc_size <= rm->rm_col[VDEV_RAIDZ_Q].rc_size);

	for (c = rm->rm_firstdatacol; c < rm->rm_cols; c++) {
		uint64_t size = (c == x) ? 0 : MIN(rm->rm_col[x].rc_size,
		    rm->rm_col[c].rc_size);

		src = rm->rm_col[c].rc_abd;
		dst = rm->rm_col[x].rc_abd;

		if (c == rm->rm_firstdatacol) {
			abd_copy(dst, src, size);
			if (rm->rm_col[x].rc_size > size)
				abd_zero_off(dst, size,
				    rm->rm_col[x].rc_size - size);
		} else {
			ASSERT3U(size, <=, rm->rm_col[x].rc_size);
			(void) abd_iterate_func2(dst, src, 0, 0, size,
			    vdev_raidz_reconst_q_pre_func, NULL);
			(void) abd_iterate_func(dst,
			    size, rm->rm_col[x].rc_size - size,
			    vdev_raidz_reconst_q_pre_tail_func, NULL);
		}
	}

	src = rm->rm_col[VDEV_RAIDZ_Q].rc_abd;
	dst = rm->rm_col[x].rc_abd;
	exp = 255 - (rm->rm_cols - 1 - x);

	struct reconst_q_struct rq = { abd_to_buf(src), exp };
	(void) abd_iterate_func(dst, 0, rm->rm_col[x].rc_size,
	    vdev_raidz_reconst_q_post_func, &rq);

	return (1 << VDEV_RAIDZ_Q);
}

static int
vdev_raidz_reconstruct_pq(raidz_map_t *rm, int *tgts, int ntgts)
{
	uint8_t *p, *q, *pxy, *qxy, tmp, a, b, aexp, bexp;
	abd_t *pdata, *qdata;
	uint64_t xsize, ysize;
	int x = tgts[0];
	int y = tgts[1];
	abd_t *xd, *yd;

	ASSERT(ntgts == 2);
	ASSERT(x < y);
	ASSERT(x >= rm->rm_firstdatacol);
	ASSERT(y < rm->rm_cols);

	ASSERT(rm->rm_col[x].rc_size >= rm->rm_col[y].rc_size);

	/*
	 * Move the parity data aside -- we're going to compute parity as
	 * though columns x and y were full of zeros -- Pxy and Qxy. We want to
	 * reuse the parity generation mechanism without trashing the actual
	 * parity so we make those columns appear to be full of zeros by
	 * setting their lengths to zero.
	 */
	pdata = rm->rm_col[VDEV_RAIDZ_P].rc_abd;
	qdata = rm->rm_col[VDEV_RAIDZ_Q].rc_abd;
	xsize = rm->rm_col[x].rc_size;
	ysize = rm->rm_col[y].rc_size;

	rm->rm_col[VDEV_RAIDZ_P].rc_abd =
	    abd_alloc_linear(rm->rm_col[VDEV_RAIDZ_P].rc_size, B_TRUE);
	rm->rm_col[VDEV_RAIDZ_Q].rc_abd =
	    abd_alloc_linear(rm->rm_col[VDEV_RAIDZ_Q].rc_size, B_TRUE);
	rm->rm_col[x].rc_size = 0;
	rm->rm_col[y].rc_size = 0;

	vdev_raidz_generate_parity_pq(rm);

	rm->rm_col[x].rc_size = xsize;
	rm->rm_col[y].rc_size = ysize;

	p = abd_to_buf(pdata);
	q = abd_to_buf(qdata);
	pxy = abd_to_buf(rm->rm_col[VDEV_RAIDZ_P].rc_abd);
	qxy = abd_to_buf(rm->rm_col[VDEV_RAIDZ_Q].rc_abd);
	xd = rm->rm_col[x].rc_abd;
	yd = rm->rm_col[y].rc_abd;

	/*
	 * We now have:
	 *	Pxy = P + D_x + D_y
	 *	Qxy = Q + 2^(ndevs - 1 - x) * D_x + 2^(ndevs - 1 - y) * D_y
	 *
	 * We can then solve for D_x:
	 *	D_x = A * (P + Pxy) + B * (Q + Qxy)
	 * where
	 *	A = 2^(x - y) * (2^(x - y) + 1)^-1
	 *	B = 2^(ndevs - 1 - x) * (2^(x - y) + 1)^-1
	 *
	 * With D_x in hand, we can easily solve for D_y:
	 *	D_y = P + Pxy + D_x
	 */

	a = vdev_raidz_pow2[255 + x - y];
	b = vdev_raidz_pow2[255 - (rm->rm_cols - 1 - x)];
	tmp = 255 - vdev_raidz_log2[a ^ 1];

	aexp = vdev_raidz_log2[vdev_raidz_exp2(a, tmp)];
	bexp = vdev_raidz_log2[vdev_raidz_exp2(b, tmp)];

	ASSERT3U(xsize, >=, ysize);
	struct reconst_pq_struct rpq = { p, q, pxy, qxy, aexp, bexp };
	(void) abd_iterate_func2(xd, yd, 0, 0, ysize,
	    vdev_raidz_reconst_pq_func, &rpq);
	(void) abd_iterate_func(xd, ysize, xsize - ysize,
	    vdev_raidz_reconst_pq_tail_func, &rpq);

	abd_free(rm->rm_col[VDEV_RAIDZ_P].rc_abd);
	abd_free(rm->rm_col[VDEV_RAIDZ_Q].rc_abd);

	/*
	 * Restore the saved parity data.
	 */
	rm->rm_col[VDEV_RAIDZ_P].rc_abd = pdata;
	rm->rm_col[VDEV_RAIDZ_Q].rc_abd = qdata;

	return ((1 << VDEV_RAIDZ_P) | (1 << VDEV_RAIDZ_Q));
}

/* BEGIN CSTYLED */
/*
 * In the general case of reconstruction, we must solve the system of linear
 * equations defined by the coeffecients used to generate parity as well as
 * the contents of the data and parity disks. This can be expressed with
 * vectors for the original data (D) and the actual data (d) and parity (p)
 * and a matrix composed of the identity matrix (I) and a dispersal matrix (V):
 *
 *            __   __                     __     __
 *            |     |         __     __   |  p_0  |
 *            |  V  |         |  D_0  |   | p_m-1 |
 *            |     |    x    |   :   | = |  d_0  |
 *            |  I  |         | D_n-1 |   |   :   |
 *            |     |         ~~     ~~   | d_n-1 |
 *            ~~   ~~                     ~~     ~~
 *
 * I is simply a square identity matrix of size n, and V is a vandermonde
 * matrix defined by the coeffecients we chose for the various parity columns
 * (1, 2, 4). Note that these values were chosen both for simplicity, speedy
 * computation as well as linear separability.
 *
 *      __               __               __     __
 *      |   1   ..  1 1 1 |               |  p_0  |
 *      | 2^n-1 ..  4 2 1 |   __     __   |   :   |
 *      | 4^n-1 .. 16 4 1 |   |  D_0  |   | p_m-1 |
 *      |   1   ..  0 0 0 |   |  D_1  |   |  d_0  |
 *      |   0   ..  0 0 0 | x |  D_2  | = |  d_1  |
 *      |   :       : : : |   |   :   |   |  d_2  |
 *      |   0   ..  1 0 0 |   | D_n-1 |   |   :   |
 *      |   0   ..  0 1 0 |   ~~     ~~   |   :   |
 *      |   0   ..  0 0 1 |               | d_n-1 |
 *      ~~               ~~               ~~     ~~
 *
 * Note that I, V, d, and p are known. To compute D, we must invert the
 * matrix and use the known data and parity values to reconstruct the unknown
 * data values. We begin by removing the rows in V|I and d|p that correspond
 * to failed or missing columns; we then make V|I square (n x n) and d|p
 * sized n by removing rows corresponding to unused parity from the bottom up
 * to generate (V|I)' and (d|p)'. We can then generate the inverse of (V|I)'
 * using Gauss-Jordan elimination. In the example below we use m=3 parity
 * columns, n=8 data columns, with errors in d_1, d_2, and p_1:
 *           __                               __
 *           |  1   1   1   1   1   1   1   1  |
 *           | 128  64  32  16  8   4   2   1  | <-----+-+-- missing disks
 *           |  19 205 116  29  64  16  4   1  |      / /
 *           |  1   0   0   0   0   0   0   0  |     / /
 *           |  0   1   0   0   0   0   0   0  | <--' /
 *  (V|I)  = |  0   0   1   0   0   0   0   0  | <---'
 *           |  0   0   0   1   0   0   0   0  |
 *           |  0   0   0   0   1   0   0   0  |
 *           |  0   0   0   0   0   1   0   0  |
 *           |  0   0   0   0   0   0   1   0  |
 *           |  0   0   0   0   0   0   0   1  |
 *           ~~                               ~~
 *           __                               __
 *           |  1   1   1   1   1   1   1   1  |
 *           |  19 205 116  29  64  16  4   1  |
 *           |  1   0   0   0   0   0   0   0  |
 *  (V|I)' = |  0   0   0   1   0   0   0   0  |
 *           |  0   0   0   0   1   0   0   0  |
 *           |  0   0   0   0   0   1   0   0  |
 *           |  0   0   0   0   0   0   1   0  |
 *           |  0   0   0   0   0   0   0   1  |
 *           ~~                               ~~
 *
 * Here we employ Gauss-Jordan elimination to find the inverse of (V|I)'. We
 * have carefully chosen the seed values 1, 2, and 4 to ensure that this
 * matrix is not singular.
 * __                                                                 __
 * |  1   1   1   1   1   1   1   1     1   0   0   0   0   0   0   0  |
 * |  19 205 116  29  64  16  4   1     0   1   0   0   0   0   0   0  |
 * |  1   0   0   0   0   0   0   0     0   0   1   0   0   0   0   0  |
 * |  0   0   0   1   0   0   0   0     0   0   0   1   0   0   0   0  |
 * |  0   0   0   0   1   0   0   0     0   0   0   0   1   0   0   0  |
 * |  0   0   0   0   0   1   0   0     0   0   0   0   0   1   0   0  |
 * |  0   0   0   0   0   0   1   0     0   0   0   0   0   0   1   0  |
 * |  0   0   0   0   0   0   0   1     0   0   0   0   0   0   0   1  |
 * ~~                                                                 ~~
 * __                                                                 __
 * |  1   0   0   0   0   0   0   0     0   0   1   0   0   0   0   0  |
 * |  1   1   1   1   1   1   1   1     1   0   0   0   0   0   0   0  |
 * |  19 205 116  29  64  16  4   1     0   1   0   0   0   0   0   0  |
 * |  0   0   0   1   0   0   0   0     0   0   0   1   0   0   0   0  |
 * |  0   0   0   0   1   0   0   0     0   0   0   0   1   0   0   0  |
 * |  0   0   0   0   0   1   0   0     0   0   0   0   0   1   0   0  |
 * |  0   0   0   0   0   0   1   0     0   0   0   0   0   0   1   0  |
 * |  0   0   0   0   0   0   0   1     0   0   0   0   0   0   0   1  |
 * ~~                                                                 ~~
 * __                                                                 __
 * |  1   0   0   0   0   0   0   0     0   0   1   0   0   0   0   0  |
 * |  0   1   1   0   0   0   0   0     1   0   1   1   1   1   1   1  |
 * |  0  205 116  0   0   0   0   0     0   1   19  29  64  16  4   1  |
 * |  0   0   0   1   0   0   0   0     0   0   0   1   0   0   0   0  |
 * |  0   0   0   0   1   0   0   0     0   0   0   0   1   0   0   0  |
 * |  0   0   0   0   0   1   0   0     0   0   0   0   0   1   0   0  |
 * |  0   0   0   0   0   0   1   0     0   0   0   0   0   0   1   0  |
 * |  0   0   0   0   0   0   0   1     0   0   0   0   0   0   0   1  |
 * ~~                                                                 ~~
 * __                                                                 __
 * |  1   0   0   0   0   0   0   0     0   0   1   0   0   0   0   0  |
 * |  0   1   1   0   0   0   0   0     1   0   1   1   1   1   1   1  |
 * |  0   0  185  0   0   0   0   0    205  1  222 208 141 221 201 204 |
 * |  0   0   0   1   0   0   0   0     0   0   0   1   0   0   0   0  |
 * |  0   0   0   0   1   0   0   0     0   0   0   0   1   0   0   0  |
 * |  0   0   0   0   0   1   0   0     0   0   0   0   0   1   0   0  |
 * |  0   0   0   0   0   0   1   0     0   0   0   0   0   0   1   0  |
 * |  0   0   0   0   0   0   0   1     0   0   0   0   0   0   0   1  |
 * ~~                                                                 ~~
 * __                                                                 __
 * |  1   0   0   0   0   0   0   0     0   0   1   0   0   0   0   0  |
 * |  0   1   1   0   0   0   0   0     1   0   1   1   1   1   1   1  |
 * |  0   0   1   0   0   0   0   0    166 100  4   40 158 168 216 209 |
 * |  0   0   0   1   0   0   0   0     0   0   0   1   0   0   0   0  |
 * |  0   0   0   0   1   0   0   0     0   0   0   0   1   0   0   0  |
 * |  0   0   0   0   0   1   0   0     0   0   0   0   0   1   0   0  |
 * |  0   0   0   0   0   0   1   0     0   0   0   0   0   0   1   0  |
 * |  0   0   0   0   0   0   0   1     0   0   0   0   0   0   0   1  |
 * ~~                                                                 ~~
 * __                                                                 __
 * |  1   0   0   0   0   0   0   0     0   0   1   0   0   0   0   0  |
 * |  0   1   0   0   0   0   0   0    167 100  5   41 159 169 217 208 |
 * |  0   0   1   0   0   0   0   0    166 100  4   40 158 168 216 209 |
 * |  0   0   0   1   0   0   0   0     0   0   0   1   0   0   0   0  |
 * |  0   0   0   0   1   0   0   0     0   0   0   0   1   0   0   0  |
 * |  0   0   0   0   0   1   0   0     0   0   0   0   0   1   0   0  |
 * |  0   0   0   0   0   0   1   0     0   0   0   0   0   0   1   0  |
 * |  0   0   0   0   0   0   0   1     0   0   0   0   0   0   0   1  |
 * ~~                                                                 ~~
 *                   __                               __
 *                   |  0   0   1   0   0   0   0   0  |
 *                   | 167 100  5   41 159 169 217 208 |
 *                   | 166 100  4   40 158 168 216 209 |
 *       (V|I)'^-1 = |  0   0   0   1   0   0   0   0  |
 *                   |  0   0   0   0   1   0   0   0  |
 *                   |  0   0   0   0   0   1   0   0  |
 *                   |  0   0   0   0   0   0   1   0  |
 *                   |  0   0   0   0   0   0   0   1  |
 *                   ~~                               ~~
 *
 * We can then simply compute D = (V|I)'^-1 x (d|p)' to discover the values
 * of the missing data.
 *
 * As is apparent from the example above, the only non-trivial rows in the
 * inverse matrix correspond to the data disks that we're trying to
 * reconstruct. Indeed, those are the only rows we need as the others would
 * only be useful for reconstructing data known or assumed to be valid. For
 * that reason, we only build the coefficients in the rows that correspond to
 * targeted columns.
 */
/* END CSTYLED */

static void
vdev_raidz_matrix_init(raidz_map_t *rm, int n, int nmap, int *map,
    uint8_t **rows)
{
	int i, j;
	int pow;

	ASSERT(n == rm->rm_cols - rm->rm_firstdatacol);

	/*
	 * Fill in the missing rows of interest.
	 */
	for (i = 0; i < nmap; i++) {
		ASSERT3S(0, <=, map[i]);
		ASSERT3S(map[i], <=, 2);

		pow = map[i] * n;
		if (pow > 255)
			pow -= 255;
		ASSERT(pow <= 255);

		for (j = 0; j < n; j++) {
			pow -= map[i];
			if (pow < 0)
				pow += 255;
			rows[i][j] = vdev_raidz_pow2[pow];
		}
	}
}

static void
vdev_raidz_matrix_invert(raidz_map_t *rm, int n, int nmissing, int *missing,
    uint8_t **rows, uint8_t **invrows, const uint8_t *used)
{
	int i, j, ii, jj;
	uint8_t log;

	/*
	 * Assert that the first nmissing entries from the array of used
	 * columns correspond to parity columns and that subsequent entries
	 * correspond to data columns.
	 */
	for (i = 0; i < nmissing; i++) {
		ASSERT3S(used[i], <, rm->rm_firstdatacol);
	}
	for (; i < n; i++) {
		ASSERT3S(used[i], >=, rm->rm_firstdatacol);
	}

	/*
	 * First initialize the storage where we'll compute the inverse rows.
	 */
	for (i = 0; i < nmissing; i++) {
		for (j = 0; j < n; j++) {
			invrows[i][j] = (i == j) ? 1 : 0;
		}
	}

	/*
	 * Subtract all trivial rows from the rows of consequence.
	 */
	for (i = 0; i < nmissing; i++) {
		for (j = nmissing; j < n; j++) {
			ASSERT3U(used[j], >=, rm->rm_firstdatacol);
			jj = used[j] - rm->rm_firstdatacol;
			ASSERT3S(jj, <, n);
			invrows[i][j] = rows[i][jj];
			rows[i][jj] = 0;
		}
	}

	/*
	 * For each of the rows of interest, we must normalize it and subtract
	 * a multiple of it from the other rows.
	 */
	for (i = 0; i < nmissing; i++) {
		for (j = 0; j < missing[i]; j++) {
			ASSERT0(rows[i][j]);
		}
		ASSERT3U(rows[i][missing[i]], !=, 0);

		/*
		 * Compute the inverse of the first element and multiply each
		 * element in the row by that value.
		 */
		log = 255 - vdev_raidz_log2[rows[i][missing[i]]];

		for (j = 0; j < n; j++) {
			rows[i][j] = vdev_raidz_exp2(rows[i][j], log);
			invrows[i][j] = vdev_raidz_exp2(invrows[i][j], log);
		}

		for (ii = 0; ii < nmissing; ii++) {
			if (i == ii)
				continue;

			ASSERT3U(rows[ii][missing[i]], !=, 0);

			log = vdev_raidz_log2[rows[ii][missing[i]]];

			for (j = 0; j < n; j++) {
				rows[ii][j] ^=
				    vdev_raidz_exp2(rows[i][j], log);
				invrows[ii][j] ^=
				    vdev_raidz_exp2(invrows[i][j], log);
			}
		}
	}

	/*
	 * Verify that the data that is left in the rows are properly part of
	 * an identity matrix.
	 */
	for (i = 0; i < nmissing; i++) {
		for (j = 0; j < n; j++) {
			if (j == missing[i]) {
				ASSERT3U(rows[i][j], ==, 1);
			} else {
				ASSERT0(rows[i][j]);
			}
		}
	}
}

static void
vdev_raidz_matrix_reconstruct(raidz_map_t *rm, int n, int nmissing,
    int *missing, uint8_t **invrows, const uint8_t *used)
{
	int i, j, x, cc, c;
	uint8_t *src;
	uint64_t ccount;
	uint8_t *dst[VDEV_RAIDZ_MAXPARITY];
	uint64_t dcount[VDEV_RAIDZ_MAXPARITY];
	uint8_t log = 0;
	uint8_t val;
	int ll;
	uint8_t *invlog[VDEV_RAIDZ_MAXPARITY];
	uint8_t *p, *pp;
	size_t psize;

	psize = sizeof (invlog[0][0]) * n * nmissing;
	p = kmem_alloc(psize, KM_SLEEP);

	for (pp = p, i = 0; i < nmissing; i++) {
		invlog[i] = pp;
		pp += n;
	}

	for (i = 0; i < nmissing; i++) {
		for (j = 0; j < n; j++) {
			ASSERT3U(invrows[i][j], !=, 0);
			invlog[i][j] = vdev_raidz_log2[invrows[i][j]];
		}
	}

	for (i = 0; i < n; i++) {
		c = used[i];
		ASSERT3U(c, <, rm->rm_cols);

		src = abd_to_buf(rm->rm_col[c].rc_abd);
		ccount = rm->rm_col[c].rc_size;
		for (j = 0; j < nmissing; j++) {
			cc = missing[j] + rm->rm_firstdatacol;
			ASSERT3U(cc, >=, rm->rm_firstdatacol);
			ASSERT3U(cc, <, rm->rm_cols);
			ASSERT3U(cc, !=, c);

			dst[j] = abd_to_buf(rm->rm_col[cc].rc_abd);
			dcount[j] = rm->rm_col[cc].rc_size;
		}

		ASSERT(ccount >= rm->rm_col[missing[0]].rc_size || i > 0);

		for (x = 0; x < ccount; x++, src++) {
			if (*src != 0)
				log = vdev_raidz_log2[*src];

			for (cc = 0; cc < nmissing; cc++) {
				if (x >= dcount[cc])
					continue;

				if (*src == 0) {
					val = 0;
				} else {
					if ((ll = log + invlog[cc][i]) >= 255)
						ll -= 255;
					val = vdev_raidz_pow2[ll];
				}

				if (i == 0)
					dst[cc][x] = val;
				else
					dst[cc][x] ^= val;
			}
		}
	}

	kmem_free(p, psize);
}

static int
vdev_raidz_reconstruct_general(raidz_map_t *rm, int *tgts, int ntgts)
{
	int n, i, c, t, tt;
	int nmissing_rows;
	int missing_rows[VDEV_RAIDZ_MAXPARITY];
	int parity_map[VDEV_RAIDZ_MAXPARITY];

	uint8_t *p, *pp;
	size_t psize;

	uint8_t *rows[VDEV_RAIDZ_MAXPARITY];
	uint8_t *invrows[VDEV_RAIDZ_MAXPARITY];
	uint8_t *used;

	abd_t **bufs = NULL;

	int code = 0;

	/*
	 * Matrix reconstruction can't use scatter ABDs yet, so we allocate
	 * temporary linear ABDs.
	 */
	if (!abd_is_linear(rm->rm_col[rm->rm_firstdatacol].rc_abd)) {
		bufs = kmem_alloc(rm->rm_cols * sizeof (abd_t *), KM_PUSHPAGE);

		for (c = rm->rm_firstdatacol; c < rm->rm_cols; c++) {
			raidz_col_t *col = &rm->rm_col[c];

			bufs[c] = col->rc_abd;
			col->rc_abd = abd_alloc_linear(col->rc_size, B_TRUE);
			abd_copy(col->rc_abd, bufs[c], col->rc_size);
		}
	}

	n = rm->rm_cols - rm->rm_firstdatacol;

	/*
	 * Figure out which data columns are missing.
	 */
	nmissing_rows = 0;
	for (t = 0; t < ntgts; t++) {
		if (tgts[t] >= rm->rm_firstdatacol) {
			missing_rows[nmissing_rows++] =
			    tgts[t] - rm->rm_firstdatacol;
		}
	}

	/*
	 * Figure out which parity columns to use to help generate the missing
	 * data columns.
	 */
	for (tt = 0, c = 0, i = 0; i < nmissing_rows; c++) {
		ASSERT(tt < ntgts);
		ASSERT(c < rm->rm_firstdatacol);

		/*
		 * Skip any targeted parity columns.
		 */
		if (c == tgts[tt]) {
			tt++;
			continue;
		}

		code |= 1 << c;

		parity_map[i] = c;
		i++;
	}

	ASSERT(code != 0);
	ASSERT3U(code, <, 1 << VDEV_RAIDZ_MAXPARITY);

	psize = (sizeof (rows[0][0]) + sizeof (invrows[0][0])) *
	    nmissing_rows * n + sizeof (used[0]) * n;
	p = kmem_alloc(psize, KM_SLEEP);

	for (pp = p, i = 0; i < nmissing_rows; i++) {
		rows[i] = pp;
		pp += n;
		invrows[i] = pp;
		pp += n;
	}
	used = pp;

	for (i = 0; i < nmissing_rows; i++) {
		used[i] = parity_map[i];
	}

	for (tt = 0, c = rm->rm_firstdatacol; c < rm->rm_cols; c++) {
		if (tt < nmissing_rows &&
		    c == missing_rows[tt] + rm->rm_firstdatacol) {
			tt++;
			continue;
		}

		ASSERT3S(i, <, n);
		used[i] = c;
		i++;
	}

	/*
	 * Initialize the interesting rows of the matrix.
	 */
	vdev_raidz_matrix_init(rm, n, nmissing_rows, parity_map, rows);

	/*
	 * Invert the matrix.
	 */
	vdev_raidz_matrix_invert(rm, n, nmissing_rows, missing_rows, rows,
	    invrows, used);

	/*
	 * Reconstruct the missing data using the generated matrix.
	 */
	vdev_raidz_matrix_reconstruct(rm, n, nmissing_rows, missing_rows,
	    invrows, used);

	kmem_free(p, psize);

	/*
	 * copy back from temporary linear abds and free them
	 */
	if (bufs) {
		for (c = rm->rm_firstdatacol; c < rm->rm_cols; c++) {
			raidz_col_t *col = &rm->rm_col[c];

			abd_copy(bufs[c], col->rc_abd, col->rc_size);
			abd_free(col->rc_abd);
			col->rc_abd = bufs[c];
		}
		kmem_free(bufs, rm->rm_cols * sizeof (abd_t *));
	}

	return (code);
}

static int
vdev_raidz_reconstruct(raidz_map_t *rm, int *t, int nt)
{
	int tgts[VDEV_RAIDZ_MAXPARITY], *dt;
	int ntgts;
	int i, c;
	int code;
	int nbadparity, nbaddata;
	int parity_valid[VDEV_RAIDZ_MAXPARITY];

	/*
	 * The tgts list must already be sorted.
	 */
	for (i = 1; i < nt; i++) {
		ASSERT(t[i] > t[i - 1]);
	}

	nbadparity = rm->rm_firstdatacol;
	nbaddata = rm->rm_cols - nbadparity;
	ntgts = 0;
	for (i = 0, c = 0; c < rm->rm_cols; c++) {
		if (c < rm->rm_firstdatacol)
			parity_valid[c] = B_FALSE;

		if (i < nt && c == t[i]) {
			tgts[ntgts++] = c;
			i++;
		} else if (rm->rm_col[c].rc_error != 0) {
			tgts[ntgts++] = c;
		} else if (c >= rm->rm_firstdatacol) {
			nbaddata--;
		} else {
			parity_valid[c] = B_TRUE;
			nbadparity--;
		}
	}

	ASSERT(ntgts >= nt);
	ASSERT(nbaddata >= 0);
	ASSERT(nbaddata + nbadparity == ntgts);

	dt = &tgts[nbadparity];

	/*
	 * See if we can use any of our optimized reconstruction routines.
	 */
	if (!vdev_raidz_default_to_general) {
		switch (nbaddata) {
		case 1:
			if (parity_valid[VDEV_RAIDZ_P])
				return (vdev_raidz_reconstruct_p(rm, dt, 1));

			ASSERT(rm->rm_firstdatacol > 1);

			if (parity_valid[VDEV_RAIDZ_Q])
				return (vdev_raidz_reconstruct_q(rm, dt, 1));

			ASSERT(rm->rm_firstdatacol > 2);
			break;

		case 2:
			ASSERT(rm->rm_firstdatacol > 1);

			if (parity_valid[VDEV_RAIDZ_P] &&
			    parity_valid[VDEV_RAIDZ_Q])
				return (vdev_raidz_reconstruct_pq(rm, dt, 2));

			ASSERT(rm->rm_firstdatacol > 2);

			break;
		}
	}

	code = vdev_raidz_reconstruct_general(rm, tgts, ntgts);
	ASSERT(code < (1 << VDEV_RAIDZ_MAXPARITY));
	ASSERT(code > 0);
	return (code);
}

static int
vdev_raidz_open(vdev_t *vd, uint64_t *asize, uint64_t *max_asize,
    uint64_t *ashift)
{
	vdev_t *cvd;
	uint64_t nparity = vd->vdev_nparity;
	int c;
	int lasterror = 0;
	int numerrors = 0;

	ASSERT(nparity > 0);

	if (nparity > VDEV_RAIDZ_MAXPARITY ||
	    vd->vdev_children < nparity + 1) {
		vd->vdev_stat.vs_aux = VDEV_AUX_BAD_LABEL;
		return (SET_ERROR(EINVAL));
	}

	vdev_open_children(vd);

	for (c = 0; c < vd->vdev_children; c++) {
		cvd = vd->vdev_child[c];

		if (cvd->vdev_open_error != 0) {
			lasterror = cvd->vdev_open_error;
			numerrors++;
			continue;
		}

		*asize = MIN(*asize - 1, cvd->vdev_asize - 1) + 1;
		*max_asize = MIN(*max_asize - 1, cvd->vdev_max_asize - 1) + 1;
		*ashift = MAX(*ashift, cvd->vdev_ashift);
	}

	*asize *= vd->vdev_children;
	*max_asize *= vd->vdev_children;

	if (numerrors > nparity) {
		vd->vdev_stat.vs_aux = VDEV_AUX_NO_REPLICAS;
		return (lasterror);
	}

	return (0);
}

static void
vdev_raidz_close(vdev_t *vd)
{
	int c;

	for (c = 0; c < vd->vdev_children; c++)
		vdev_close(vd->vdev_child[c]);
}

/*
 * Handle a read or write I/O to a RAID-Z dump device.
 *
 * The dump device is in a unique situation compared to other ZFS datasets:
 * writing to this device should be as simple and fast as possible.  In
 * addition, durability matters much less since the dump will be extracted
 * once the machine reboots.  For that reason, this function eschews parity for
 * performance and simplicity.  The dump device uses the checksum setting
 * ZIO_CHECKSUM_NOPARITY to indicate that parity is not maintained for this
 * dataset.
 *
 * Blocks of size 128 KB have been preallocated for this volume.  I/Os less than
 * 128 KB will not fill an entire block; in addition, they may not be properly
 * aligned.  In that case, this function uses the preallocated 128 KB block and
 * omits reading or writing any "empty" portions of that block, as opposed to
 * allocating a fresh appropriately-sized block.
 *
 * Looking at an example of a 32 KB I/O to a RAID-Z vdev with 5 child vdevs:
 *
 *     vdev_raidz_io_start(data, size: 32 KB, offset: 64 KB)
 *
 * If this were a standard RAID-Z dataset, a block of at least 40 KB would be
 * allocated which spans all five child vdevs.  8 KB of data would be written to
 * each of four vdevs, with the fifth containing the parity bits.
 *
 *       parity    data     data     data     data
 *     |   PP   |   XX   |   XX   |   XX   |   XX   |
 *         ^        ^        ^        ^        ^
 *         |        |        |        |        |
 *   8 KB parity    ------8 KB data blocks------
 *
 * However, when writing to the dump device, the behavior is different:
 *
 *     vdev_raidz_physio(data, size: 32 KB, offset: 64 KB)
 *
 * Unlike the normal RAID-Z case in which the block is allocated based on the
 * I/O size, reads and writes here always use a 128 KB logical I/O size.  If the
 * I/O size is less than 128 KB, only the actual portions of data are written.
 * In this example the data is written to the third data vdev since that vdev
 * contains the offset [64 KB, 96 KB).
 *
 *       parity    data     data     data     data
 *     |        |        |        |   XX   |        |
 *                                    ^
 *                                    |
 *                             32 KB data block
 *
 * As a result, an individual I/O may not span all child vdevs; moreover, a
 * small I/O may only operate on a single child vdev.
 *
 * Note that since there are no parity bits calculated or written, this format
 * remains the same no matter how many parity bits are used in a normal RAID-Z
 * stripe.  On a RAID-Z3 configuration with seven child vdevs, the example above
 * would look like:
 *
 *       parity   parity   parity    data     data     data     data
 *     |        |        |        |        |        |   XX   |        |
 *                                                      ^
 *                                                      |
 *                                               32 KB data block
 */
int
vdev_raidz_physio(vdev_t *vd, caddr_t data, size_t size,
    uint64_t offset, uint64_t origoffset, boolean_t doread, boolean_t isdump)
{
	vdev_t *tvd = vd->vdev_top;
	vdev_t *cvd;
	raidz_map_t *rm;
	raidz_col_t *rc;
	int c, err = 0;

	uint64_t start, end, colstart, colend;
	uint64_t coloffset, colsize, colskip;

	int flags = doread ? B_READ : B_WRITE;

#ifdef	_KERNEL

	/*
	 * Don't write past the end of the block
	 */
	VERIFY3U(offset + size, <=, origoffset + SPA_OLD_MAXBLOCKSIZE);

	start = offset;
	end = start + size;

	/*
	 * Allocate a RAID-Z map for this block.  Note that this block starts
	 * from the "original" offset, this is, the offset of the extent which
	 * contains the requisite offset of the data being read or written.
	 *
	 * Even if this I/O operation doesn't span the full block size, let's
	 * treat the on-disk format as if the only blocks are the complete 128
	 * KB size.
	 */
	abd_t *abd = abd_get_from_buf(data - (offset - origoffset),
	    SPA_OLD_MAXBLOCKSIZE);
	rm = vdev_raidz_map_alloc(abd,
	    SPA_OLD_MAXBLOCKSIZE, origoffset, tvd->vdev_ashift,
	    vd->vdev_children, vd->vdev_nparity);

	coloffset = origoffset;

	for (c = rm->rm_firstdatacol; c < rm->rm_cols;
	    c++, coloffset += rc->rc_size) {
		rc = &rm->rm_col[c];
		cvd = vd->vdev_child[rc->rc_devidx];

		/*
		 * Find the start and end of this column in the RAID-Z map,
		 * keeping in mind that the stated size and offset of the
		 * operation may not fill the entire column for this vdev.
		 *
		 * If any portion of the data spans this column, issue the
		 * appropriate operation to the vdev.
		 */
		if (coloffset + rc->rc_size <= start)
			continue;
		if (coloffset >= end)
			continue;

		colstart = MAX(coloffset, start);
		colend = MIN(end, coloffset + rc->rc_size);
		colsize = colend - colstart;
		colskip = colstart - coloffset;

		VERIFY3U(colsize, <=, rc->rc_size);
		VERIFY3U(colskip, <=, rc->rc_size);

		/*
		 * Note that the child vdev will have a vdev label at the start
		 * of its range of offsets, hence the need for
		 * VDEV_LABEL_OFFSET().  See zio_vdev_child_io() for another
		 * example of why this calculation is needed.
		 */
		if ((err = vdev_disk_physio(cvd,
<<<<<<< HEAD
		    ((char *)rc->rc_abd) + colskip, colsize,
=======
		    ((char *)abd_to_buf(rc->rc_abd)) + colskip, colsize,
>>>>>>> 770499e1
		    VDEV_LABEL_OFFSET(rc->rc_offset) + colskip,
		    flags, isdump)) != 0)
			break;
	}

	vdev_raidz_map_free(rm);
	abd_put(abd);
#endif	/* KERNEL */

	return (err);
}

static uint64_t
vdev_raidz_asize(vdev_t *vd, uint64_t psize)
{
	uint64_t asize;
	uint64_t ashift = vd->vdev_top->vdev_ashift;
	uint64_t cols = vd->vdev_children;
	uint64_t nparity = vd->vdev_nparity;

	asize = ((psize - 1) >> ashift) + 1;
	asize += nparity * ((asize + cols - nparity - 1) / (cols - nparity));
	asize = roundup(asize, nparity + 1) << ashift;

	return (asize);
}

static void
vdev_raidz_child_done(zio_t *zio)
{
	raidz_col_t *rc = zio->io_private;

	rc->rc_error = zio->io_error;
	rc->rc_tried = 1;
	rc->rc_skipped = 0;
}

/*
 * Start an IO operation on a RAIDZ VDev
 *
 * Outline:
 * - For write operations:
 *   1. Generate the parity data
 *   2. Create child zio write operations to each column's vdev, for both
 *      data and parity.
 *   3. If the column skips any sectors for padding, create optional dummy
 *      write zio children for those areas to improve aggregation continuity.
 * - For read operations:
 *   1. Create child zio read operations to each data column's vdev to read
 *      the range of data required for zio.
 *   2. If this is a scrub or resilver operation, or if any of the data
 *      vdevs have had errors, then create zio read operations to the parity
 *      columns' VDevs as well.
 */
static void
vdev_raidz_io_start(zio_t *zio)
{
	vdev_t *vd = zio->io_vd;
	vdev_t *tvd = vd->vdev_top;
	vdev_t *cvd;
	raidz_map_t *rm;
	raidz_col_t *rc;
	int c, i;

	rm = vdev_raidz_map_alloc(zio->io_abd, zio->io_size, zio->io_offset,
	    tvd->vdev_ashift, vd->vdev_children,
	    vd->vdev_nparity);

	zio->io_vsd = rm;
	zio->io_vsd_ops = &vdev_raidz_vsd_ops;

	ASSERT3U(rm->rm_asize, ==, vdev_psize_to_asize(vd, zio->io_size));

	if (zio->io_type == ZIO_TYPE_WRITE) {
		vdev_raidz_generate_parity(rm);

		for (c = 0; c < rm->rm_cols; c++) {
			rc = &rm->rm_col[c];
			cvd = vd->vdev_child[rc->rc_devidx];
			zio_nowait(zio_vdev_child_io(zio, NULL, cvd,
			    rc->rc_offset, rc->rc_abd, rc->rc_size,
			    zio->io_type, zio->io_priority, 0,
			    vdev_raidz_child_done, rc));
		}

		/*
		 * Generate optional I/Os for any skipped sectors to improve
		 * aggregation contiguity.
		 */
		for (c = rm->rm_skipstart, i = 0; i < rm->rm_nskip; c++, i++) {
			ASSERT(c <= rm->rm_scols);
			if (c == rm->rm_scols)
				c = 0;
			rc = &rm->rm_col[c];
			cvd = vd->vdev_child[rc->rc_devidx];
			zio_nowait(zio_vdev_child_io(zio, NULL, cvd,
			    rc->rc_offset + rc->rc_size, NULL,
			    1 << tvd->vdev_ashift,
			    zio->io_type, zio->io_priority,
			    ZIO_FLAG_NODATA | ZIO_FLAG_OPTIONAL, NULL, NULL));
		}

		zio_execute(zio);
		return;
	}

	ASSERT(zio->io_type == ZIO_TYPE_READ);

	/*
	 * Iterate over the columns in reverse order so that we hit the parity
	 * last -- any errors along the way will force us to read the parity.
	 */
	for (c = rm->rm_cols - 1; c >= 0; c--) {
		rc = &rm->rm_col[c];
		cvd = vd->vdev_child[rc->rc_devidx];
		if (!vdev_readable(cvd)) {
			if (c >= rm->rm_firstdatacol)
				rm->rm_missingdata++;
			else
				rm->rm_missingparity++;
			rc->rc_error = SET_ERROR(ENXIO);
			rc->rc_tried = 1;	/* don't even try */
			rc->rc_skipped = 1;
			continue;
		}
		if (vdev_dtl_contains(cvd, DTL_MISSING, zio->io_txg, 1)) {
			if (c >= rm->rm_firstdatacol)
				rm->rm_missingdata++;
			else
				rm->rm_missingparity++;
			rc->rc_error = SET_ERROR(ESTALE);
			rc->rc_skipped = 1;
			continue;
		}
		if (c >= rm->rm_firstdatacol || rm->rm_missingdata > 0 ||
		    (zio->io_flags & (ZIO_FLAG_SCRUB | ZIO_FLAG_RESILVER))) {
			zio_nowait(zio_vdev_child_io(zio, NULL, cvd,
			    rc->rc_offset, rc->rc_abd, rc->rc_size,
			    zio->io_type, zio->io_priority, 0,
			    vdev_raidz_child_done, rc));
		}
	}

	zio_execute(zio);
}


/*
 * Report a checksum error for a child of a RAID-Z device.
 */
static void
raidz_checksum_error(zio_t *zio, raidz_col_t *rc, void *bad_data)
{
	void *buf;
	vdev_t *vd = zio->io_vd->vdev_child[rc->rc_devidx];

	if (!(zio->io_flags & ZIO_FLAG_SPECULATIVE)) {
		zio_bad_cksum_t zbc;
		raidz_map_t *rm = zio->io_vsd;

		mutex_enter(&vd->vdev_stat_lock);
		vd->vdev_stat.vs_checksum_errors++;
		mutex_exit(&vd->vdev_stat_lock);

		zbc.zbc_has_cksum = 0;
		zbc.zbc_injected = rm->rm_ecksuminjected;

		buf = abd_borrow_buf_copy(rc->rc_abd, rc->rc_size);
		zfs_ereport_post_checksum(zio->io_spa, vd, zio,
		    rc->rc_offset, rc->rc_size, buf, bad_data,
		    &zbc);
		abd_return_buf(rc->rc_abd, buf, rc->rc_size);
	}
}

/*
 * We keep track of whether or not there were any injected errors, so that
 * any ereports we generate can note it.
 */
static int
raidz_checksum_verify(zio_t *zio)
{
	zio_bad_cksum_t zbc;
	raidz_map_t *rm = zio->io_vsd;

	int ret = zio_checksum_error(zio, &zbc);
	if (ret != 0 && zbc.zbc_injected != 0)
		rm->rm_ecksuminjected = 1;

	return (ret);
}

/*
 * Generate the parity from the data columns. If we tried and were able to
 * read the parity without error, verify that the generated parity matches the
 * data we read. If it doesn't, we fire off a checksum error. Return the
 * number such failures.
 */
static int
raidz_parity_verify(zio_t *zio, raidz_map_t *rm)
{
	void *orig[VDEV_RAIDZ_MAXPARITY];
	int c, ret = 0;
	raidz_col_t *rc;

	blkptr_t *bp = zio->io_bp;
	enum zio_checksum checksum = (bp == NULL ? zio->io_prop.zp_checksum :
	    (BP_IS_GANG(bp) ? ZIO_CHECKSUM_GANG_HEADER : BP_GET_CHECKSUM(bp)));

	if (checksum == ZIO_CHECKSUM_NOPARITY)
		return (ret);

	for (c = 0; c < rm->rm_firstdatacol; c++) {
		rc = &rm->rm_col[c];
		if (!rc->rc_tried || rc->rc_error != 0)
			continue;
		orig[c] = zio_buf_alloc(rc->rc_size);
		abd_copy_to_buf(orig[c], rc->rc_abd, rc->rc_size);
	}

	vdev_raidz_generate_parity(rm);

	for (c = 0; c < rm->rm_firstdatacol; c++) {
		rc = &rm->rm_col[c];
		if (!rc->rc_tried || rc->rc_error != 0)
			continue;
<<<<<<< HEAD
		if (bcmp(orig[c], abd_to_buf(rc->rc_abd), rc->rc_size) != 0) {
=======
		if (abd_cmp_buf(rc->rc_abd, orig[c], rc->rc_size) != 0) {
>>>>>>> 770499e1
			raidz_checksum_error(zio, rc, orig[c]);
			rc->rc_error = SET_ERROR(ECKSUM);
			ret++;
		}
		zio_buf_free(orig[c], rc->rc_size);
	}

	return (ret);
}

/*
 * Keep statistics on all the ways that we used parity to correct data.
 */
static uint64_t raidz_corrected[1 << VDEV_RAIDZ_MAXPARITY];

static int
vdev_raidz_worst_error(raidz_map_t *rm)
{
	int error = 0;

	for (int c = 0; c < rm->rm_cols; c++)
		error = zio_worst_error(error, rm->rm_col[c].rc_error);

	return (error);
}

/*
 * Iterate over all combinations of bad data and attempt a reconstruction.
 * Note that the algorithm below is non-optimal because it doesn't take into
 * account how reconstruction is actually performed. For example, with
 * triple-parity RAID-Z the reconstruction procedure is the same if column 4
 * is targeted as invalid as if columns 1 and 4 are targeted since in both
 * cases we'd only use parity information in column 0.
 */
static int
vdev_raidz_combrec(zio_t *zio, int total_errors, int data_errors)
{
	raidz_map_t *rm = zio->io_vsd;
	raidz_col_t *rc;
	void *orig[VDEV_RAIDZ_MAXPARITY];
	int tstore[VDEV_RAIDZ_MAXPARITY + 2];
	int *tgts = &tstore[1];
	int current, next, i, c, n;
	int code, ret = 0;

	ASSERT(total_errors < rm->rm_firstdatacol);

	/*
	 * This simplifies one edge condition.
	 */
	tgts[-1] = -1;

	for (n = 1; n <= rm->rm_firstdatacol - total_errors; n++) {
		/*
		 * Initialize the targets array by finding the first n columns
		 * that contain no error.
		 *
		 * If there were no data errors, we need to ensure that we're
		 * always explicitly attempting to reconstruct at least one
		 * data column. To do this, we simply push the highest target
		 * up into the data columns.
		 */
		for (c = 0, i = 0; i < n; i++) {
			if (i == n - 1 && data_errors == 0 &&
			    c < rm->rm_firstdatacol) {
				c = rm->rm_firstdatacol;
			}

			while (rm->rm_col[c].rc_error != 0) {
				c++;
				ASSERT3S(c, <, rm->rm_cols);
			}

			tgts[i] = c++;
		}

		/*
		 * Setting tgts[n] simplifies the other edge condition.
		 */
		tgts[n] = rm->rm_cols;

		/*
		 * These buffers were allocated in previous iterations.
		 */
		for (i = 0; i < n - 1; i++) {
			ASSERT(orig[i] != NULL);
		}

		orig[n - 1] = zio_buf_alloc(rm->rm_col[0].rc_size);

		current = 0;
		next = tgts[current];

		while (current != n) {
			tgts[current] = next;
			current = 0;

			/*
			 * Save off the original data that we're going to
			 * attempt to reconstruct.
			 */
			for (i = 0; i < n; i++) {
				ASSERT(orig[i] != NULL);
				c = tgts[i];
				ASSERT3S(c, >=, 0);
				ASSERT3S(c, <, rm->rm_cols);
				rc = &rm->rm_col[c];
				abd_copy_to_buf(orig[i], rc->rc_abd,
				    rc->rc_size);
			}

			/*
			 * Attempt a reconstruction and exit the outer loop on
			 * success.
			 */
			code = vdev_raidz_reconstruct(rm, tgts, n);
			if (raidz_checksum_verify(zio) == 0) {
				atomic_inc_64(&raidz_corrected[code]);

				for (i = 0; i < n; i++) {
					c = tgts[i];
					rc = &rm->rm_col[c];
					ASSERT(rc->rc_error == 0);
					if (rc->rc_tried)
						raidz_checksum_error(zio, rc,
						    orig[i]);
					rc->rc_error = SET_ERROR(ECKSUM);
				}

				ret = code;
				goto done;
			}

			/*
			 * Restore the original data.
			 */
			for (i = 0; i < n; i++) {
				c = tgts[i];
				rc = &rm->rm_col[c];
				abd_copy_from_buf(rc->rc_abd, orig[i],
				    rc->rc_size);
			}

			do {
				/*
				 * Find the next valid column after the current
				 * position..
				 */
				for (next = tgts[current] + 1;
				    next < rm->rm_cols &&
				    rm->rm_col[next].rc_error != 0; next++)
					continue;

				ASSERT(next <= tgts[current + 1]);

				/*
				 * If that spot is available, we're done here.
				 */
				if (next != tgts[current + 1])
					break;

				/*
				 * Otherwise, find the next valid column after
				 * the previous position.
				 */
				for (c = tgts[current - 1] + 1;
				    rm->rm_col[c].rc_error != 0; c++)
					continue;

				tgts[current] = c;
				current++;

			} while (current != n);
		}
	}
	n--;
done:
	for (i = 0; i < n; i++) {
		zio_buf_free(orig[i], rm->rm_col[0].rc_size);
	}

	return (ret);
}

/*
 * Complete an IO operation on a RAIDZ VDev
 *
 * Outline:
 * - For write operations:
 *   1. Check for errors on the child IOs.
 *   2. Return, setting an error code if too few child VDevs were written
 *      to reconstruct the data later.  Note that partial writes are
 *      considered successful if they can be reconstructed at all.
 * - For read operations:
 *   1. Check for errors on the child IOs.
 *   2. If data errors occurred:
 *      a. Try to reassemble the data from the parity available.
 *      b. If we haven't yet read the parity drives, read them now.
 *      c. If all parity drives have been read but the data still doesn't
 *         reassemble with a correct checksum, then try combinatorial
 *         reconstruction.
 *      d. If that doesn't work, return an error.
 *   3. If there were unexpected errors or this is a resilver operation,
 *      rewrite the vdevs that had errors.
 */
static void
vdev_raidz_io_done(zio_t *zio)
{
	vdev_t *vd = zio->io_vd;
	vdev_t *cvd;
	raidz_map_t *rm = zio->io_vsd;
	raidz_col_t *rc;
	int unexpected_errors = 0;
	int parity_errors = 0;
	int parity_untried = 0;
	int data_errors = 0;
	int total_errors = 0;
	int n, c;
	int tgts[VDEV_RAIDZ_MAXPARITY];
	int code;

	ASSERT(zio->io_bp != NULL);  /* XXX need to add code to enforce this */

	ASSERT(rm->rm_missingparity <= rm->rm_firstdatacol);
	ASSERT(rm->rm_missingdata <= rm->rm_cols - rm->rm_firstdatacol);

	for (c = 0; c < rm->rm_cols; c++) {
		rc = &rm->rm_col[c];

		if (rc->rc_error) {
			ASSERT(rc->rc_error != ECKSUM);	/* child has no bp */

			if (c < rm->rm_firstdatacol)
				parity_errors++;
			else
				data_errors++;

			if (!rc->rc_skipped)
				unexpected_errors++;

			total_errors++;
		} else if (c < rm->rm_firstdatacol && !rc->rc_tried) {
			parity_untried++;
		}
	}

	if (zio->io_type == ZIO_TYPE_WRITE) {
		/*
		 * XXX -- for now, treat partial writes as a success.
		 * (If we couldn't write enough columns to reconstruct
		 * the data, the I/O failed.  Otherwise, good enough.)
		 *
		 * Now that we support write reallocation, it would be better
		 * to treat partial failure as real failure unless there are
		 * no non-degraded top-level vdevs left, and not update DTLs
		 * if we intend to reallocate.
		 */
		/* XXPOLICY */
		if (total_errors > rm->rm_firstdatacol)
			zio->io_error = vdev_raidz_worst_error(rm);

		return;
	}

	ASSERT(zio->io_type == ZIO_TYPE_READ);
	/*
	 * There are three potential phases for a read:
	 *	1. produce valid data from the columns read
	 *	2. read all disks and try again
	 *	3. perform combinatorial reconstruction
	 *
	 * Each phase is progressively both more expensive and less likely to
	 * occur. If we encounter more errors than we can repair or all phases
	 * fail, we have no choice but to return an error.
	 */

	/*
	 * If the number of errors we saw was correctable -- less than or equal
	 * to the number of parity disks read -- attempt to produce data that
	 * has a valid checksum. Naturally, this case applies in the absence of
	 * any errors.
	 */
	if (total_errors <= rm->rm_firstdatacol - parity_untried) {
		if (data_errors == 0) {
			if (raidz_checksum_verify(zio) == 0) {
				/*
				 * If we read parity information (unnecessarily
				 * as it happens since no reconstruction was
				 * needed) regenerate and verify the parity.
				 * We also regenerate parity when resilvering
				 * so we can write it out to the failed device
				 * later.
				 */
				if (parity_errors + parity_untried <
				    rm->rm_firstdatacol ||
				    (zio->io_flags & ZIO_FLAG_RESILVER)) {
					n = raidz_parity_verify(zio, rm);
					unexpected_errors += n;
					ASSERT(parity_errors + n <=
					    rm->rm_firstdatacol);
				}
				goto done;
			}
		} else {
			/*
			 * We either attempt to read all the parity columns or
			 * none of them. If we didn't try to read parity, we
			 * wouldn't be here in the correctable case. There must
			 * also have been fewer parity errors than parity
			 * columns or, again, we wouldn't be in this code path.
			 */
			ASSERT(parity_untried == 0);
			ASSERT(parity_errors < rm->rm_firstdatacol);

			/*
			 * Identify the data columns that reported an error.
			 */
			n = 0;
			for (c = rm->rm_firstdatacol; c < rm->rm_cols; c++) {
				rc = &rm->rm_col[c];
				if (rc->rc_error != 0) {
					ASSERT(n < VDEV_RAIDZ_MAXPARITY);
					tgts[n++] = c;
				}
			}

			ASSERT(rm->rm_firstdatacol >= n);

			code = vdev_raidz_reconstruct(rm, tgts, n);

			if (raidz_checksum_verify(zio) == 0) {
				atomic_inc_64(&raidz_corrected[code]);

				/*
				 * If we read more parity disks than were used
				 * for reconstruction, confirm that the other
				 * parity disks produced correct data. This
				 * routine is suboptimal in that it regenerates
				 * the parity that we already used in addition
				 * to the parity that we're attempting to
				 * verify, but this should be a relatively
				 * uncommon case, and can be optimized if it
				 * becomes a problem. Note that we regenerate
				 * parity when resilvering so we can write it
				 * out to failed devices later.
				 */
				if (parity_errors < rm->rm_firstdatacol - n ||
				    (zio->io_flags & ZIO_FLAG_RESILVER)) {
					n = raidz_parity_verify(zio, rm);
					unexpected_errors += n;
					ASSERT(parity_errors + n <=
					    rm->rm_firstdatacol);
				}

				goto done;
			}
		}
	}

	/*
	 * This isn't a typical situation -- either we got a read error or
	 * a child silently returned bad data. Read every block so we can
	 * try again with as much data and parity as we can track down. If
	 * we've already been through once before, all children will be marked
	 * as tried so we'll proceed to combinatorial reconstruction.
	 */
	unexpected_errors = 1;
	rm->rm_missingdata = 0;
	rm->rm_missingparity = 0;

	for (c = 0; c < rm->rm_cols; c++) {
		if (rm->rm_col[c].rc_tried)
			continue;

		zio_vdev_io_redone(zio);
		do {
			rc = &rm->rm_col[c];
			if (rc->rc_tried)
				continue;
			zio_nowait(zio_vdev_child_io(zio, NULL,
			    vd->vdev_child[rc->rc_devidx],
			    rc->rc_offset, rc->rc_abd, rc->rc_size,
			    zio->io_type, zio->io_priority, 0,
			    vdev_raidz_child_done, rc));
		} while (++c < rm->rm_cols);

		return;
	}

	/*
	 * At this point we've attempted to reconstruct the data given the
	 * errors we detected, and we've attempted to read all columns. There
	 * must, therefore, be one or more additional problems -- silent errors
	 * resulting in invalid data rather than explicit I/O errors resulting
	 * in absent data. We check if there is enough additional data to
	 * possibly reconstruct the data and then perform combinatorial
	 * reconstruction over all possible combinations. If that fails,
	 * we're cooked.
	 */
	if (total_errors > rm->rm_firstdatacol) {
		zio->io_error = vdev_raidz_worst_error(rm);

	} else if (total_errors < rm->rm_firstdatacol &&
	    (code = vdev_raidz_combrec(zio, total_errors, data_errors)) != 0) {
		/*
		 * If we didn't use all the available parity for the
		 * combinatorial reconstruction, verify that the remaining
		 * parity is correct.
		 */
		if (code != (1 << rm->rm_firstdatacol) - 1)
			(void) raidz_parity_verify(zio, rm);
	} else {
		/*
		 * We're here because either:
		 *
		 *	total_errors == rm_first_datacol, or
		 *	vdev_raidz_combrec() failed
		 *
		 * In either case, there is enough bad data to prevent
		 * reconstruction.
		 *
		 * Start checksum ereports for all children which haven't
		 * failed, and the IO wasn't speculative.
		 */
		zio->io_error = SET_ERROR(ECKSUM);

		if (!(zio->io_flags & ZIO_FLAG_SPECULATIVE)) {
			for (c = 0; c < rm->rm_cols; c++) {
				rc = &rm->rm_col[c];
				if (rc->rc_error == 0) {
					zio_bad_cksum_t zbc;
					zbc.zbc_has_cksum = 0;
					zbc.zbc_injected =
					    rm->rm_ecksuminjected;

					zfs_ereport_start_checksum(
					    zio->io_spa,
					    vd->vdev_child[rc->rc_devidx],
					    zio, rc->rc_offset, rc->rc_size,
					    (void *)(uintptr_t)c, &zbc);
				}
			}
		}
	}

done:
	zio_checksum_verified(zio);

	if (zio->io_error == 0 && spa_writeable(zio->io_spa) &&
	    (unexpected_errors || (zio->io_flags & ZIO_FLAG_RESILVER))) {
		/*
		 * Use the good data we have in hand to repair damaged children.
		 */
		for (c = 0; c < rm->rm_cols; c++) {
			rc = &rm->rm_col[c];
			cvd = vd->vdev_child[rc->rc_devidx];

			if (rc->rc_error == 0)
				continue;

			zio_nowait(zio_vdev_child_io(zio, NULL, cvd,
			    rc->rc_offset, rc->rc_abd, rc->rc_size,
			    ZIO_TYPE_WRITE, ZIO_PRIORITY_ASYNC_WRITE,
			    ZIO_FLAG_IO_REPAIR | (unexpected_errors ?
			    ZIO_FLAG_SELF_HEAL : 0), NULL, NULL));
		}
	}
}

static void
vdev_raidz_state_change(vdev_t *vd, int faulted, int degraded)
{
	if (faulted > vd->vdev_nparity)
		vdev_set_state(vd, B_FALSE, VDEV_STATE_CANT_OPEN,
		    VDEV_AUX_NO_REPLICAS);
	else if (degraded + faulted != 0)
		vdev_set_state(vd, B_FALSE, VDEV_STATE_DEGRADED, VDEV_AUX_NONE);
	else
		vdev_set_state(vd, B_FALSE, VDEV_STATE_HEALTHY, VDEV_AUX_NONE);
}

vdev_ops_t vdev_raidz_ops = {
	vdev_raidz_open,
	vdev_raidz_close,
	vdev_raidz_asize,
	vdev_raidz_io_start,
	vdev_raidz_io_done,
	vdev_raidz_state_change,
	NULL,
	NULL,
	VDEV_TYPE_RAIDZ,	/* name of this vdev type */
	B_FALSE			/* not a leaf vdev */
};<|MERGE_RESOLUTION|>--- conflicted
+++ resolved
@@ -703,14 +703,8 @@
 		src = rm->rm_col[c].rc_abd;
 		p = abd_to_buf(rm->rm_col[VDEV_RAIDZ_P].rc_abd);
 		q = abd_to_buf(rm->rm_col[VDEV_RAIDZ_Q].rc_abd);
-<<<<<<< HEAD
 
 		ccnt = rm->rm_col[c].rc_size / sizeof (p[0]);
-
-=======
-
-		ccnt = rm->rm_col[c].rc_size / sizeof (p[0]);
->>>>>>> 770499e1
 
 		if (c == rm->rm_firstdatacol) {
 			abd_copy_to_buf(p, src, rm->rm_col[c].rc_size);
@@ -943,11 +937,7 @@
 	src = rm->rm_col[VDEV_RAIDZ_P].rc_abd;
 	dst = rm->rm_col[x].rc_abd;
 
-<<<<<<< HEAD
-	abd_copy_from_buf(dst, abd_to_buf(src), rm->rm_col[x].rc_size);
-=======
 	abd_copy(dst, src, rm->rm_col[x].rc_size);
->>>>>>> 770499e1
 
 	for (c = rm->rm_firstdatacol; c < rm->rm_cols; c++) {
 		uint64_t size = MIN(rm->rm_col[x].rc_size,
@@ -1856,11 +1846,7 @@
 		 * example of why this calculation is needed.
 		 */
 		if ((err = vdev_disk_physio(cvd,
-<<<<<<< HEAD
-		    ((char *)rc->rc_abd) + colskip, colsize,
-=======
 		    ((char *)abd_to_buf(rc->rc_abd)) + colskip, colsize,
->>>>>>> 770499e1
 		    VDEV_LABEL_OFFSET(rc->rc_offset) + colskip,
 		    flags, isdump)) != 0)
 			break;
@@ -2087,11 +2073,7 @@
 		rc = &rm->rm_col[c];
 		if (!rc->rc_tried || rc->rc_error != 0)
 			continue;
-<<<<<<< HEAD
-		if (bcmp(orig[c], abd_to_buf(rc->rc_abd), rc->rc_size) != 0) {
-=======
 		if (abd_cmp_buf(rc->rc_abd, orig[c], rc->rc_size) != 0) {
->>>>>>> 770499e1
 			raidz_checksum_error(zio, rc, orig[c]);
 			rc->rc_error = SET_ERROR(ECKSUM);
 			ret++;
