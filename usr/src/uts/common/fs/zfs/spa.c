--- conflicted
+++ resolved
@@ -5490,12 +5490,8 @@
 		if (vd == NULL || unspare) {
 			if (vd == NULL)
 				vd = spa_lookup_by_guid(spa, guid, B_TRUE);
-<<<<<<< HEAD
-			ev = spa_event_create(spa, vd, NULL, ESC_ZFS_VDEV_REMOVE_AUX);
-=======
 			ev = spa_event_create(spa, vd, NULL,
 			    ESC_ZFS_VDEV_REMOVE_AUX);
->>>>>>> 5b0d4055
 			spa_vdev_remove_aux(spa->spa_spares.sav_config,
 			    ZPOOL_CONFIG_SPARES, spares, nspares, nv);
 			spa_load_spares(spa);
