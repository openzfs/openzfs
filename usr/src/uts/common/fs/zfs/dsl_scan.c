/*
 * CDDL HEADER START
 *
 * The contents of this file are subject to the terms of the
 * Common Development and Distribution License (the "License").
 * You may not use this file except in compliance with the License.
 *
 * You can obtain a copy of the license at usr/src/OPENSOLARIS.LICENSE
 * or http://www.opensolaris.org/os/licensing.
 * See the License for the specific language governing permissions
 * and limitations under the License.
 *
 * When distributing Covered Code, include this CDDL HEADER in each
 * file and include the License file at usr/src/OPENSOLARIS.LICENSE.
 * If applicable, add the following below this CDDL HEADER, with the
 * fields enclosed by brackets "[]" replaced with your own identifying
 * information: Portions Copyright [yyyy] [name of copyright owner]
 *
 * CDDL HEADER END
 */
/*
 * Copyright (c) 2008, 2010, Oracle and/or its affiliates. All rights reserved.
 * Copyright (c) 2011, 2018 by Delphix. All rights reserved.
 * Copyright 2016 Gary Mills
 * Copyright (c) 2011, 2017 by Delphix. All rights reserved.
 * Copyright 2017 Joyent, Inc.
 * Copyright (c) 2017 Datto Inc.
 */

#include <sys/dsl_scan.h>
#include <sys/dsl_pool.h>
#include <sys/dsl_dataset.h>
#include <sys/dsl_prop.h>
#include <sys/dsl_dir.h>
#include <sys/dsl_synctask.h>
#include <sys/dnode.h>
#include <sys/dmu_tx.h>
#include <sys/dmu_objset.h>
#include <sys/arc.h>
#include <sys/zap.h>
#include <sys/zio.h>
#include <sys/zfs_context.h>
#include <sys/fs/zfs.h>
#include <sys/zfs_znode.h>
#include <sys/spa_impl.h>
#include <sys/vdev_impl.h>
#include <sys/zil_impl.h>
#include <sys/zio_checksum.h>
#include <sys/ddt.h>
#include <sys/sa.h>
#include <sys/sa_impl.h>
#include <sys/zfeature.h>
#include <sys/abd.h>
#include <sys/range_tree.h>
#ifdef _KERNEL
#include <sys/zfs_vfsops.h>
#endif

/*
 * Grand theory statement on scan queue sorting
 *
 * Scanning is implemented by recursively traversing all indirection levels
 * in an object and reading all blocks referenced from said objects. This
 * results in us approximately traversing the object from lowest logical
 * offset to the highest. For best performance, we would want the logical
 * blocks to be physically contiguous. However, this is frequently not the
 * case with pools given the allocation patterns of copy-on-write filesystems.
 * So instead, we put the I/Os into a reordering queue and issue them in a
 * way that will most benefit physical disks (LBA-order).
 *
 * Queue management:
 *
 * Ideally, we would want to scan all metadata and queue up all block I/O
 * prior to starting to issue it, because that allows us to do an optimal
 * sorting job. This can however consume large amounts of memory. Therefore
 * we continuously monitor the size of the queues and constrain them to 5%
 * (zfs_scan_mem_lim_fact) of physmem. If the queues grow larger than this
 * limit, we clear out a few of the largest extents at the head of the queues
 * to make room for more scanning. Hopefully, these extents will be fairly
 * large and contiguous, allowing us to approach sequential I/O throughput
 * even without a fully sorted tree.
 *
 * Metadata scanning takes place in dsl_scan_visit(), which is called from
 * dsl_scan_sync() every spa_sync(). If we have either fully scanned all
 * metadata on the pool, or we need to make room in memory because our
 * queues are too large, dsl_scan_visit() is postponed and
 * scan_io_queues_run() is called from dsl_scan_sync() instead. This implies
 * that metadata scanning and queued I/O issuing are mutually exclusive. This
 * allows us to provide maximum sequential I/O throughput for the majority of
 * I/O's issued since sequential I/O performance is significantly negatively
 * impacted if it is interleaved with random I/O.
 *
 * Implementation Notes
 *
 * One side effect of the queued scanning algorithm is that the scanning code
 * needs to be notified whenever a block is freed. This is needed to allow
 * the scanning code to remove these I/Os from the issuing queue. Additionally,
 * we do not attempt to queue gang blocks to be issued sequentially since this
 * is very hard to do and would have an extremely limitted performance benefit.
 * Instead, we simply issue gang I/Os as soon as we find them using the legacy
 * algorithm.
 *
 * Backwards compatibility
 *
 * This new algorithm is backwards compatible with the legacy on-disk data
 * structures (and therefore does not require a new feature flag).
 * Periodically during scanning (see zfs_scan_checkpoint_intval), the scan
 * will stop scanning metadata (in logical order) and wait for all outstanding
 * sorted I/O to complete. Once this is done, we write out a checkpoint
 * bookmark, indicating that we have scanned everything logically before it.
 * If the pool is imported on a machine without the new sorting algorithm,
 * the scan simply resumes from the last checkpoint using the legacy algorithm.
 */

typedef int (scan_cb_t)(dsl_pool_t *, const blkptr_t *,
    const zbookmark_phys_t *);

static scan_cb_t dsl_scan_scrub_cb;
static int scan_ds_queue_compare(const void *a, const void *b);
static int scan_prefetch_queue_compare(const void *a, const void *b);
static void scan_ds_queue_clear(dsl_scan_t *scn);
static boolean_t scan_ds_queue_contains(dsl_scan_t *scn, uint64_t dsobj,
    uint64_t *txg);
static void scan_ds_queue_insert(dsl_scan_t *scn, uint64_t dsobj, uint64_t txg);
static void scan_ds_queue_remove(dsl_scan_t *scn, uint64_t dsobj);
static void scan_ds_queue_sync(dsl_scan_t *scn, dmu_tx_t *tx);

extern int zfs_vdev_async_write_active_min_dirty_percent;

/*
 * By default zfs will check to ensure it is not over the hard memory
 * limit before each txg. If finer-grained control of this is needed
 * this value can be set to 1 to enable checking before scanning each
 * block.
 */
int zfs_scan_strict_mem_lim = B_FALSE;

/*
 * Maximum number of parallelly executing I/Os per top-level vdev.
 * Tune with care. Very high settings (hundreds) are known to trigger
 * some firmware bugs and resets on certain SSDs.
 */
int zfs_top_maxinflight = 32;		/* maximum I/Os per top-level */
unsigned int zfs_resilver_delay = 2;	/* number of ticks to delay resilver -- 2 is a good number */
unsigned int zfs_scrub_delay = 4;	/* number of ticks to delay scrub -- 4 is a good number */
int zfs_scan_idle = 50;			/* idle window in clock ticks */

/*
 * Maximum number of parallelly executed bytes per leaf vdev. We attempt
 * to strike a balance here between keeping the vdev queues full of I/Os
 * at all times and not overflowing the queues to cause long latency,
 * which would cause long txg sync times. No matter what, we will not
 * overload the drives with I/O, since that is protected by
 * zfs_vdev_scrub_max_active.
 */
unsigned long zfs_scan_vdev_limit = 4 << 20;

int zfs_scan_issue_strategy = 0;
int zfs_scan_legacy = B_FALSE;	/* don't queue & sort zios, go direct */
uint64_t zfs_scan_max_ext_gap = 2 << 20;	/* in bytes */

unsigned int zfs_scan_checkpoint_intval = 7200;	/* seconds */
#define	ZFS_SCAN_CHECKPOINT_INTVAL	SEC_TO_TICK(zfs_scan_checkpoint_intval)

/*
 * fill_weight is non-tunable at runtime, so we copy it at module init from
 * zfs_scan_fill_weight. Runtime adjustments to zfs_scan_fill_weight would
 * break queue sorting.
 */
uint64_t zfs_scan_fill_weight = 3;
static uint64_t fill_weight;

/* See dsl_scan_should_clear() for details on the memory limit tunables */
uint64_t zfs_scan_mem_lim_min = 16 << 20;	/* bytes */
uint64_t zfs_scan_mem_lim_soft_max = 128 << 20;	/* bytes */
int zfs_scan_mem_lim_fact = 20;		/* fraction of physmem */
int zfs_scan_mem_lim_soft_fact = 20;	/* fraction of mem lim above */

unsigned int zfs_scrub_min_time_ms = 1000; /* min millisecs to scrub per txg */
int zfs_free_min_time_ms = 1000; /* min millisecs to free per txg */
int zfs_obsolete_min_time_ms = 500; /* min millisecs to obsolete per txg */
int zfs_resilver_min_time_ms = 3000; /* min millisecs to resilver per txg */
boolean_t zfs_no_scrub_io = B_FALSE; /* set to disable scrub i/o */
boolean_t zfs_no_scrub_prefetch = B_FALSE; /* set to disable scrub prefetch */
enum ddt_class zfs_scrub_ddt_class_max = DDT_CLASS_DUPLICATE;
int dsl_scan_delay_completion = B_FALSE; /* set to delay scan completion */
/* max number of blocks to free in a single TXG */
uint64_t zfs_async_block_max_blocks = UINT64_MAX;

/*
 * We wait a few txgs after importing a pool to begin scanning so that
 * the import / mounting code isn't held up by scrub / resilver IO.
 * Unfortunately, it is a bit difficult to determine exactly how long
 * this will take since userspace will trigger fs mounts asynchronously
 * and the kernel will create zvol minors asynchronously. As a result,
 * the value provided here is a bit arbitrary, but represents a
 * reasonable estimate of how many txgs it will take to finish fully
 * importing a pool
 */
#define        SCAN_IMPORT_WAIT_TXGS           5

#define	DSL_SCAN_IS_SCRUB_RESILVER(scn) \
	((scn)->scn_phys.scn_func == POOL_SCAN_SCRUB || \
	(scn)->scn_phys.scn_func == POOL_SCAN_RESILVER)

extern int zfs_txg_timeout;

/*
 * Enable/disable the processing of the free_bpobj object.
 */
boolean_t zfs_free_bpobj_enabled = B_TRUE;

/* the order has to match pool_scan_type */
static scan_cb_t *scan_funcs[POOL_SCAN_FUNCS] = {
	NULL,
	dsl_scan_scrub_cb,	/* POOL_SCAN_SCRUB */
	dsl_scan_scrub_cb,	/* POOL_SCAN_RESILVER */
};

/* In core node for the scn->scn_queue. Represents a dataset to be scanned */
typedef struct {
	uint64_t	sds_dsobj;
	uint64_t	sds_txg;
	avl_node_t	sds_node;
} scan_ds_t;

/*
 * This controls what conditions are placed on dsl_scan_sync_state():
 * SYNC_OPTIONAL) write out scn_phys iff scn_bytes_pending == 0
 * SYNC_MANDATORY) write out scn_phys always. scn_bytes_pending must be 0.
 * SYNC_CACHED) if scn_bytes_pending == 0, write out scn_phys. Otherwise
 *	write out the scn_phys_cached version.
 * See dsl_scan_sync_state for details.
 */
typedef enum {
	SYNC_OPTIONAL,
	SYNC_MANDATORY,
	SYNC_CACHED
} state_sync_type_t;

/*
 * This struct represents the minimum information needed to reconstruct a
 * zio for sequential scanning. This is useful because many of these will
 * accumulate in the sequential IO queues before being issued, so saving
 * memory matters here.
 */
typedef struct scan_io {
	/* fields from blkptr_t */
	uint64_t		sio_offset;
	uint64_t		sio_blk_prop;
	uint64_t		sio_phys_birth;
	uint64_t		sio_birth;
	zio_cksum_t		sio_cksum;
	uint32_t		sio_asize;

	/* fields from zio_t */
	int			sio_flags;
	zbookmark_phys_t	sio_zb;

	/* members for queue sorting */
	union {
		avl_node_t	sio_addr_node; /* link into issueing queue */
		list_node_t	sio_list_node; /* link for issuing to disk */
	} sio_nodes;
} scan_io_t;

struct dsl_scan_io_queue {
	dsl_scan_t	*q_scn; /* associated dsl_scan_t */
	vdev_t		*q_vd; /* top-level vdev that this queue represents */

	/* trees used for sorting I/Os and extents of I/Os */
	range_tree_t	*q_exts_by_addr;
	avl_tree_t	q_exts_by_size;
	avl_tree_t	q_sios_by_addr;

	/* members for zio rate limiting */
	uint64_t	q_maxinflight_bytes;
	uint64_t	q_inflight_bytes;
	kcondvar_t	q_zio_cv; /* used under vd->vdev_scan_io_queue_lock */

	/* per txg statistics */
	uint64_t	q_total_seg_size_this_txg;
	uint64_t	q_segs_this_txg;
	uint64_t	q_total_zio_size_this_txg;
	uint64_t	q_zios_this_txg;
};

/* private data for dsl_scan_prefetch_cb() */
typedef struct scan_prefetch_ctx {
	refcount_t spc_refcnt;		/* refcount for memory management */
	dsl_scan_t *spc_scn;		/* dsl_scan_t for the pool */
	boolean_t spc_root;		/* is this prefetch for an objset? */
	uint8_t spc_indblkshift;	/* dn_indblkshift of current dnode */
	uint16_t spc_datablkszsec;	/* dn_idatablkszsec of current dnode */
} scan_prefetch_ctx_t;

/* private data for dsl_scan_prefetch() */
typedef struct scan_prefetch_issue_ctx {
	avl_node_t spic_avl_node;	/* link into scn->scn_prefetch_queue */
	scan_prefetch_ctx_t *spic_spc;	/* spc for the callback */
	blkptr_t spic_bp;		/* bp to prefetch */
	zbookmark_phys_t spic_zb;	/* bookmark to prefetch */
} scan_prefetch_issue_ctx_t;

static void scan_exec_io(dsl_pool_t *dp, const blkptr_t *bp, int zio_flags,
    const zbookmark_phys_t *zb, dsl_scan_io_queue_t *queue);
static void scan_io_queue_insert_impl(dsl_scan_io_queue_t *queue,
    scan_io_t *sio);

static dsl_scan_io_queue_t *scan_io_queue_create(vdev_t *vd);
static void scan_io_queues_destroy(dsl_scan_t *scn);

static kmem_cache_t *sio_cache;

void
scan_init(void)
{
	/*
	 * This is used in ext_size_compare() to weight segments
	 * based on how sparse they are. This cannot be changed
	 * mid-scan and the tree comparison functions don't currently
	 * have a mechansim for passing additional context to the
	 * compare functions. Thus we store this value globally and
	 * we only allow it to be set at module intiailization time
	 */
	fill_weight = zfs_scan_fill_weight;
	
	sio_cache = kmem_cache_create("sio_cache",
	    sizeof (scan_io_t), 0, NULL, NULL, NULL, NULL, NULL, 0);
}

void
scan_fini(void)
{
	kmem_cache_destroy(sio_cache);
}

static inline boolean_t
dsl_scan_is_running(const dsl_scan_t *scn)
{
	return (scn->scn_phys.scn_state == DSS_SCANNING);
}

boolean_t
dsl_scan_resilvering(dsl_pool_t *dp)
{
	return (dsl_scan_is_running(dp->dp_scan) &&
	    dp->dp_scan->scn_phys.scn_func == POOL_SCAN_RESILVER);
}

static inline void
sio2bp(const scan_io_t *sio, blkptr_t *bp, uint64_t vdev_id)
{
	bzero(bp, sizeof (*bp));
	DVA_SET_ASIZE(&bp->blk_dva[0], sio->sio_asize);
	DVA_SET_VDEV(&bp->blk_dva[0], vdev_id);
	DVA_SET_OFFSET(&bp->blk_dva[0], sio->sio_offset);
	bp->blk_prop = sio->sio_blk_prop;
	bp->blk_phys_birth = sio->sio_phys_birth;
	bp->blk_birth = sio->sio_birth;
	bp->blk_fill = 1;	/* we always only work with data pointers */
	bp->blk_cksum = sio->sio_cksum;
}

static inline void
bp2sio(const blkptr_t *bp, scan_io_t *sio, int dva_i)
{
	/* we discard the vdev id, since we can deduce it from the queue */
	sio->sio_offset = DVA_GET_OFFSET(&bp->blk_dva[dva_i]);
	sio->sio_asize = DVA_GET_ASIZE(&bp->blk_dva[dva_i]);
	sio->sio_blk_prop = bp->blk_prop;
	sio->sio_phys_birth = bp->blk_phys_birth;
	sio->sio_birth = bp->blk_birth;
	sio->sio_cksum = bp->blk_cksum;
}

void
dsl_scan_global_init(void)
{
	/*
	 * This is used in ext_size_compare() to weight segments
	 * based on how sparse they are. This cannot be changed
	 * mid-scan and the tree comparison functions don't currently
	 * have a mechansim for passing additional context to the
	 * compare functions. Thus we store this value globally and
	 * we only allow it to be set at module intiailization time
	 */
	fill_weight = zfs_scan_fill_weight;
}

int
dsl_scan_init(dsl_pool_t *dp, uint64_t txg)
{
	int err;
	dsl_scan_t *scn;
	spa_t *spa = dp->dp_spa;
	uint64_t f;

	scn = dp->dp_scan = kmem_zalloc(sizeof (dsl_scan_t), KM_SLEEP);
	scn->scn_dp = dp;

	/*
	 * It's possible that we're resuming a scan after a reboot so
	 * make sure that the scan_async_destroying flag is initialized
	 * appropriately.
	 */
	ASSERT(!scn->scn_async_destroying);
	scn->scn_async_destroying = spa_feature_is_active(dp->dp_spa,
	    SPA_FEATURE_ASYNC_DESTROY);

	bcopy(&scn->scn_phys, &scn->scn_phys_cached, sizeof (scn->scn_phys));
	avl_create(&scn->scn_queue, scan_ds_queue_compare, sizeof (scan_ds_t),
	    offsetof(scan_ds_t, sds_node));
	avl_create(&scn->scn_prefetch_queue, scan_prefetch_queue_compare,
	    sizeof (scan_prefetch_issue_ctx_t),
	    offsetof(scan_prefetch_issue_ctx_t, spic_avl_node));

	err = zap_lookup(dp->dp_meta_objset, DMU_POOL_DIRECTORY_OBJECT,
	    "scrub_func", sizeof (uint64_t), 1, &f);
	if (err == 0) {
		/*
		 * There was an old-style scrub in progress.  Restart a
		 * new-style scrub from the beginning.
		 */
		scn->scn_restart_txg = txg;
		zfs_dbgmsg("old-style scrub was in progress; "
		    "restarting new-style scrub in txg %llu",
		    (longlong_t)scn->scn_restart_txg);

		/*
		 * Load the queue obj from the old location so that it
		 * can be freed by dsl_scan_done().
		 */
		(void) zap_lookup(dp->dp_meta_objset, DMU_POOL_DIRECTORY_OBJECT,
		    "scrub_queue", sizeof (uint64_t), 1,
		    &scn->scn_phys.scn_queue_obj);
	} else {
		err = zap_lookup(dp->dp_meta_objset, DMU_POOL_DIRECTORY_OBJECT,
		    DMU_POOL_SCAN, sizeof (uint64_t), SCAN_PHYS_NUMINTS,
		    &scn->scn_phys);
		if (err == ENOENT)
			return (0);
		else if (err)
			return (err);

		/*
		 * We might be restarting after a reboot, so jump the issued
		 * counter to how far we've scanned. We know we're consistent
		 * up to here.
		 */
		scn->scn_issued_before_pass = scn->scn_phys.scn_examined;

		if (dsl_scan_is_running(scn) &&
		    spa_prev_software_version(dp->dp_spa) < SPA_VERSION_SCAN) {
			/*
			 * A new-type scrub was in progress on an old
			 * pool, and the pool was accessed by old
			 * software.  Restart from the beginning, since
			 * the old software may have changed the pool in
			 * the meantime.
			 */
			scn->scn_restart_txg = txg;
			zfs_dbgmsg("new-style scrub was modified "
			    "by old software; restarting in txg %llu",
			    (longlong_t)scn->scn_restart_txg);
		}
	}

	/* reload the queue into the in-core state */
	if (scn->scn_phys.scn_queue_obj != 0) {
		zap_cursor_t zc;
		zap_attribute_t za;

		for (zap_cursor_init(&zc, dp->dp_meta_objset,
		    scn->scn_phys.scn_queue_obj);
		    zap_cursor_retrieve(&zc, &za) == 0;
		    (void) zap_cursor_advance(&zc)) {
			scan_ds_queue_insert(scn,
			    zfs_strtonum(za.za_name, NULL),
			    za.za_first_integer);
		}
		zap_cursor_fini(&zc);
	}

	spa_scan_stat_init(spa);
	return (0);
}

void
dsl_scan_fini(dsl_pool_t *dp)
{
	if (dp->dp_scan != NULL) {
		dsl_scan_t *scn = dp->dp_scan;

		if (scn->scn_taskq != NULL)
			taskq_destroy(scn->scn_taskq);
		scan_ds_queue_clear(scn);
		avl_destroy(&scn->scn_queue);
		avl_destroy(&scn->scn_prefetch_queue);

		kmem_free(dp->dp_scan, sizeof (dsl_scan_t));
		dp->dp_scan = NULL;
	}
}

static boolean_t
dsl_scan_restarting(dsl_scan_t *scn, dmu_tx_t *tx)
{
	return (scn->scn_restart_txg != 0 &&
	    scn->scn_restart_txg <= tx->tx_txg);
}

boolean_t
dsl_scan_scrubbing(const dsl_pool_t *dp)
{
	dsl_scan_phys_t *scn_phys = &dp->dp_scan->scn_phys;

	return (scn_phys->scn_state == DSS_SCANNING &&
	    scn_phys->scn_func == POOL_SCAN_SCRUB);
}

boolean_t
dsl_scan_is_paused_scrub(const dsl_scan_t *scn)
{
	return (dsl_scan_scrubbing(scn->scn_dp) &&
	    scn->scn_phys.scn_flags & DSF_SCRUB_PAUSED);
}

/*
 * Writes out a persistent dsl_scan_phys_t record to the pool directory.
 * Because we can be running in the block sorting algorithm, we do not always
 * want to write out the record, only when it is "safe" to do so. This safety
 * condition is achieved by making sure that the sorting queues are empty
 * (scn_bytes_pending == 0). When this condition is not true, the sync'd state
 * is inconsistent with how much actual scanning progress has been made. The
 * kind of sync to be performed is specified by the sync_type argument. If the
 * sync is optional, we only sync if the queues are empty. If the sync is
 * mandatory, we do a hard ASSERT to make sure that the queues are empty. The
 * third possible state is a "cached" sync. This is done in response to:
 * 1) The dataset that was in the last sync'd dsl_scan_phys_t having been
 *	destroyed, so we wouldn't be able to restart scanning from it.
 * 2) The snapshot that was in the last sync'd dsl_scan_phys_t having been
 *	superseded by a newer snapshot.
 * 3) The dataset that was in the last sync'd dsl_scan_phys_t having been
 *	swapped with its clone.
 * In all cases, a cached sync simply rewrites the last record we've written,
 * just slightly modified. For the modifications that are performed to the
 * last written dsl_scan_phys_t, see dsl_scan_ds_destroyed,
 * dsl_scan_ds_snapshotted and dsl_scan_ds_clone_swapped.
 */
static void
dsl_scan_sync_state(dsl_scan_t *scn, dmu_tx_t *tx, state_sync_type_t sync_type)
{
	int i;
	spa_t *spa = scn->scn_dp->dp_spa;

	ASSERT(sync_type != SYNC_MANDATORY || scn->scn_bytes_pending == 0);
	if (scn->scn_bytes_pending == 0) {
		for (i = 0; i < spa->spa_root_vdev->vdev_children; i++) {
			vdev_t *vd = spa->spa_root_vdev->vdev_child[i];
			dsl_scan_io_queue_t *q = vd->vdev_scan_io_queue;

			if (q == NULL)
				continue;

			mutex_enter(&vd->vdev_scan_io_queue_lock);
			ASSERT3P(avl_first(&q->q_sios_by_addr), ==, NULL);
			ASSERT3P(avl_first(&q->q_exts_by_size), ==, NULL);
			ASSERT3P(range_tree_first(q->q_exts_by_addr), ==, NULL);
			mutex_exit(&vd->vdev_scan_io_queue_lock);
		}

		if (scn->scn_phys.scn_queue_obj != 0)
			scan_ds_queue_sync(scn, tx);
		VERIFY0(zap_update(scn->scn_dp->dp_meta_objset,
		    DMU_POOL_DIRECTORY_OBJECT,
		    DMU_POOL_SCAN, sizeof (uint64_t), SCAN_PHYS_NUMINTS,
		    &scn->scn_phys, tx));
		bcopy(&scn->scn_phys, &scn->scn_phys_cached,
		    sizeof (scn->scn_phys));

		if (scn->scn_checkpointing)
			zfs_dbgmsg("finish scan checkpoint");

		scn->scn_checkpointing = B_FALSE;
		scn->scn_last_checkpoint = ddi_get_lbolt();
	} else if (sync_type == SYNC_CACHED) {
		VERIFY0(zap_update(scn->scn_dp->dp_meta_objset,
		    DMU_POOL_DIRECTORY_OBJECT,
		    DMU_POOL_SCAN, sizeof (uint64_t), SCAN_PHYS_NUMINTS,
		    &scn->scn_phys_cached, tx));
	}
}

/* ARGSUSED */
static int
dsl_scan_setup_check(void *arg, dmu_tx_t *tx)
{
	dsl_scan_t *scn = dmu_tx_pool(tx)->dp_scan;

	if (dsl_scan_is_running(scn))
		return (SET_ERROR(EBUSY));

	return (0);
}

static void
dsl_scan_setup_sync(void *arg, dmu_tx_t *tx)
{
	dsl_scan_t *scn = dmu_tx_pool(tx)->dp_scan;
	pool_scan_func_t *funcp = arg;
	dmu_object_type_t ot = 0;
	dsl_pool_t *dp = scn->scn_dp;
	spa_t *spa = dp->dp_spa;

	ASSERT(!dsl_scan_is_running(scn));
	ASSERT(*funcp > POOL_SCAN_NONE && *funcp < POOL_SCAN_FUNCS);
	bzero(&scn->scn_phys, sizeof (scn->scn_phys));
	scn->scn_phys.scn_func = *funcp;
	scn->scn_phys.scn_state = DSS_SCANNING;
	scn->scn_phys.scn_min_txg = 0;
	scn->scn_phys.scn_max_txg = tx->tx_txg;
	scn->scn_phys.scn_ddt_class_max = DDT_CLASSES - 1; /* the entire DDT */
	scn->scn_phys.scn_start_time = gethrestime_sec();
	scn->scn_phys.scn_errors = 0;
	scn->scn_phys.scn_to_examine = spa->spa_root_vdev->vdev_stat.vs_alloc;
	scn->scn_issued_before_pass = 0;
	scn->scn_restart_txg = 0;
	scn->scn_done_txg = 0;
	scn->scn_last_checkpoint = 0;
	scn->scn_checkpointing = B_FALSE;
	spa_scan_stat_init(spa);

	if (DSL_SCAN_IS_SCRUB_RESILVER(scn)) {
		scn->scn_phys.scn_ddt_class_max = zfs_scrub_ddt_class_max;

		/* rewrite all disk labels */
		vdev_config_dirty(spa->spa_root_vdev);

		if (vdev_resilver_needed(spa->spa_root_vdev,
		    &scn->scn_phys.scn_min_txg, &scn->scn_phys.scn_max_txg)) {
			spa_event_notify(spa, NULL, NULL,
			    ESC_ZFS_RESILVER_START);
		} else {
			spa_event_notify(spa, NULL, NULL, ESC_ZFS_SCRUB_START);
		}

		spa->spa_scrub_started = B_TRUE;
		/*
		 * If this is an incremental scrub, limit the DDT scrub phase
		 * to just the auto-ditto class (for correctness); the rest
		 * of the scrub should go faster using top-down pruning.
		 */
		if (scn->scn_phys.scn_min_txg > TXG_INITIAL)
			scn->scn_phys.scn_ddt_class_max = DDT_CLASS_DITTO;

	}

	/* back to the generic stuff */

	if (dp->dp_blkstats == NULL) {
		dp->dp_blkstats =
		    kmem_alloc(sizeof (zfs_all_blkstats_t), KM_SLEEP);
		mutex_init(&dp->dp_blkstats->zab_lock, NULL,
		    MUTEX_DEFAULT, NULL);
	}
	bzero(&dp->dp_blkstats->zab_type, sizeof (dp->dp_blkstats->zab_type));

	if (spa_version(spa) < SPA_VERSION_DSL_SCRUB)
		ot = DMU_OT_ZAP_OTHER;

	scn->scn_phys.scn_queue_obj = zap_create(dp->dp_meta_objset,
	    ot ? ot : DMU_OT_SCAN_QUEUE, DMU_OT_NONE, 0, tx);

	bcopy(&scn->scn_phys, &scn->scn_phys_cached, sizeof (scn->scn_phys));

	dsl_scan_sync_state(scn, tx, SYNC_MANDATORY);

	spa_history_log_internal(spa, "scan setup", tx,
	    "func=%u mintxg=%llu maxtxg=%llu",
	    *funcp, scn->scn_phys.scn_min_txg, scn->scn_phys.scn_max_txg);
}

/*
 * Called by the ZFS_IOC_POOL_SCAN ioctl to start a scrub or resilver.
 * Can also be called to resume a paused scrub.
 */
int
dsl_scan(dsl_pool_t *dp, pool_scan_func_t func)
{
	spa_t *spa = dp->dp_spa;
	dsl_scan_t *scn = dp->dp_scan;

	/*
	 * Purge all vdev caches and probe all devices.  We do this here
	 * rather than in sync context because this requires a writer lock
	 * on the spa_config lock, which we can't do from sync context.  The
	 * spa_scrub_reopen flag indicates that vdev_open() should not
	 * attempt to start another scrub.
	 */
	spa_vdev_state_enter(spa, SCL_NONE);
	spa->spa_scrub_reopen = B_TRUE;
	vdev_reopen(spa->spa_root_vdev);
	spa->spa_scrub_reopen = B_FALSE;
	(void) spa_vdev_state_exit(spa, NULL, 0);

	if (func == POOL_SCAN_SCRUB && dsl_scan_is_paused_scrub(scn)) {
		/* got scrub start cmd, resume paused scrub */
		int err = dsl_scrub_set_pause_resume(scn->scn_dp,
		    POOL_SCRUB_NORMAL);
		if (err == 0)
			return (ECANCELED);

		return (SET_ERROR(err));
	}

	return (dsl_sync_task(spa_name(spa), dsl_scan_setup_check,
	    dsl_scan_setup_sync, &func, 0, ZFS_SPACE_CHECK_NONE));
}

/* ARGSUSED */
static void
dsl_scan_done(dsl_scan_t *scn, boolean_t complete, dmu_tx_t *tx)
{
	static const char *old_names[] = {
		"scrub_bookmark",
		"scrub_ddt_bookmark",
		"scrub_ddt_class_max",
		"scrub_queue",
		"scrub_min_txg",
		"scrub_max_txg",
		"scrub_func",
		"scrub_errors",
		NULL
	};

	dsl_pool_t *dp = scn->scn_dp;
	spa_t *spa = dp->dp_spa;
	int i;

	/* Remove any remnants of an old-style scrub. */
	for (i = 0; old_names[i]; i++) {
		(void) zap_remove(dp->dp_meta_objset,
		    DMU_POOL_DIRECTORY_OBJECT, old_names[i], tx);
	}

	if (scn->scn_phys.scn_queue_obj != 0) {
		VERIFY0(dmu_object_free(dp->dp_meta_objset,
		    scn->scn_phys.scn_queue_obj, tx));
		scn->scn_phys.scn_queue_obj = 0;
	}
	scan_ds_queue_clear(scn);

	scn->scn_phys.scn_flags &= ~DSF_SCRUB_PAUSED;

	/*
	 * If we were "restarted" from a stopped state, don't bother
	 * with anything else.
	 */
	if (!dsl_scan_is_running(scn)) {
		ASSERT(!scn->scn_is_sorted);
		return;
	}

	if (scn->scn_is_sorted) {
		scan_io_queues_destroy(scn);
		scn->scn_is_sorted = B_FALSE;

		if (scn->scn_taskq != NULL) {
			taskq_destroy(scn->scn_taskq);
			scn->scn_taskq = NULL;
		}
	}

	scn->scn_phys.scn_state = complete ? DSS_FINISHED : DSS_CANCELED;

	if (dsl_scan_restarting(scn, tx))
		spa_history_log_internal(spa, "scan aborted, restarting", tx,
		    "errors=%llu", spa_get_errlog_size(spa));
	else if (!complete)
		spa_history_log_internal(spa, "scan cancelled", tx,
		    "errors=%llu", spa_get_errlog_size(spa));
	else
		spa_history_log_internal(spa, "scan done", tx,
		    "errors=%llu", spa_get_errlog_size(spa));

	if (DSL_SCAN_IS_SCRUB_RESILVER(scn)) {
		spa->spa_scrub_started = B_FALSE;
		spa->spa_scrub_active = B_FALSE;

		/*
		 * If the scrub/resilver completed, update all DTLs to
		 * reflect this.  Whether it succeeded or not, vacate
		 * all temporary scrub DTLs.
		 *
		 * As the scrub does not currently support traversing
		 * data that have been freed but are part of a checkpoint,
		 * we don't mark the scrub as done in the DTLs as faults
		 * may still exist in those vdevs.
		 */
		if (complete &&
		    !spa_feature_is_active(spa, SPA_FEATURE_POOL_CHECKPOINT)) {
			vdev_dtl_reassess(spa->spa_root_vdev, tx->tx_txg,
			    scn->scn_phys.scn_max_txg, B_TRUE);

			spa_event_notify(spa, NULL, NULL,
			    scn->scn_phys.scn_min_txg ?
			    ESC_ZFS_RESILVER_FINISH : ESC_ZFS_SCRUB_FINISH);
		} else {
			vdev_dtl_reassess(spa->spa_root_vdev, tx->tx_txg,
			    0, B_TRUE);
		}
		spa_errlog_rotate(spa);

		/*
		 * We may have finished replacing a device.
		 * Let the async thread assess this and handle the detach.
		 */
		spa_async_request(spa, SPA_ASYNC_RESILVER_DONE);
	}

	scn->scn_phys.scn_end_time = gethrestime_sec();

	ASSERT(!dsl_scan_is_running(scn));
}

/* ARGSUSED */
static int
dsl_scan_cancel_check(void *arg, dmu_tx_t *tx)
{
	dsl_scan_t *scn = dmu_tx_pool(tx)->dp_scan;

	if (!dsl_scan_is_running(scn))
		return (SET_ERROR(ENOENT));
	return (0);
}

/* ARGSUSED */
static void
dsl_scan_cancel_sync(void *arg, dmu_tx_t *tx)
{
	dsl_scan_t *scn = dmu_tx_pool(tx)->dp_scan;

	dsl_scan_done(scn, B_FALSE, tx);
	dsl_scan_sync_state(scn, tx, SYNC_MANDATORY);
	spa_event_notify(scn->scn_dp->dp_spa, NULL, NULL, ESC_ZFS_SCRUB_ABORT);
}

int
dsl_scan_cancel(dsl_pool_t *dp)
{
	return (dsl_sync_task(spa_name(dp->dp_spa), dsl_scan_cancel_check,
	    dsl_scan_cancel_sync, NULL, 3, ZFS_SPACE_CHECK_RESERVED));
}

static int
dsl_scrub_pause_resume_check(void *arg, dmu_tx_t *tx)
{
	pool_scrub_cmd_t *cmd = arg;
	dsl_pool_t *dp = dmu_tx_pool(tx);
	dsl_scan_t *scn = dp->dp_scan;

	if (*cmd == POOL_SCRUB_PAUSE) {
		/* can't pause a scrub when there is no in-progress scrub */
		if (!dsl_scan_scrubbing(dp))
			return (SET_ERROR(ENOENT));

		/* can't pause a paused scrub */
		if (dsl_scan_is_paused_scrub(scn))
			return (SET_ERROR(EBUSY));
	} else if (*cmd != POOL_SCRUB_NORMAL) {
		return (SET_ERROR(ENOTSUP));
	}

	return (0);
}

static void
dsl_scrub_pause_resume_sync(void *arg, dmu_tx_t *tx)
{
	pool_scrub_cmd_t *cmd = arg;
	dsl_pool_t *dp = dmu_tx_pool(tx);
	spa_t *spa = dp->dp_spa;
	dsl_scan_t *scn = dp->dp_scan;

	if (*cmd == POOL_SCRUB_PAUSE) {
		/* can't pause a scrub when there is no in-progress scrub */
		spa->spa_scan_pass_scrub_pause = gethrestime_sec();
		scn->scn_phys.scn_flags |= DSF_SCRUB_PAUSED;
		dsl_scan_sync_state(scn, tx, SYNC_CACHED);
		spa_event_notify(spa, NULL, NULL, ESC_ZFS_SCRUB_PAUSED);
	} else {
		ASSERT3U(*cmd, ==, POOL_SCRUB_NORMAL);
		if (dsl_scan_is_paused_scrub(scn)) {
			/*
			 * We need to keep track of how much time we spend
			 * paused per pass so that we can adjust the scrub rate
			 * shown in the output of 'zpool status'
			 */
			spa->spa_scan_pass_scrub_spent_paused +=
			    gethrestime_sec() - spa->spa_scan_pass_scrub_pause;
			spa->spa_scan_pass_scrub_pause = 0;
			scn->scn_phys.scn_flags &= ~DSF_SCRUB_PAUSED;
			dsl_scan_sync_state(scn, tx, SYNC_CACHED);
		}
	}
}

/*
 * Set scrub pause/resume state if it makes sense to do so
 */
int
dsl_scrub_set_pause_resume(const dsl_pool_t *dp, pool_scrub_cmd_t cmd)
{
	return (dsl_sync_task(spa_name(dp->dp_spa),
	    dsl_scrub_pause_resume_check, dsl_scrub_pause_resume_sync, &cmd, 3,
	    ZFS_SPACE_CHECK_RESERVED));
}


/* start a new scan, or restart an existing one. */
void
dsl_resilver_restart(dsl_pool_t *dp, uint64_t txg)
{
	if (txg == 0) {
		dmu_tx_t *tx;
		tx = dmu_tx_create_dd(dp->dp_mos_dir);
		VERIFY(0 == dmu_tx_assign(tx, TXG_WAIT));

		txg = dmu_tx_get_txg(tx);
		dp->dp_scan->scn_restart_txg = txg;
		dmu_tx_commit(tx);
	} else {
		dp->dp_scan->scn_restart_txg = txg;
	}
	zfs_dbgmsg("restarting resilver txg=%llu", txg);
}

void
dsl_free(dsl_pool_t *dp, uint64_t txg, const blkptr_t *bp)
{
	zio_free(dp->dp_spa, txg, bp);
}

void
dsl_free_sync(zio_t *pio, dsl_pool_t *dp, uint64_t txg, const blkptr_t *bpp)
{
	ASSERT(dsl_pool_sync_context(dp));
	zio_nowait(zio_free_sync(pio, dp->dp_spa, txg, bpp, pio->io_flags));
}

static int
scan_ds_queue_compare(const void *a, const void *b)
{
	const scan_ds_t *sds_a = a, *sds_b = b;

	if (sds_a->sds_dsobj < sds_b->sds_dsobj)
		return (-1);
	if (sds_a->sds_dsobj == sds_b->sds_dsobj)
		return (0);
	return (1);
}

static void
scan_ds_queue_clear(dsl_scan_t *scn)
{
	void *cookie = NULL;
	scan_ds_t *sds;
	while ((sds = avl_destroy_nodes(&scn->scn_queue, &cookie)) != NULL) {
		kmem_free(sds, sizeof (*sds));
	}
}

static boolean_t
scan_ds_queue_contains(dsl_scan_t *scn, uint64_t dsobj, uint64_t *txg)
{
	scan_ds_t srch, *sds;

	srch.sds_dsobj = dsobj;
	sds = avl_find(&scn->scn_queue, &srch, NULL);
	if (sds != NULL && txg != NULL)
		*txg = sds->sds_txg;
	return (sds != NULL);
}

static void
scan_ds_queue_insert(dsl_scan_t *scn, uint64_t dsobj, uint64_t txg)
{
	scan_ds_t *sds;
	avl_index_t where;

	sds = kmem_zalloc(sizeof (*sds), KM_SLEEP);
	sds->sds_dsobj = dsobj;
	sds->sds_txg = txg;

	VERIFY3P(avl_find(&scn->scn_queue, sds, &where), ==, NULL);
	avl_insert(&scn->scn_queue, sds, where);
}

static void
scan_ds_queue_remove(dsl_scan_t *scn, uint64_t dsobj)
{
	scan_ds_t srch, *sds;

	srch.sds_dsobj = dsobj;

	sds = avl_find(&scn->scn_queue, &srch, NULL);
	VERIFY(sds != NULL);
	avl_remove(&scn->scn_queue, sds);
	kmem_free(sds, sizeof (*sds));
}

static void
scan_ds_queue_sync(dsl_scan_t *scn, dmu_tx_t *tx)
{
	dsl_pool_t *dp = scn->scn_dp;
	spa_t *spa = dp->dp_spa;
	dmu_object_type_t ot = (spa_version(spa) >= SPA_VERSION_DSL_SCRUB) ?
	    DMU_OT_SCAN_QUEUE : DMU_OT_ZAP_OTHER;

	ASSERT0(scn->scn_bytes_pending);
	ASSERT(scn->scn_phys.scn_queue_obj != 0);

	VERIFY0(dmu_object_free(dp->dp_meta_objset,
	    scn->scn_phys.scn_queue_obj, tx));
	scn->scn_phys.scn_queue_obj = zap_create(dp->dp_meta_objset, ot,
	    DMU_OT_NONE, 0, tx);
	for (scan_ds_t *sds = avl_first(&scn->scn_queue);
	    sds != NULL; sds = AVL_NEXT(&scn->scn_queue, sds)) {
		VERIFY0(zap_add_int_key(dp->dp_meta_objset,
		    scn->scn_phys.scn_queue_obj, sds->sds_dsobj,
		    sds->sds_txg, tx));
	}
}

/*
 * Computes the memory limit state that we're currently in. A sorted scan
 * needs quite a bit of memory to hold the sorting queue, so we need to
 * reasonably constrain the size so it doesn't impact overall system
 * performance. We compute two limits:
 * 1) Hard memory limit: if the amount of memory used by the sorting
 *	queues on a pool gets above this value, we stop the metadata
 *	scanning portion and start issuing the queued up and sorted
 *	I/Os to reduce memory usage.
 *	This limit is calculated as a fraction of physmem (by default 5%).
 *	We constrain the lower bound of the hard limit to an absolute
 *	minimum of zfs_scan_mem_lim_min (default: 16 MiB). We also constrain
 *	the upper bound to 5% of the total pool size - no chance we'll
 *	ever need that much memory, but just to keep the value in check.
 * 2) Soft memory limit: once we hit the hard memory limit, we start
 *	issuing I/O to reduce queue memory usage, but we don't want to
 *	completely empty out the queues, since we might be able to find I/Os
 *	that will fill in the gaps of our non-sequential IOs at some point
 *	in the future. So we stop the issuing of I/Os once the amount of
 *	memory used drops below the soft limit (at which point we stop issuing
 *	I/O and start scanning metadata again).
 *
 *	This limit is calculated by subtracting a fraction of the hard
 *	limit from the hard limit. By default this fraction is 5%, so
 *	the soft limit is 95% of the hard limit. We cap the size of the
 *	difference between the hard and soft limits at an absolute
 *	maximum of zfs_scan_mem_lim_soft_max (default: 128 MiB) - this is
 *	sufficient to not cause too frequent switching between the
 *	metadata scan and I/O issue (even at 2k recordsize, 128 MiB's
 *	worth of queues is about 1.2 GiB of on-pool data, so scanning
 *	that should take at least a decent fraction of a second).
 */
static boolean_t
dsl_scan_should_clear(dsl_scan_t *scn)
{
	vdev_t *rvd = scn->scn_dp->dp_spa->spa_root_vdev;
	uint64_t mlim_hard, mlim_soft, mused;
	uint64_t alloc = metaslab_class_get_alloc(spa_normal_class(
	    scn->scn_dp->dp_spa));

	mlim_hard = MAX((physmem / zfs_scan_mem_lim_fact) * PAGESIZE,
	    zfs_scan_mem_lim_min);
	mlim_hard = MIN(mlim_hard, alloc / 20);
	mlim_soft = mlim_hard - MIN(mlim_hard / zfs_scan_mem_lim_soft_fact,
	    zfs_scan_mem_lim_soft_max);
	mused = 0;
	for (uint64_t i = 0; i < rvd->vdev_children; i++) {
		vdev_t *tvd = rvd->vdev_child[i];
		dsl_scan_io_queue_t *queue;

		mutex_enter(&tvd->vdev_scan_io_queue_lock);
		queue = tvd->vdev_scan_io_queue;
		if (queue != NULL) {
			/* #extents in exts_by_size = # in exts_by_addr */
			mused += avl_numnodes(&queue->q_exts_by_size) *
			    sizeof (range_seg_t) +
			    avl_numnodes(&queue->q_sios_by_addr) *
			    sizeof (scan_io_t);
		}
		mutex_exit(&tvd->vdev_scan_io_queue_lock);
	}

	dprintf("current scan memory usage: %llu bytes\n", (longlong_t)mused);

	if (mused == 0)
		ASSERT0(scn->scn_bytes_pending);

	/*
	 * If we are above our hard limit, we need to clear out memory.
	 * If we are below our soft limit, we need to accumulate sequential IOs.
	 * Otherwise, we should keep doing whatever we are currently doing.
	 */
	if (mused >= mlim_hard)
		return (B_TRUE);
	else if (mused < mlim_soft)
		return (B_FALSE);
	else
		return (scn->scn_clearing);
}

static boolean_t
dsl_scan_check_suspend(dsl_scan_t *scn, const zbookmark_phys_t *zb)
{
	/* we never skip user/group accounting objects */
	if (zb && (int64_t)zb->zb_object < 0)
		return (B_FALSE);

	if (scn->scn_suspending)
		return (B_TRUE); /* we're already suspending */

	if (!ZB_IS_ZERO(&scn->scn_phys.scn_bookmark))
		return (B_FALSE); /* we're resuming */

	/* We only know how to resume from level-0 blocks. */
	if (zb && zb->zb_level != 0)
		return (B_FALSE);

	/*
	 * We suspend if:
	 *  - we have scanned for at least the minimum time (default 1 sec
	 *    for scrub, 3 sec for resilver), and either we have sufficient
	 *    dirty data that we are starting to write more quickly
	 *    (default 30%), or someone is explicitly waiting for this txg
	 *    to complete.
	 *  or
	 *  - the spa is shutting down because this pool is being exported
	 *    or the machine is rebooting.
	 *  or
	 *  - the scan queue has reached its memory use limit
	 */
	uint64_t curr_time_ns = gethrtime();
	uint64_t scan_time_ns = curr_time_ns - scn->scn_sync_start_time;
	uint64_t sync_time_ns = curr_time_ns -
	    scn->scn_dp->dp_spa->spa_sync_starttime;

	int dirty_pct = scn->scn_dp->dp_dirty_total * 100 / zfs_dirty_data_max;
	int mintime = (scn->scn_phys.scn_func == POOL_SCAN_RESILVER) ?
	    zfs_resilver_min_time_ms : zfs_scrub_min_time_ms;

	if ((NSEC2MSEC(scan_time_ns) > mintime &&
            (dirty_pct >= zfs_vdev_async_write_active_min_dirty_percent ||
            txg_sync_waiting(scn->scn_dp) ||
            NSEC2SEC(sync_time_ns) >= zfs_txg_timeout)) ||
            spa_shutting_down(scn->scn_dp->dp_spa) ||
	    (zfs_scan_strict_mem_lim && dsl_scan_should_clear(scn))) {
		if (zb) {
			dprintf("suspending at bookmark %llx/%llx/%llx/%llx\n",
			    (longlong_t)zb->zb_objset,
			    (longlong_t)zb->zb_object,
			    (longlong_t)zb->zb_level,
			    (longlong_t)zb->zb_blkid);
			scn->scn_phys.scn_bookmark = *zb;
		} else {
			dsl_scan_phys_t *scnp = &scn->scn_phys;

			dprintf("suspending at at DDT bookmark "
			    "%llx/%llx/%llx/%llx\n",
			    (longlong_t)scnp->scn_ddt_bookmark.ddb_class,
			    (longlong_t)scnp->scn_ddt_bookmark.ddb_type,
			    (longlong_t)scnp->scn_ddt_bookmark.ddb_checksum,
			    (longlong_t)scnp->scn_ddt_bookmark.ddb_cursor);
		}
		scn->scn_suspending = B_TRUE;
		return (B_TRUE);
	}
	return (B_FALSE);
}

typedef struct zil_scan_arg {
	dsl_pool_t	*zsa_dp;
	zil_header_t	*zsa_zh;
} zil_scan_arg_t;

/* ARGSUSED */
static int
dsl_scan_zil_block(zilog_t *zilog, blkptr_t *bp, void *arg, uint64_t claim_txg)
{
	zil_scan_arg_t *zsa = arg;
	dsl_pool_t *dp = zsa->zsa_dp;
	dsl_scan_t *scn = dp->dp_scan;
	zil_header_t *zh = zsa->zsa_zh;
	zbookmark_phys_t zb;

	if (BP_IS_HOLE(bp) || bp->blk_birth <= scn->scn_phys.scn_cur_min_txg)
		return (0);

	/*
	 * One block ("stubby") can be allocated a long time ago; we
	 * want to visit that one because it has been allocated
	 * (on-disk) even if it hasn't been claimed (even though for
	 * scrub there's nothing to do to it).
	 */
	if (claim_txg == 0 && bp->blk_birth >= spa_min_claim_txg(dp->dp_spa))
		return (0);

	SET_BOOKMARK(&zb, zh->zh_log.blk_cksum.zc_word[ZIL_ZC_OBJSET],
	    ZB_ZIL_OBJECT, ZB_ZIL_LEVEL, bp->blk_cksum.zc_word[ZIL_ZC_SEQ]);

	VERIFY(0 == scan_funcs[scn->scn_phys.scn_func](dp, bp, &zb));
	return (0);
}

/* ARGSUSED */
static int
dsl_scan_zil_record(zilog_t *zilog, lr_t *lrc, void *arg, uint64_t claim_txg)
{
	if (lrc->lrc_txtype == TX_WRITE) {
		zil_scan_arg_t *zsa = arg;
		dsl_pool_t *dp = zsa->zsa_dp;
		dsl_scan_t *scn = dp->dp_scan;
		zil_header_t *zh = zsa->zsa_zh;
		lr_write_t *lr = (lr_write_t *)lrc;
		blkptr_t *bp = &lr->lr_blkptr;
		zbookmark_phys_t zb;

		if (BP_IS_HOLE(bp) ||
		    bp->blk_birth <= scn->scn_phys.scn_cur_min_txg)
			return (0);

		/*
		 * birth can be < claim_txg if this record's txg is
		 * already txg sync'ed (but this log block contains
		 * other records that are not synced)
		 */
		if (claim_txg == 0 || bp->blk_birth < claim_txg)
			return (0);

		SET_BOOKMARK(&zb, zh->zh_log.blk_cksum.zc_word[ZIL_ZC_OBJSET],
		    lr->lr_foid, ZB_ZIL_LEVEL,
		    lr->lr_offset / BP_GET_LSIZE(bp));

		VERIFY(0 == scan_funcs[scn->scn_phys.scn_func](dp, bp, &zb));
	}
	return (0);
}

static void
dsl_scan_zil(dsl_pool_t *dp, zil_header_t *zh)
{
	uint64_t claim_txg = zh->zh_claim_txg;
	zil_scan_arg_t zsa = { dp, zh };
	zilog_t *zilog;

	ASSERT(spa_writeable(dp->dp_spa));

	/*
	 * We only want to visit blocks that have been claimed
	 * but not yet replayed.
	 */
	if (claim_txg == 0)
		return;

	zilog = zil_alloc(dp->dp_meta_objset, zh);

	(void) zil_parse(zilog, dsl_scan_zil_block, dsl_scan_zil_record, &zsa,
	    claim_txg);

	zil_free(zilog);
}

/*
 * We compare scan_prefetch_issue_ctx_t's based on their bookmarks. The idea
 * here is to sort the AVL tree by the order each block will be needed.
 */
static int
scan_prefetch_queue_compare(const void *a, const void *b)
{
	const scan_prefetch_issue_ctx_t *spic_a = a, *spic_b = b;
	const scan_prefetch_ctx_t *spc_a = spic_a->spic_spc;
	const scan_prefetch_ctx_t *spc_b = spic_b->spic_spc;

	return (zbookmark_compare(spc_a->spc_datablkszsec,
	    spc_a->spc_indblkshift, spc_b->spc_datablkszsec,
	    spc_b->spc_indblkshift, &spic_a->spic_zb, &spic_b->spic_zb));
}

static void
scan_prefetch_ctx_rele(scan_prefetch_ctx_t *spc, void *tag)
{
	if (refcount_remove(&spc->spc_refcnt, tag) == 0) {
		refcount_destroy(&spc->spc_refcnt);
		kmem_free(spc, sizeof (scan_prefetch_ctx_t));
	}
}

static scan_prefetch_ctx_t *
scan_prefetch_ctx_create(dsl_scan_t *scn, dnode_phys_t *dnp, void *tag)
{
	scan_prefetch_ctx_t *spc;

	spc = kmem_alloc(sizeof (scan_prefetch_ctx_t), KM_SLEEP);
	refcount_create(&spc->spc_refcnt);
	refcount_add(&spc->spc_refcnt, tag);
	spc->spc_scn = scn;
	if (dnp != NULL) {
		spc->spc_datablkszsec = dnp->dn_datablkszsec;
		spc->spc_indblkshift = dnp->dn_indblkshift;
		spc->spc_root = B_FALSE;
	} else {
		spc->spc_datablkszsec = 0;
		spc->spc_indblkshift = 0;
		spc->spc_root = B_TRUE;
	}

	return (spc);
}

static void
scan_prefetch_ctx_add_ref(scan_prefetch_ctx_t *spc, void *tag)
{
	refcount_add(&spc->spc_refcnt, tag);
}

static boolean_t
dsl_scan_check_prefetch_resume(scan_prefetch_ctx_t *spc,
    const zbookmark_phys_t *zb)
{
	zbookmark_phys_t *last_zb = &spc->spc_scn->scn_prefetch_bookmark;
	dnode_phys_t tmp_dnp;
	dnode_phys_t *dnp = (spc->spc_root) ? NULL : &tmp_dnp;

	if (zb->zb_objset != last_zb->zb_objset)
		return (B_TRUE);
	if ((int64_t)zb->zb_object < 0)
		return (B_FALSE);

	tmp_dnp.dn_datablkszsec = spc->spc_datablkszsec;
	tmp_dnp.dn_indblkshift = spc->spc_indblkshift;

	if (zbookmark_subtree_completed(dnp, zb, last_zb))
		return (B_TRUE);

	return (B_FALSE);
}

static void
dsl_scan_prefetch(scan_prefetch_ctx_t *spc, blkptr_t *bp, zbookmark_phys_t *zb)
{
	avl_index_t idx;
	dsl_scan_t *scn = spc->spc_scn;
	spa_t *spa = scn->scn_dp->dp_spa;
	scan_prefetch_issue_ctx_t *spic;

	if (zfs_no_scrub_prefetch)
		return;

	if (BP_IS_HOLE(bp) || bp->blk_birth <= scn->scn_phys.scn_cur_min_txg ||
	    (BP_GET_LEVEL(bp) == 0 && BP_GET_TYPE(bp) != DMU_OT_DNODE &&
	    BP_GET_TYPE(bp) != DMU_OT_OBJSET))
		return;

	if (dsl_scan_check_prefetch_resume(spc, zb))
		return;

	scan_prefetch_ctx_add_ref(spc, scn);
	spic = kmem_alloc(sizeof (scan_prefetch_issue_ctx_t), KM_SLEEP);
	spic->spic_spc = spc;
	spic->spic_bp = *bp;
	spic->spic_zb = *zb;

	/*
	 * Add the IO to the queue of blocks to prefetch. This allows us to
	 * prioritize blocks that we will need first for the main traversal
	 * thread.
	 */
	mutex_enter(&spa->spa_scrub_lock);
	if (avl_find(&scn->scn_prefetch_queue, spic, &idx) != NULL) {
		/* this block is already queued for prefetch */
		kmem_free(spic, sizeof (scan_prefetch_issue_ctx_t));
		scan_prefetch_ctx_rele(spc, scn);
		mutex_exit(&spa->spa_scrub_lock);
		return;
	}

	avl_insert(&scn->scn_prefetch_queue, spic, idx);
	cv_broadcast(&spa->spa_scrub_io_cv);
	mutex_exit(&spa->spa_scrub_lock);
}

static void
dsl_scan_prefetch_dnode(dsl_scan_t *scn, dnode_phys_t *dnp,
    uint64_t objset, uint64_t object)
{
	int i;
	zbookmark_phys_t zb;
	scan_prefetch_ctx_t *spc;

	if (dnp->dn_nblkptr == 0 && !(dnp->dn_flags & DNODE_FLAG_SPILL_BLKPTR))
		return;

	SET_BOOKMARK(&zb, objset, object, 0, 0);

	spc = scan_prefetch_ctx_create(scn, dnp, FTAG);

	for (i = 0; i < dnp->dn_nblkptr; i++) {
		zb.zb_level = BP_GET_LEVEL(&dnp->dn_blkptr[i]);
		zb.zb_blkid = i;
		dsl_scan_prefetch(spc, &dnp->dn_blkptr[i], &zb);
	}

	if (dnp->dn_flags & DNODE_FLAG_SPILL_BLKPTR) {
		zb.zb_level = 0;
		zb.zb_blkid = DMU_SPILL_BLKID;
		dsl_scan_prefetch(spc, &dnp->dn_spill, &zb);
	}

	scan_prefetch_ctx_rele(spc, FTAG);
}

void
dsl_scan_prefetch_cb(zio_t *zio __unused, const zbookmark_phys_t *zb, const blkptr_t *bp,
    arc_buf_t *buf, void *private)
{
	scan_prefetch_ctx_t *spc = private;
	dsl_scan_t *scn = spc->spc_scn;
	spa_t *spa = scn->scn_dp->dp_spa;

	/* broadcast that the IO has completed for rate limitting purposes */
	mutex_enter(&spa->spa_scrub_lock);
	ASSERT3U(spa->spa_scrub_inflight, >=, BP_GET_PSIZE(bp));
	spa->spa_scrub_inflight -= BP_GET_PSIZE(bp);
	cv_broadcast(&spa->spa_scrub_io_cv);
	mutex_exit(&spa->spa_scrub_lock);

	/* if there was an error or we are done prefetching, just cleanup */
	if (buf == NULL || scn->scn_suspending)
		goto out;

	if (BP_GET_LEVEL(bp) > 0) {
		int i;
		blkptr_t *cbp;
		int epb = BP_GET_LSIZE(bp) >> SPA_BLKPTRSHIFT;
		zbookmark_phys_t czb;

		for (i = 0, cbp = buf->b_data; i < epb; i++, cbp++) {
			SET_BOOKMARK(&czb, zb->zb_objset, zb->zb_object,
			    zb->zb_level - 1, zb->zb_blkid * epb + i);
			dsl_scan_prefetch(spc, cbp, &czb);
		}
	} else if (BP_GET_TYPE(bp) == DMU_OT_DNODE) {
		dnode_phys_t *cdnp = buf->b_data;
		int i;
		int epb = BP_GET_LSIZE(bp) >> DNODE_SHIFT;

		for (i = 0, cdnp = buf->b_data; i < epb; i++, cdnp++) {
			dsl_scan_prefetch_dnode(scn, cdnp,
						zb->zb_objset, zb->zb_blkid * epb + i);
		}
	} else if (BP_GET_TYPE(bp) == DMU_OT_OBJSET) {
		objset_phys_t *osp = buf->b_data;

		dsl_scan_prefetch_dnode(scn, &osp->os_meta_dnode,
		    zb->zb_objset, DMU_META_DNODE_OBJECT);

		if (OBJSET_BUF_HAS_USERUSED(buf)) {
			dsl_scan_prefetch_dnode(scn,
			    &osp->os_groupused_dnode, zb->zb_objset,
			    DMU_GROUPUSED_OBJECT);
			dsl_scan_prefetch_dnode(scn,
			    &osp->os_userused_dnode, zb->zb_objset,
			    DMU_USERUSED_OBJECT);
		}
	}

out:
	if (buf != NULL)
		arc_buf_destroy(buf, private);
	scan_prefetch_ctx_rele(spc, scn);
}

/* ARGSUSED */
static void
dsl_scan_prefetch_thread(void *arg)
{
	dsl_scan_t *scn = arg;
	spa_t *spa = scn->scn_dp->dp_spa;
	scan_prefetch_issue_ctx_t *spic;

	/* loop until we are told to stop */
	while (!scn->scn_prefetch_stop) {
		arc_flags_t flags = ARC_FLAG_NOWAIT |
                    ARC_FLAG_PRESCIENT_PREFETCH | ARC_FLAG_PREFETCH;
		int zio_flags = ZIO_FLAG_CANFAIL | ZIO_FLAG_SCAN_THREAD;
		
		mutex_enter(&spa->spa_scrub_lock);

		/*
		 * Wait until we have an IO to issue and are not above our
		 * maximum in flight limit.
		 */
		while (!scn->scn_prefetch_stop &&
		    (avl_numnodes(&scn->scn_prefetch_queue) == 0 ||
		    spa->spa_scrub_inflight >= scn->scn_maxinflight_bytes)) {
			cv_wait(&spa->spa_scrub_io_cv, &spa->spa_scrub_lock);
		}

		/* recheck if we should stop since we waited for the cv */
		if (scn->scn_prefetch_stop) {
			mutex_exit(&spa->spa_scrub_lock);
			break;
		}

		/* remove the prefetch IO from the tree */
		spic = avl_first(&scn->scn_prefetch_queue);
		spa->spa_scrub_inflight += BP_GET_PSIZE(&spic->spic_bp);
		avl_remove(&scn->scn_prefetch_queue, spic);

		mutex_exit(&spa->spa_scrub_lock);

		/* issue the prefetch asynchronously */
		(void) arc_read(scn->scn_zio_root, scn->scn_dp->dp_spa,
		    &spic->spic_bp, dsl_scan_prefetch_cb, spic->spic_spc,
		    ZIO_PRIORITY_SCRUB, zio_flags, &flags, &spic->spic_zb);

		kmem_free(spic, sizeof (scan_prefetch_issue_ctx_t));
	}

	ASSERT(scn->scn_prefetch_stop);

	/* free any prefetches we didn't get to complete */
	mutex_enter(&spa->spa_scrub_lock);
	while ((spic = avl_first(&scn->scn_prefetch_queue)) != NULL) {
		avl_remove(&scn->scn_prefetch_queue, spic);
		scan_prefetch_ctx_rele(spic->spic_spc, scn);
		kmem_free(spic, sizeof (scan_prefetch_issue_ctx_t));
	}
	ASSERT0(avl_numnodes(&scn->scn_prefetch_queue));
	mutex_exit(&spa->spa_scrub_lock);
}

static boolean_t
dsl_scan_check_resume(dsl_scan_t *scn, const dnode_phys_t *dnp,
    const zbookmark_phys_t *zb)
{
	/*
	 * We never skip over user/group accounting objects (obj<0)
	 */
	if (!ZB_IS_ZERO(&scn->scn_phys.scn_bookmark) &&
	    (int64_t)zb->zb_object >= 0) {
		/*
		 * If we already visited this bp & everything below (in
		 * a prior txg sync), don't bother doing it again.
		 */
		if (zbookmark_subtree_completed(dnp, zb,
		    &scn->scn_phys.scn_bookmark))
			return (B_TRUE);

		/*
		 * If we found the block we're trying to resume from, or
		 * we went past it to a different object, zero it out to
		 * indicate that it's OK to start checking for suspending
		 * again.
		 */
		if (bcmp(zb, &scn->scn_phys.scn_bookmark, sizeof (*zb)) == 0 ||
		    zb->zb_object > scn->scn_phys.scn_bookmark.zb_object) {
			dprintf("resuming at %llx/%llx/%llx/%llx\n",
			    (longlong_t)zb->zb_objset,
			    (longlong_t)zb->zb_object,
			    (longlong_t)zb->zb_level,
			    (longlong_t)zb->zb_blkid);
			bzero(&scn->scn_phys.scn_bookmark, sizeof (*zb));
		}
	}
	return (B_FALSE);
}

static void dsl_scan_visitbp(blkptr_t *bp, const zbookmark_phys_t *zb,
    dnode_phys_t *dnp, dsl_dataset_t *ds, dsl_scan_t *scn,
    dmu_objset_type_t ostype, dmu_tx_t *tx);
static void dsl_scan_visitdnode(
    dsl_scan_t *, dsl_dataset_t *ds, dmu_objset_type_t ostype,
    dnode_phys_t *dnp, uint64_t object, dmu_tx_t *tx);

/*
 * Return nonzero on i/o error.
 * Return new buf to write out in *bufp.
 */
static int
dsl_scan_recurse(dsl_scan_t *scn, dsl_dataset_t *ds, dmu_objset_type_t ostype,
    dnode_phys_t *dnp, const blkptr_t *bp,
    const zbookmark_phys_t *zb, dmu_tx_t *tx)
{
	dsl_pool_t *dp = scn->scn_dp;
	int zio_flags = ZIO_FLAG_CANFAIL | ZIO_FLAG_SCAN_THREAD;
	int err;

	if (BP_GET_LEVEL(bp) > 0) {
		arc_flags_t flags = ARC_FLAG_WAIT;
		int i;
		blkptr_t *cbp;
		int epb = BP_GET_LSIZE(bp) >> SPA_BLKPTRSHIFT;
		arc_buf_t *buf;

		err = arc_read(NULL, dp->dp_spa, bp, arc_getbuf_func, &buf,
		    ZIO_PRIORITY_SCRUB, zio_flags, &flags, zb);
		if (err) {
			scn->scn_phys.scn_errors++;
			return (err);
		}
		for (i = 0, cbp = buf->b_data; i < epb; i++, cbp++) {
			zbookmark_phys_t czb;

			SET_BOOKMARK(&czb, zb->zb_objset, zb->zb_object,
			    zb->zb_level - 1,
			    zb->zb_blkid * epb + i);
			dsl_scan_visitbp(cbp, &czb, dnp,
			    ds, scn, ostype, tx);
		}
		arc_buf_destroy(buf, &buf);
	} else if (BP_GET_TYPE(bp) == DMU_OT_DNODE) {
		arc_flags_t flags = ARC_FLAG_WAIT;
		dnode_phys_t *cdnp;
		int i;
		int epb = BP_GET_LSIZE(bp) >> DNODE_SHIFT;
		arc_buf_t *buf;

		err = arc_read(NULL, dp->dp_spa, bp, arc_getbuf_func, &buf,
		    ZIO_PRIORITY_SCRUB, zio_flags, &flags, zb);
		if (err) {
			scn->scn_phys.scn_errors++;
			return (err);
		}
		for (i = 0, cdnp = buf->b_data; i < epb; i++, cdnp++) {
			dsl_scan_visitdnode(scn, ds, ostype,
			    cdnp, zb->zb_blkid * epb + i, tx);
		}

		arc_buf_destroy(buf, &buf);
	} else if (BP_GET_TYPE(bp) == DMU_OT_OBJSET) {
		arc_flags_t flags = ARC_FLAG_WAIT;
		objset_phys_t *osp;
		arc_buf_t *buf;

		err = arc_read(NULL, dp->dp_spa, bp, arc_getbuf_func, &buf,
		    ZIO_PRIORITY_SCRUB, zio_flags, &flags, zb);
		if (err) {
			scn->scn_phys.scn_errors++;
			return (err);
		}

		osp = buf->b_data;

		dsl_scan_visitdnode(scn, ds, osp->os_type,
		    &osp->os_meta_dnode, DMU_META_DNODE_OBJECT, tx);

		if (OBJSET_BUF_HAS_USERUSED(buf)) {
			/*
			 * We also always visit user/group accounting
			 * objects, and never skip them, even if we are
			 * suspending.  This is necessary so that the space
			 * deltas from this txg get integrated.
			 */
			dsl_scan_visitdnode(scn, ds, osp->os_type,
			    &osp->os_groupused_dnode,
			    DMU_GROUPUSED_OBJECT, tx);
			dsl_scan_visitdnode(scn, ds, osp->os_type,
			    &osp->os_userused_dnode,
			    DMU_USERUSED_OBJECT, tx);
		}
		arc_buf_destroy(buf, &buf);
	}

	return (0);
}

static void
dsl_scan_visitdnode(dsl_scan_t *scn, dsl_dataset_t *ds,
    dmu_objset_type_t ostype, dnode_phys_t *dnp,
    uint64_t object, dmu_tx_t *tx)
{
	int j;

	for (j = 0; j < dnp->dn_nblkptr; j++) {
		zbookmark_phys_t czb;

		SET_BOOKMARK(&czb, ds ? ds->ds_object : 0, object,
		    dnp->dn_nlevels - 1, j);
		dsl_scan_visitbp(&dnp->dn_blkptr[j],
		    &czb, dnp, ds, scn, ostype, tx);
	}

	if (dnp->dn_flags & DNODE_FLAG_SPILL_BLKPTR) {
		zbookmark_phys_t czb;
		SET_BOOKMARK(&czb, ds ? ds->ds_object : 0, object,
		    0, DMU_SPILL_BLKID);
		dsl_scan_visitbp(&dnp->dn_spill,
		    &czb, dnp, ds, scn, ostype, tx);
	}
}

/*
 * The arguments are in this order because mdb can only print the
 * first 5; we want them to be useful.
 */
static void
dsl_scan_visitbp(blkptr_t *bp, const zbookmark_phys_t *zb,
    dnode_phys_t *dnp, dsl_dataset_t *ds, dsl_scan_t *scn,
    dmu_objset_type_t ostype, dmu_tx_t *tx)
{
	dsl_pool_t *dp = scn->scn_dp;
	blkptr_t *bp_toread = NULL;

	if (dsl_scan_check_suspend(scn, zb))
		return;

	if (dsl_scan_check_resume(scn, dnp, zb))
		return;

	scn->scn_visited_this_txg++;

	dprintf_bp(bp,
	    "visiting ds=%p/%llu zb=%llx/%llx/%llx/%llx bp=%p",
	    ds, ds ? ds->ds_object : 0,
	    zb->zb_objset, zb->zb_object, zb->zb_level, zb->zb_blkid,
	    bp);

	if (BP_IS_HOLE(bp)) {
		scn->scn_holes_this_txg++;
		return;
	}

	if (bp->blk_birth <= scn->scn_phys.scn_cur_min_txg) {
		scn->scn_lt_min_this_txg++;
		return;
	}

	bp_toread = kmem_alloc(sizeof (blkptr_t), KM_SLEEP);
	*bp_toread = *bp;

	if (dsl_scan_recurse(scn, ds, ostype, dnp, bp_toread, zb, tx) != 0)
		return;

	/*
	 * If dsl_scan_ddt() has already visited this block, it will have
	 * already done any translations or scrubbing, so don't call the
	 * callback again.
	 */
	if (ddt_class_contains(dp->dp_spa,
	    scn->scn_phys.scn_ddt_class_max, bp)) {
		scn->scn_ddt_contained_this_txg++;
		goto out;
	}

	/*
	 * If this block is from the future (after cur_max_txg), then we
	 * are doing this on behalf of a deleted snapshot, and we will
	 * revisit the future block on the next pass of this dataset.
	 * Don't scan it now unless we need to because something
	 * under it was modified.
	 */
	if (BP_PHYSICAL_BIRTH(bp) > scn->scn_phys.scn_cur_max_txg) {
		scn->scn_gt_max_this_txg++;
		goto out;
	}

	scan_funcs[scn->scn_phys.scn_func](dp, bp, zb);
out:
	kmem_free(bp_toread, sizeof (blkptr_t));
}

static void
dsl_scan_visit_rootbp(dsl_scan_t *scn, dsl_dataset_t *ds, blkptr_t *bp,
    dmu_tx_t *tx)
{
	zbookmark_phys_t zb;
	scan_prefetch_ctx_t *spc;

	SET_BOOKMARK(&zb, ds ? ds->ds_object : DMU_META_OBJSET,
	    ZB_ROOT_OBJECT, ZB_ROOT_LEVEL, ZB_ROOT_BLKID);

	if (ZB_IS_ZERO(&scn->scn_phys.scn_bookmark)) {
		SET_BOOKMARK(&scn->scn_prefetch_bookmark,
		    zb.zb_objset, 0, 0, 0);
	} else {
		scn->scn_prefetch_bookmark = scn->scn_phys.scn_bookmark;
	}

	scn->scn_objsets_visited_this_txg++;

	spc = scan_prefetch_ctx_create(scn, NULL, FTAG);
	dsl_scan_prefetch(spc, bp, &zb);
	scan_prefetch_ctx_rele(spc, FTAG);

	dsl_scan_visitbp(bp, &zb, NULL, ds, scn, DMU_OST_NONE, tx);

	dprintf_ds(ds, "finished scan%s", "");
}

static void
ds_destroyed_scn_phys(dsl_dataset_t *ds, dsl_scan_phys_t *scn_phys)
{
	if (scn_phys->scn_bookmark.zb_objset == ds->ds_object) {
		if (ds->ds_is_snapshot) {
			/*
			 * Note:
			 *  - scn_cur_{min,max}_txg stays the same.
			 *  - Setting the flag is not really necessary if
			 *    scn_cur_max_txg == scn_max_txg, because there
			 *    is nothing after this snapshot that we care
			 *    about.  However, we set it anyway and then
			 *    ignore it when we retraverse it in
			 *    dsl_scan_visitds().
			 */
			scn_phys->scn_bookmark.zb_objset =
			    dsl_dataset_phys(ds)->ds_next_snap_obj;
			zfs_dbgmsg("destroying ds %llu; currently traversing; "
			    "reset zb_objset to %llu",
			    (u_longlong_t)ds->ds_object,
			    (u_longlong_t)dsl_dataset_phys(ds)->
			    ds_next_snap_obj);
			scn_phys->scn_flags |= DSF_VISIT_DS_AGAIN;
		} else {
			SET_BOOKMARK(&scn_phys->scn_bookmark,
			    ZB_DESTROYED_OBJSET, 0, 0, 0);
			zfs_dbgmsg("destroying ds %llu; currently traversing; "
			    "reset bookmark to -1,0,0,0",
			    (u_longlong_t)ds->ds_object);
		}
	}
}

/*
 * Invoked when a dataset is destroyed. We need to make sure that:
 *
 * 1) If it is the dataset that was currently being scanned, we write
 *	a new dsl_scan_phys_t and marking the objset reference in it
 *	as destroyed.
 * 2) Remove it from the work queue, if it was present.
 *
 * If the dataset was actually a snapshot, instead of marking the dataset
 * as destroyed, we instead substitute the next snapshot in line.
 */
void
dsl_scan_ds_destroyed(dsl_dataset_t *ds, dmu_tx_t *tx)
{
	dsl_pool_t *dp = ds->ds_dir->dd_pool;
	dsl_scan_t *scn = dp->dp_scan;
	uint64_t mintxg;

	if (!dsl_scan_is_running(scn))
		return;

	ds_destroyed_scn_phys(ds, &scn->scn_phys);
	ds_destroyed_scn_phys(ds, &scn->scn_phys_cached);

	if (scan_ds_queue_contains(scn, ds->ds_object, &mintxg)) {
		scan_ds_queue_remove(scn, ds->ds_object);
		if (ds->ds_is_snapshot)
			scan_ds_queue_insert(scn,
			    dsl_dataset_phys(ds)->ds_next_snap_obj, mintxg);
	}

	if (zap_lookup_int_key(dp->dp_meta_objset, scn->scn_phys.scn_queue_obj,
	    ds->ds_object, &mintxg) == 0) {
		ASSERT3U(dsl_dataset_phys(ds)->ds_num_children, <=, 1);
		VERIFY3U(0, ==, zap_remove_int(dp->dp_meta_objset,
		    scn->scn_phys.scn_queue_obj, ds->ds_object, tx));
		if (ds->ds_is_snapshot) {
			/*
			 * We keep the same mintxg; it could be >
			 * ds_creation_txg if the previous snapshot was
			 * deleted too.
			 */
			VERIFY(zap_add_int_key(dp->dp_meta_objset,
			    scn->scn_phys.scn_queue_obj,
			    dsl_dataset_phys(ds)->ds_next_snap_obj,
			    mintxg, tx) == 0);
			zfs_dbgmsg("destroying ds %llu; in queue; "
			    "replacing with %llu",
			    (u_longlong_t)ds->ds_object,
			    (u_longlong_t)dsl_dataset_phys(ds)->
			    ds_next_snap_obj);
		} else {
			zfs_dbgmsg("destroying ds %llu; in queue; removing",
			    (u_longlong_t)ds->ds_object);
		}
	}

	/*
	 * dsl_scan_sync() should be called after this, and should sync
	 * out our changed state, but just to be safe, do it here.
	 */
	dsl_scan_sync_state(scn, tx, SYNC_CACHED);
}

static void
ds_snapshotted_bookmark(dsl_dataset_t *ds, zbookmark_phys_t *scn_bookmark)
{
	if (scn_bookmark->zb_objset == ds->ds_object) {
		scn_bookmark->zb_objset =
		    dsl_dataset_phys(ds)->ds_prev_snap_obj;
		zfs_dbgmsg("snapshotting ds %llu; currently traversing; "
		    "reset zb_objset to %llu",
		    (u_longlong_t)ds->ds_object,
		    (u_longlong_t)dsl_dataset_phys(ds)->ds_prev_snap_obj);
	}
}

/*
 * Called when a dataset is snapshotted. If we were currently traversing
 * this snapshot, we reset our bookmark to point at the newly created
 * snapshot. We also modify our work queue to remove the old snapshot and
 * replace with the new one.
 */
void
dsl_scan_ds_snapshotted(dsl_dataset_t *ds, dmu_tx_t *tx)
{
	dsl_pool_t *dp = ds->ds_dir->dd_pool;
	dsl_scan_t *scn = dp->dp_scan;
	uint64_t mintxg;

	if (!dsl_scan_is_running(scn))
		return;

	ASSERT(dsl_dataset_phys(ds)->ds_prev_snap_obj != 0);

	ds_snapshotted_bookmark(ds, &scn->scn_phys.scn_bookmark);
	ds_snapshotted_bookmark(ds, &scn->scn_phys_cached.scn_bookmark);

	if (scan_ds_queue_contains(scn, ds->ds_object, &mintxg)) {
		scan_ds_queue_remove(scn, ds->ds_object);
		scan_ds_queue_insert(scn,
		    dsl_dataset_phys(ds)->ds_prev_snap_obj, mintxg);
	}

	if (zap_lookup_int_key(dp->dp_meta_objset, scn->scn_phys.scn_queue_obj,
	    ds->ds_object, &mintxg) == 0) {
		VERIFY3U(0, ==, zap_remove_int(dp->dp_meta_objset,
		    scn->scn_phys.scn_queue_obj, ds->ds_object, tx));
		VERIFY(zap_add_int_key(dp->dp_meta_objset,
		    scn->scn_phys.scn_queue_obj,
		    dsl_dataset_phys(ds)->ds_prev_snap_obj, mintxg, tx) == 0);
		zfs_dbgmsg("snapshotting ds %llu; in queue; "
		    "replacing with %llu",
		    (u_longlong_t)ds->ds_object,
		    (u_longlong_t)dsl_dataset_phys(ds)->ds_prev_snap_obj);
	}

	dsl_scan_sync_state(scn, tx, SYNC_CACHED);
}

static void
ds_clone_swapped_bookmark(dsl_dataset_t *ds1, dsl_dataset_t *ds2,
    zbookmark_phys_t *scn_bookmark)
{
	if (scn_bookmark->zb_objset == ds1->ds_object) {
		scn_bookmark->zb_objset = ds2->ds_object;
		zfs_dbgmsg("clone_swap ds %llu; currently traversing; "
		    "reset zb_objset to %llu",
		    (u_longlong_t)ds1->ds_object,
		    (u_longlong_t)ds2->ds_object);
	} else if (scn_bookmark->zb_objset == ds2->ds_object) {
		scn_bookmark->zb_objset = ds1->ds_object;
		zfs_dbgmsg("clone_swap ds %llu; currently traversing; "
		    "reset zb_objset to %llu",
		    (u_longlong_t)ds2->ds_object,
		    (u_longlong_t)ds1->ds_object);
	}
}

/*
 * Called when a parent dataset and its clone are swapped. If we were
 * currently traversing the dataset, we need to switch to traversing the
 * newly promoted parent.
 */
void
dsl_scan_ds_clone_swapped(dsl_dataset_t *ds1, dsl_dataset_t *ds2, dmu_tx_t *tx)
{
	dsl_pool_t *dp = ds1->ds_dir->dd_pool;
	dsl_scan_t *scn = dp->dp_scan;
	uint64_t mintxg;

	if (!dsl_scan_is_running(scn))
		return;

	ds_clone_swapped_bookmark(ds1, ds2, &scn->scn_phys.scn_bookmark);
	ds_clone_swapped_bookmark(ds1, ds2, &scn->scn_phys_cached.scn_bookmark);

	if (scan_ds_queue_contains(scn, ds1->ds_object, &mintxg)) {
		scan_ds_queue_remove(scn, ds1->ds_object);
		scan_ds_queue_insert(scn, ds2->ds_object, mintxg);
	}
	if (scan_ds_queue_contains(scn, ds2->ds_object, &mintxg)) {
		scan_ds_queue_remove(scn, ds2->ds_object);
		scan_ds_queue_insert(scn, ds1->ds_object, mintxg);
	}

	if (zap_lookup_int_key(dp->dp_meta_objset, scn->scn_phys.scn_queue_obj,
	    ds1->ds_object, &mintxg) == 0) {
		int err;
		ASSERT3U(mintxg, ==, dsl_dataset_phys(ds1)->ds_prev_snap_txg);
		ASSERT3U(mintxg, ==, dsl_dataset_phys(ds2)->ds_prev_snap_txg);
		VERIFY3U(0, ==, zap_remove_int(dp->dp_meta_objset,
		    scn->scn_phys.scn_queue_obj, ds1->ds_object, tx));
		err = zap_add_int_key(dp->dp_meta_objset,
		    scn->scn_phys.scn_queue_obj, ds2->ds_object, mintxg, tx);
		VERIFY(err == 0 || err == EEXIST);
		if (err == EEXIST) {
			/* Both were there to begin with */
			VERIFY(0 == zap_add_int_key(dp->dp_meta_objset,
			    scn->scn_phys.scn_queue_obj,
			    ds1->ds_object, mintxg, tx));
		}
		zfs_dbgmsg("clone_swap ds %llu; in queue; "
		    "replacing with %llu",
		    (u_longlong_t)ds1->ds_object,
		    (u_longlong_t)ds2->ds_object);
	}
	if (zap_lookup_int_key(dp->dp_meta_objset, scn->scn_phys.scn_queue_obj,
	    ds2->ds_object, &mintxg) == 0) {
		ASSERT3U(mintxg, ==, dsl_dataset_phys(ds1)->ds_prev_snap_txg);
		ASSERT3U(mintxg, ==, dsl_dataset_phys(ds2)->ds_prev_snap_txg);
		VERIFY3U(0, ==, zap_remove_int(dp->dp_meta_objset,
		    scn->scn_phys.scn_queue_obj, ds2->ds_object, tx));
		VERIFY(0 == zap_add_int_key(dp->dp_meta_objset,
		    scn->scn_phys.scn_queue_obj, ds1->ds_object, mintxg, tx));
		zfs_dbgmsg("clone_swap ds %llu; in queue; "
		    "replacing with %llu",
		    (u_longlong_t)ds2->ds_object,
		    (u_longlong_t)ds1->ds_object);
	}

	dsl_scan_sync_state(scn, tx, SYNC_CACHED);
}

/* ARGSUSED */
static int
enqueue_clones_cb(dsl_pool_t *dp, dsl_dataset_t *hds, void *arg)
{
	uint64_t originobj = *(uint64_t *)arg;
	dsl_dataset_t *ds;
	int err;
	dsl_scan_t *scn = dp->dp_scan;

	if (dsl_dir_phys(hds->ds_dir)->dd_origin_obj != originobj)
		return (0);

	err = dsl_dataset_hold_obj(dp, hds->ds_object, FTAG, &ds);
	if (err)
		return (err);

	while (dsl_dataset_phys(ds)->ds_prev_snap_obj != originobj) {
		dsl_dataset_t *prev;
		err = dsl_dataset_hold_obj(dp,
		    dsl_dataset_phys(ds)->ds_prev_snap_obj, FTAG, &prev);

		dsl_dataset_rele(ds, FTAG);
		if (err)
			return (err);
		ds = prev;
	}
	scan_ds_queue_insert(scn, ds->ds_object,
	    dsl_dataset_phys(ds)->ds_prev_snap_txg);
	dsl_dataset_rele(ds, FTAG);
	return (0);
}

static void
dsl_scan_visitds(dsl_scan_t *scn, uint64_t dsobj, dmu_tx_t *tx)
{
	dsl_pool_t *dp = scn->scn_dp;
	dsl_dataset_t *ds;
	objset_t *os;

	VERIFY3U(0, ==, dsl_dataset_hold_obj(dp, dsobj, FTAG, &ds));

	if (scn->scn_phys.scn_cur_min_txg >=
	    scn->scn_phys.scn_max_txg) {
		/*
		 * This can happen if this snapshot was created after the
		 * scan started, and we already completed a previous snapshot
		 * that was created after the scan started.  This snapshot
		 * only references blocks with:
		 *
		 *	birth < our ds_creation_txg
		 *	cur_min_txg is no less than ds_creation_txg.
		 *	We have already visited these blocks.
		 * or
		 *	birth > scn_max_txg
		 *	The scan requested not to visit these blocks.
		 *
		 * Subsequent snapshots (and clones) can reference our
		 * blocks, or blocks with even higher birth times.
		 * Therefore we do not need to visit them either,
		 * so we do not add them to the work queue.
		 *
		 * Note that checking for cur_min_txg >= cur_max_txg
		 * is not sufficient, because in that case we may need to
		 * visit subsequent snapshots.  This happens when min_txg > 0,
		 * which raises cur_min_txg.  In this case we will visit
		 * this dataset but skip all of its blocks, because the
		 * rootbp's birth time is < cur_min_txg.  Then we will
		 * add the next snapshots/clones to the work queue.
		 */
		char *dsname = kmem_alloc(MAXNAMELEN, KM_SLEEP);
		dsl_dataset_name(ds, dsname);
		zfs_dbgmsg("scanning dataset %llu (%s) is unnecessary because "
		    "cur_min_txg (%llu) >= max_txg (%llu)",
		    (longlong_t)dsobj, dsname,
		    (longlong_t)scn->scn_phys.scn_cur_min_txg,
		    (longlong_t)scn->scn_phys.scn_max_txg);
		kmem_free(dsname, MAXNAMELEN);

		goto out;
	}

	if (dmu_objset_from_ds(ds, &os))
		goto out;

	/*
	 * Only the ZIL in the head (non-snapshot) is valid. Even though
	 * snapshots can have ZIL block pointers (which may be the same
	 * BP as in the head), they must be ignored. In addition, $ORIGIN
	 * doesn't have a objset (i.e. its ds_bp is a hole) so we don't
	 * need to look for a ZIL in it either. So we traverse the ZIL here,
	 * rather than in scan_recurse(), because the regular snapshot
	 * block-sharing rules don't apply to it.
	 */
	if (!ds->ds_is_snapshot)
		dsl_scan_zil(dp, &os->os_zil_header);

	/*
	 * Iterate over the bps in this ds.
	 */
	dmu_buf_will_dirty(ds->ds_dbuf, tx);
	rrw_enter(&ds->ds_bp_rwlock, RW_READER, FTAG);
	dsl_scan_visit_rootbp(scn, ds, &dsl_dataset_phys(ds)->ds_bp, tx);
	rrw_exit(&ds->ds_bp_rwlock, FTAG);

	char *dsname = kmem_alloc(ZFS_MAX_DATASET_NAME_LEN, KM_SLEEP);
	dsl_dataset_name(ds, dsname);
	zfs_dbgmsg("scanned dataset %llu (%s) with min=%llu max=%llu; "
	    "suspending=%u",
	    (longlong_t)dsobj, dsname,
	    (longlong_t)scn->scn_phys.scn_cur_min_txg,
	    (longlong_t)scn->scn_phys.scn_cur_max_txg,
	    (int)scn->scn_suspending);
	kmem_free(dsname, ZFS_MAX_DATASET_NAME_LEN);

	if (scn->scn_suspending)
		goto out;

	/*
	 * We've finished this pass over this dataset.
	 */

	/*
	 * If we did not completely visit this dataset, do another pass.
	 */
	if (scn->scn_phys.scn_flags & DSF_VISIT_DS_AGAIN) {
		zfs_dbgmsg("incomplete pass; visiting again");
		scn->scn_phys.scn_flags &= ~DSF_VISIT_DS_AGAIN;
		scan_ds_queue_insert(scn, ds->ds_object,
		    scn->scn_phys.scn_cur_max_txg);
		goto out;
	}

	/*
	 * Add descendent datasets to work queue.
	 */
	if (dsl_dataset_phys(ds)->ds_next_snap_obj != 0) {
		scan_ds_queue_insert(scn,
		    dsl_dataset_phys(ds)->ds_next_snap_obj,
		    dsl_dataset_phys(ds)->ds_creation_txg);
	}
	if (dsl_dataset_phys(ds)->ds_num_children > 1) {
		boolean_t usenext = B_FALSE;
		if (dsl_dataset_phys(ds)->ds_next_clones_obj != 0) {
			uint64_t count;
			/*
			 * A bug in a previous version of the code could
			 * cause upgrade_clones_cb() to not set
			 * ds_next_snap_obj when it should, leading to a
			 * missing entry.  Therefore we can only use the
			 * next_clones_obj when its count is correct.
			 */
			int err = zap_count(dp->dp_meta_objset,
			    dsl_dataset_phys(ds)->ds_next_clones_obj, &count);
			if (err == 0 &&
			    count == dsl_dataset_phys(ds)->ds_num_children - 1)
				usenext = B_TRUE;
		}

		if (usenext) {
			zap_cursor_t zc;
			zap_attribute_t za;
			for (zap_cursor_init(&zc, dp->dp_meta_objset,
			    dsl_dataset_phys(ds)->ds_next_clones_obj);
			    zap_cursor_retrieve(&zc, &za) == 0;
			    (void) zap_cursor_advance(&zc)) {
				scan_ds_queue_insert(scn,
				    zfs_strtonum(za.za_name, NULL),
				    dsl_dataset_phys(ds)->ds_creation_txg);
			}
			zap_cursor_fini(&zc);
		} else {
			VERIFY0(dmu_objset_find_dp(dp, dp->dp_root_dir_obj,
			    enqueue_clones_cb, &ds->ds_object,
			    DS_FIND_CHILDREN));
		}
	}

out:
	dsl_dataset_rele(ds, FTAG);
}

/* ARGSUSED */
static int
enqueue_cb(dsl_pool_t *dp, dsl_dataset_t *hds, void *arg)
{
	dsl_dataset_t *ds;
	int err;
	dsl_scan_t *scn = dp->dp_scan;

	err = dsl_dataset_hold_obj(dp, hds->ds_object, FTAG, &ds);
	if (err)
		return (err);

	while (dsl_dataset_phys(ds)->ds_prev_snap_obj != 0) {
		dsl_dataset_t *prev;
		err = dsl_dataset_hold_obj(dp,
		    dsl_dataset_phys(ds)->ds_prev_snap_obj, FTAG, &prev);
		if (err) {
			dsl_dataset_rele(ds, FTAG);
			return (err);
		}

		/*
		 * If this is a clone, we don't need to worry about it for now.
		 */
		if (dsl_dataset_phys(prev)->ds_next_snap_obj != ds->ds_object) {
			dsl_dataset_rele(ds, FTAG);
			dsl_dataset_rele(prev, FTAG);
			return (0);
		}
		dsl_dataset_rele(ds, FTAG);
		ds = prev;
	}

	scan_ds_queue_insert(scn, ds->ds_object,
	    dsl_dataset_phys(ds)->ds_prev_snap_txg);
	dsl_dataset_rele(ds, FTAG);
	return (0);
}

/* ARGSUSED */
void
dsl_scan_ddt_entry(dsl_scan_t *scn, enum zio_checksum checksum,
    ddt_entry_t *dde, dmu_tx_t *tx)
{
	const ddt_key_t *ddk = &dde->dde_key;
	ddt_phys_t *ddp = dde->dde_phys;
	blkptr_t bp;
	zbookmark_phys_t zb = { 0 };
	int p;

	if (scn->scn_phys.scn_state != DSS_SCANNING)
		return;

	for (p = 0; p < DDT_PHYS_TYPES; p++, ddp++) {
		if (ddp->ddp_phys_birth == 0 ||
		    ddp->ddp_phys_birth > scn->scn_phys.scn_max_txg)
			continue;
		ddt_bp_create(checksum, ddk, ddp, &bp);

		scn->scn_visited_this_txg++;
		scan_funcs[scn->scn_phys.scn_func](scn->scn_dp, &bp, &zb);
	}
}

/*
 * Scrub/dedup interaction.
 *
 * If there are N references to a deduped block, we don't want to scrub it
 * N times -- ideally, we should scrub it exactly once.
 *
 * We leverage the fact that the dde's replication class (enum ddt_class)
 * is ordered from highest replication class (DDT_CLASS_DITTO) to lowest
 * (DDT_CLASS_UNIQUE) so that we may walk the DDT in that order.
 *
 * To prevent excess scrubbing, the scrub begins by walking the DDT
 * to find all blocks with refcnt > 1, and scrubs each of these once.
 * Since there are two replication classes which contain blocks with
 * refcnt > 1, we scrub the highest replication class (DDT_CLASS_DITTO) first.
 * Finally the top-down scrub begins, only visiting blocks with refcnt == 1.
 *
 * There would be nothing more to say if a block's refcnt couldn't change
 * during a scrub, but of course it can so we must account for changes
 * in a block's replication class.
 *
 * Here's an example of what can occur:
 *
 * If a block has refcnt > 1 during the DDT scrub phase, but has refcnt == 1
 * when visited during the top-down scrub phase, it will be scrubbed twice.
 * This negates our scrub optimization, but is otherwise harmless.
 *
 * If a block has refcnt == 1 during the DDT scrub phase, but has refcnt > 1
 * on each visit during the top-down scrub phase, it will never be scrubbed.
 * To catch this, ddt_sync_entry() notifies the scrub code whenever a block's
 * reference class transitions to a higher level (i.e DDT_CLASS_UNIQUE to
 * DDT_CLASS_DUPLICATE); if it transitions from refcnt == 1 to refcnt > 1
 * while a scrub is in progress, it scrubs the block right then.
 */
static void
dsl_scan_ddt(dsl_scan_t *scn, dmu_tx_t *tx)
{
	ddt_bookmark_t *ddb = &scn->scn_phys.scn_ddt_bookmark;
	ddt_entry_t dde = { 0 };
	int error;
	uint64_t n = 0;

	while ((error = ddt_walk(scn->scn_dp->dp_spa, ddb, &dde)) == 0) {
		ddt_t *ddt;

		if (ddb->ddb_class > scn->scn_phys.scn_ddt_class_max)
			break;
		dprintf("visiting ddb=%llu/%llu/%llu/%llx\n",
		    (longlong_t)ddb->ddb_class,
		    (longlong_t)ddb->ddb_type,
		    (longlong_t)ddb->ddb_checksum,
		    (longlong_t)ddb->ddb_cursor);

		/* There should be no pending changes to the dedup table */
		ddt = scn->scn_dp->dp_spa->spa_ddt[ddb->ddb_checksum];
		ASSERT(avl_first(&ddt->ddt_tree) == NULL);

		dsl_scan_ddt_entry(scn, ddb->ddb_checksum, &dde, tx);
		n++;

		if (dsl_scan_check_suspend(scn, NULL))
			break;
	}

	zfs_dbgmsg("scanned %llu ddt entries with class_max = %u; "
	    "suspending=%u", (longlong_t)n,
	    (int)scn->scn_phys.scn_ddt_class_max, (int)scn->scn_suspending);

	ASSERT(error == 0 || error == ENOENT);
	ASSERT(error != ENOENT ||
	    ddb->ddb_class > scn->scn_phys.scn_ddt_class_max);
}

static uint64_t
dsl_scan_ds_maxtxg(dsl_dataset_t *ds)
{
	uint64_t smt = ds->ds_dir->dd_pool->dp_scan->scn_phys.scn_max_txg;
	if (ds->ds_is_snapshot)
		return (MIN(smt, dsl_dataset_phys(ds)->ds_creation_txg));
	return (smt);
}

static void
dsl_scan_visit(dsl_scan_t *scn, dmu_tx_t *tx)
{
	scan_ds_t *sds;
	dsl_pool_t *dp = scn->scn_dp;

	if (scn->scn_phys.scn_ddt_bookmark.ddb_class <=
	    scn->scn_phys.scn_ddt_class_max) {
		scn->scn_phys.scn_cur_min_txg = scn->scn_phys.scn_min_txg;
		scn->scn_phys.scn_cur_max_txg = scn->scn_phys.scn_max_txg;
		dsl_scan_ddt(scn, tx);
		if (scn->scn_suspending)
			return;
	}

	if (scn->scn_phys.scn_bookmark.zb_objset == DMU_META_OBJSET) {
		/* First do the MOS & ORIGIN */

		scn->scn_phys.scn_cur_min_txg = scn->scn_phys.scn_min_txg;
		scn->scn_phys.scn_cur_max_txg = scn->scn_phys.scn_max_txg;
		dsl_scan_visit_rootbp(scn, NULL,
		    &dp->dp_meta_rootbp, tx);
		spa_set_rootblkptr(dp->dp_spa, &dp->dp_meta_rootbp);
		if (scn->scn_suspending)
			return;

		if (spa_version(dp->dp_spa) < SPA_VERSION_DSL_SCRUB) {
			VERIFY0(dmu_objset_find_dp(dp, dp->dp_root_dir_obj,
			    enqueue_cb, NULL, DS_FIND_CHILDREN));
		} else {
			dsl_scan_visitds(scn,
			    dp->dp_origin_snap->ds_object, tx);
		}
		ASSERT(!scn->scn_suspending);
	} else if (scn->scn_phys.scn_bookmark.zb_objset !=
	    ZB_DESTROYED_OBJSET) {
		uint64_t dsobj = scn->scn_phys.scn_bookmark.zb_objset;
		/*
		 * If we were suspended, continue from here. Note if the
		 * ds we were suspended on was deleted, the zb_objset may
		 * be -1, so we will skip this and find a new objset
		 * below.
		 */
		dsl_scan_visitds(scn, dsobj, tx);
		if (scn->scn_suspending)
			return;
	}

	/*
	 * In case we suspended right at the end of the ds, zero the
	 * bookmark so we don't think that we're still trying to resume.
	 */
	bzero(&scn->scn_phys.scn_bookmark, sizeof (zbookmark_phys_t));

	/*
	 * Keep pulling things out of the dataset avl queue. Updates to the
	 * persistent zap-object-as-queue happen only at checkpoints.
	 */
	while ((sds = avl_first(&scn->scn_queue)) != NULL) {
		dsl_dataset_t *ds;
		uint64_t dsobj = sds->sds_dsobj;
		uint64_t txg = sds->sds_txg;

		/* dequeue and free the ds from the queue */
		scan_ds_queue_remove(scn, dsobj);
		sds = NULL;	/* must not be touched after removal */

		/* Set up min / max txg */
		VERIFY3U(0, ==, dsl_dataset_hold_obj(dp, dsobj, FTAG, &ds));
		if (txg != 0) {
			scn->scn_phys.scn_cur_min_txg =
			    MAX(scn->scn_phys.scn_min_txg, txg);
		} else {
			scn->scn_phys.scn_cur_min_txg =
			    MAX(scn->scn_phys.scn_min_txg,
			    dsl_dataset_phys(ds)->ds_prev_snap_txg);
		}
		scn->scn_phys.scn_cur_max_txg = dsl_scan_ds_maxtxg(ds);
		dsl_dataset_rele(ds, FTAG);

		dsl_scan_visitds(scn, dsobj, tx);
		if (scn->scn_suspending)
			return;
	}
	/* No more objsets to fetch, we're done */
	scn->scn_phys.scn_bookmark.zb_objset = ZB_DESTROYED_OBJSET;
	ASSERT0(scn->scn_suspending);
}

static uint64_t
dsl_scan_count_leaves(vdev_t *vd)
{
	uint64_t i, leaves = 0;
	
	/* we only count leaves that belong to the main pool and are readable */
	if (vd->vdev_islog || vd->vdev_isspare ||
	    vd->vdev_isl2cache || !vdev_readable(vd))
		return (0);
	
	if (vd->vdev_ops->vdev_op_leaf)
		return (1);
	
	for (i = 0; i < vd->vdev_children; i++) {
		leaves += dsl_scan_count_leaves(vd->vdev_child[i]);
	}
	
	return (leaves);
}


static void
scan_io_queues_update_zio_stats(dsl_scan_io_queue_t *q, const blkptr_t *bp)
{
	int i;
	uint64_t cur_size = 0;

	for (i = 0; i < BP_GET_NDVAS(bp); i++) {
		cur_size += DVA_GET_ASIZE(&bp->blk_dva[i]);
	}

	q->q_total_zio_size_this_txg += cur_size;
	q->q_zios_this_txg++;
}

static void
scan_io_queues_update_seg_stats(dsl_scan_io_queue_t *q, uint64_t start,
    uint64_t end)
{
	q->q_total_seg_size_this_txg += end - start;
	q->q_segs_this_txg++;
}

static boolean_t
scan_io_queue_check_suspend(dsl_scan_t *scn)
{
	/* See comment in dsl_scan_check_suspend() */
	uint64_t curr_time_ns = gethrtime();
	uint64_t scan_time_ns = curr_time_ns - scn->scn_sync_start_time;
	uint64_t sync_time_ns = curr_time_ns -
	    scn->scn_dp->dp_spa->spa_sync_starttime;
	int dirty_pct = scn->scn_dp->dp_dirty_total * 100 / zfs_dirty_data_max;
	int mintime = (scn->scn_phys.scn_func == POOL_SCAN_RESILVER) ?
	    zfs_resilver_min_time_ms : zfs_scrub_min_time_ms;
       
	return ((NSEC2MSEC(scan_time_ns) > mintime &&
	    (dirty_pct >= zfs_vdev_async_write_active_min_dirty_percent ||
	    txg_sync_waiting(scn->scn_dp) ||
	    NSEC2SEC(sync_time_ns) >= zfs_txg_timeout)) ||
	    spa_shutting_down(scn->scn_dp->dp_spa));
}

/*
 * Given a list of scan_io_t's in io_list, this issues the io's out to
 * disk. This consumes the io_list and frees the scan_io_t's. This is
 * called when emptying queues, either when we're up against the memory
 * limit or when we have finished scanning. Returns B_TRUE if we stopped
 * processing the list before we finished. Any zios that were not issued
 * will remain in the io_list.
 */
static boolean_t
scan_io_queue_issue(dsl_scan_io_queue_t *queue, list_t *io_list)
{
	dsl_scan_t *scn = queue->q_scn;
	scan_io_t *sio;
	int64_t bytes_issued = 0;
	boolean_t suspended = B_FALSE;

	while ((sio = list_head(io_list)) != NULL) {
		blkptr_t bp;

		if (scan_io_queue_check_suspend(scn)) {
			suspended = B_TRUE;
			break;
		}

		sio2bp(sio, &bp, queue->q_vd->vdev_id);
		bytes_issued += sio->sio_asize;
		scan_exec_io(scn->scn_dp, &bp, sio->sio_flags,
		    &sio->sio_zb, queue);
		(void) list_remove_head(io_list);
		scan_io_queues_update_zio_stats(queue, &bp);
		kmem_free(sio, sizeof (*sio));
	}

	atomic_add_64(&scn->scn_bytes_pending, -bytes_issued);

	return (suspended);
}

/*
 * Given a range_seg_t (extent) and a list, this function passes over a
 * scan queue and gathers up the appropriate ios which fit into that
 * scan seg (starting from lowest LBA). At the end, we remove the segment
 * from the q_exts_by_addr range tree.
 */
static boolean_t
scan_io_queue_gather(dsl_scan_io_queue_t *queue, range_seg_t *rs, list_t *list)
{
	scan_io_t srch_sio, *sio, *next_sio;
	avl_index_t idx;
	uint_t num_sios = 0;
	int64_t bytes_issued = 0;

	ASSERT(rs != NULL);
	ASSERT(MUTEX_HELD(&queue->q_vd->vdev_scan_io_queue_lock));

	srch_sio.sio_offset = rs->rs_start;

	/*
	 * The exact start of the extent might not contain any matching zios,
	 * so if that's the case, examine the next one in the tree.
	 */
	sio = avl_find(&queue->q_sios_by_addr, &srch_sio, &idx);
	if (sio == NULL)
		sio = avl_nearest(&queue->q_sios_by_addr, idx, AVL_AFTER);

	while (sio != NULL && sio->sio_offset < rs->rs_end && num_sios <= 32) {
		ASSERT3U(sio->sio_offset, >=, rs->rs_start);
		ASSERT3U(sio->sio_offset + sio->sio_asize, <=, rs->rs_end);

		next_sio = AVL_NEXT(&queue->q_sios_by_addr, sio);
		avl_remove(&queue->q_sios_by_addr, sio);

		bytes_issued += sio->sio_asize;
		num_sios++;
		list_insert_tail(list, sio);
		sio = next_sio;
	}

	/*
	 * We limit the number of sios we process at once to 32 to avoid
	 * biting off more than we can chew. If we didn't take everything
	 * in the segment we update it to reflect the work we were able to
	 * complete. Otherwise, we remove it from the range tree entirely.
	 */
	if (sio != NULL && sio->sio_offset < rs->rs_end) {
		range_tree_adjust_fill(queue->q_exts_by_addr, rs,
		    -bytes_issued);
		range_tree_resize_segment(queue->q_exts_by_addr, rs,
		    sio->sio_offset, rs->rs_end - sio->sio_offset);

		return (B_TRUE);
	} else {
		range_tree_remove(queue->q_exts_by_addr, rs->rs_start,
		    rs->rs_end - rs->rs_start);
		return (B_FALSE);
	}
}


/*
 * This is called from the queue emptying thread and selects the next
 * extent from which we are to issue io's. The behavior of this function
 * depends on the state of the scan, the current memory consumption and
 * whether or not we are performing a scan shutdown.
 * 1) We select extents in an elevator algorithm (LBA-order) if the scan
 * 	needs to perform a checkpoint
 * 2) We select the largest available extent if we are up against the
 * 	memory limit.
 * 3) Otherwise we don't select any extents.
 */
static const range_seg_t *
scan_io_queue_fetch_ext(dsl_scan_io_queue_t *queue)
{
	dsl_scan_t *scn = queue->q_scn;

	ASSERT(MUTEX_HELD(&queue->q_vd->vdev_scan_io_queue_lock));
	ASSERT(scn->scn_is_sorted);

	/* handle tunable overrides */
	if (scn->scn_checkpointing || scn->scn_clearing) {
		if (zfs_scan_issue_strategy == 1) {
			return (range_tree_first(queue->q_exts_by_addr));
		} else if (zfs_scan_issue_strategy == 2) {
			return (avl_first(&queue->q_exts_by_size));
		}
	}

	/*
	 * During normal clearing, we want to issue our largest segments
	 * first, keeping IO as sequential as possible, and leaving the
	 * smaller extents for later with the hope that they might eventually
	 * grow to larger sequential segments. However, when the scan is
	 * checkpointing, no new extents will be added to the sorting queue,
	 * so the way we are sorted now is as good as it will ever get.
	 * In this case, we instead switch to issuing extents in LBA order.
	 */
	if (scn->scn_checkpointing) {
		return (range_tree_first(queue->q_exts_by_addr));
	} else if (scn->scn_clearing) {
		return (avl_first(&queue->q_exts_by_size));
	} else {
		return (NULL);
	}
}

static void
scan_io_queues_run_one(void *arg)
{
	dsl_scan_io_queue_t *queue = arg;
	kmutex_t *q_lock = &queue->q_vd->vdev_scan_io_queue_lock;
	boolean_t suspended = B_FALSE;
	range_seg_t *rs = NULL;
	scan_io_t *sio = NULL;
	list_t sio_list;
	uint64_t bytes_per_leaf = zfs_scan_vdev_limit;
	uint64_t nr_leaves = dsl_scan_count_leaves(queue->q_vd);

	ASSERT(queue->q_scn->scn_is_sorted);

	list_create(&sio_list, sizeof (scan_io_t),
	    offsetof(scan_io_t, sio_nodes.sio_list_node));
	mutex_enter(q_lock);

	/* calculate maximum in-flight bytes for this txg (min 1MB) */
	queue->q_maxinflight_bytes =
	    MAX(nr_leaves * bytes_per_leaf, 1ULL << 20);

	/* reset per-queue scan statistics for this txg */
	queue->q_total_seg_size_this_txg = 0;
	queue->q_segs_this_txg = 0;
	queue->q_total_zio_size_this_txg = 0;
	queue->q_zios_this_txg = 0;

	/* loop until we have run out of time or sios */
	while ((rs = (range_seg_t*)scan_io_queue_fetch_ext(queue)) != NULL) {
		uint64_t seg_start = 0, seg_end = 0;
		boolean_t more_left = B_TRUE;

		ASSERT(list_is_empty(&sio_list));

		/* loop while we still have sios left to process in this rs */
		while (more_left) {
			scan_io_t *first_sio, *last_sio;

			/*
			 * We have selected which extent needs to be
			 * processed next. Gather up the corresponding sios.
			 */
			more_left = scan_io_queue_gather(queue, rs, &sio_list);
			ASSERT(!list_is_empty(&sio_list));
			first_sio = list_head(&sio_list);
			last_sio = list_tail(&sio_list);

			seg_end = last_sio->sio_offset + last_sio->sio_asize;
			if (seg_start == 0)
				seg_start = first_sio->sio_offset;

			/*
			 * Issuing sios can take a long time so drop the
			 * queue lock. The sio queue won't be updated by
			 * other threads since we're in syncing context so
			 * we can be sure that our trees will remain exactly
			 * as we left them.
			 */
			mutex_exit(q_lock);
			suspended = scan_io_queue_issue(queue, &sio_list);
			mutex_enter(q_lock);

			if (suspended)
				break;
		}
		/* update statistics for debugging purposes */
		scan_io_queues_update_seg_stats(queue, seg_start, seg_end);
		
		if (suspended)
			break;
	}
		

	/* If we were suspended in the middle of processing,
	 * requeue any unfinished sios and exit.
	 */
	while ((sio = list_head(&sio_list)) != NULL) {
		list_remove(&sio_list, sio);
		scan_io_queue_insert_impl(queue, sio);
	}

	mutex_exit(q_lock);
	list_destroy(&sio_list);
}

/*
 * Performs an emptying run on all scan queues in the pool. This just
 * punches out one thread per top-level vdev, each of which processes
 * only that vdev's scan queue. We can parallelize the I/O here because
 * we know that each queue's io's only affect its own top-level vdev.
 *
 * This function waits for the queue runs to complete, and must be
 * called from dsl_scan_sync (or in general, syncing context).
 */
static void
scan_io_queues_run(dsl_scan_t *scn)
{
	spa_t *spa = scn->scn_dp->dp_spa;

	ASSERT(scn->scn_is_sorted);
	ASSERT(spa_config_held(spa, SCL_CONFIG, RW_READER));

	if (scn->scn_bytes_pending == 0)
		return;

	if (scn->scn_taskq == NULL) {
		char *tq_name = kmem_zalloc(ZFS_MAX_DATASET_NAME_LEN + 16,
		    KM_SLEEP);
		int nthreads = spa->spa_root_vdev->vdev_children;

		/*
		 * We need to make this taskq *always* execute as many
		 * threads in parallel as we have top-level vdevs and no
		 * less, otherwise strange serialization of the calls to
		 * scan_io_queues_run_one can occur during spa_sync runs
		 * and that significantly impacts performance.
		 */
		(void) snprintf(tq_name, ZFS_MAX_DATASET_NAME_LEN + 16,
		    "dsl_scan_tq_%s", spa->spa_name);
		scn->scn_taskq = taskq_create(tq_name, nthreads, minclsyspri,
		    nthreads, nthreads, TASKQ_PREPOPULATE);
		kmem_free(tq_name, ZFS_MAX_DATASET_NAME_LEN + 16);
	}

	for (uint64_t i = 0; i < spa->spa_root_vdev->vdev_children; i++) {
		vdev_t *vd = spa->spa_root_vdev->vdev_child[i];

		mutex_enter(&vd->vdev_scan_io_queue_lock);
		if (vd->vdev_scan_io_queue != NULL) {
			VERIFY(taskq_dispatch(scn->scn_taskq,
			    scan_io_queues_run_one, vd->vdev_scan_io_queue,
			    TQ_SLEEP) != TASKQID_INVALID);
		}
		mutex_exit(&vd->vdev_scan_io_queue_lock);
	}

	/*
	 * Wait for the queues to finish issuing thir IOs for this run
	 * before we return. There may still be IOs in flight at this
	 * point.
	 */
	taskq_wait(scn->scn_taskq);
}

static boolean_t
dsl_scan_async_block_should_pause(dsl_scan_t *scn)
{
	uint64_t elapsed_nanosecs;

	if (zfs_recover)
		return (B_FALSE);

	if (scn->scn_visited_this_txg >= zfs_async_block_max_blocks)
		return (B_TRUE);

	elapsed_nanosecs = gethrtime() - scn->scn_sync_start_time;
	return (elapsed_nanosecs / NANOSEC > zfs_txg_timeout ||
	    (NSEC2MSEC(elapsed_nanosecs) > scn->scn_async_block_min_time_ms &&
	    txg_sync_waiting(scn->scn_dp)) ||
	    spa_shutting_down(scn->scn_dp->dp_spa));
}

static int
dsl_scan_free_block_cb(void *arg, const blkptr_t *bp, dmu_tx_t *tx)
{
	dsl_scan_t *scn = arg;

	if (!scn->scn_is_bptree ||
	    (BP_GET_LEVEL(bp) == 0 && BP_GET_TYPE(bp) != DMU_OT_OBJSET)) {
		if (dsl_scan_async_block_should_pause(scn))
			return (SET_ERROR(ERESTART));
	}

	zio_nowait(zio_free_sync(scn->scn_zio_root, scn->scn_dp->dp_spa,
	    dmu_tx_get_txg(tx), bp, 0));
	dsl_dir_diduse_space(tx->tx_pool->dp_free_dir, DD_USED_HEAD,
	    -bp_get_dsize_sync(scn->scn_dp->dp_spa, bp),
	    -BP_GET_PSIZE(bp), -BP_GET_UCSIZE(bp), tx);
	scn->scn_visited_this_txg++;
	return (0);
}

static int
dsl_scan_obsolete_block_cb(void *arg, const blkptr_t *bp, dmu_tx_t *tx)
{
	dsl_scan_t *scn = arg;
	const dva_t *dva = &bp->blk_dva[0];

	if (dsl_scan_async_block_should_pause(scn))
		return (SET_ERROR(ERESTART));

	spa_vdev_indirect_mark_obsolete(scn->scn_dp->dp_spa,
	    DVA_GET_VDEV(dva), DVA_GET_OFFSET(dva),
	    DVA_GET_ASIZE(dva), tx);
	scn->scn_visited_this_txg++;
	return (0);
}

static void
dsl_scan_update_stats(dsl_scan_t *scn)
{
	spa_t *spa = scn->scn_dp->dp_spa;
	uint64_t i;
	uint64_t seg_size_total = 0, zio_size_total = 0;
	uint64_t seg_count_total = 0, zio_count_total = 0;

	for (i = 0; i < spa->spa_root_vdev->vdev_children; i++) {
		vdev_t *vd = spa->spa_root_vdev->vdev_child[i];
		dsl_scan_io_queue_t *queue = vd->vdev_scan_io_queue;

		if (queue == NULL)
			continue;

		seg_size_total += queue->q_total_seg_size_this_txg;
		zio_size_total += queue->q_total_zio_size_this_txg;
		seg_count_total += queue->q_segs_this_txg;
		zio_count_total += queue->q_zios_this_txg;
	}

	if (seg_count_total == 0 || zio_count_total == 0) {
		scn->scn_avg_seg_size_this_txg = 0;
		scn->scn_avg_zio_size_this_txg = 0;
		scn->scn_segs_this_txg = 0;
		scn->scn_zios_this_txg = 0;
		return;
	}

	scn->scn_avg_seg_size_this_txg = seg_size_total / seg_count_total;
	scn->scn_avg_zio_size_this_txg = zio_size_total / zio_count_total;
	scn->scn_segs_this_txg = seg_count_total;
	scn->scn_zios_this_txg = zio_count_total;
}

boolean_t
dsl_scan_active(dsl_scan_t *scn)
{
	spa_t *spa = scn->scn_dp->dp_spa;
	uint64_t used = 0, comp, uncomp;

	if (spa->spa_load_state != SPA_LOAD_NONE)
		return (B_FALSE);
	if (spa_shutting_down(spa))
		return (B_FALSE);
	if ((dsl_scan_is_running(scn) && !dsl_scan_is_paused_scrub(scn)) ||
	    (scn->scn_async_destroying && !scn->scn_async_stalled))
		return (B_TRUE);

	if (spa_version(scn->scn_dp->dp_spa) >= SPA_VERSION_DEADLISTS) {
		(void) bpobj_space(&scn->scn_dp->dp_free_bpobj,
		    &used, &comp, &uncomp);
	}
	return (used != 0);
}

static int
dsl_process_async_destroys(dsl_pool_t *dp, dmu_tx_t *tx)
{
	dsl_scan_t *scn = dp->dp_scan;
	spa_t *spa = dp->dp_spa;
	int err = 0;

	if (spa_suspend_async_destroy(spa))
		return (0);

	if (zfs_free_bpobj_enabled &&
	    spa_version(spa) >= SPA_VERSION_DEADLISTS) {
		scn->scn_is_bptree = B_FALSE;
		scn->scn_async_block_min_time_ms = zfs_free_min_time_ms;
		scn->scn_zio_root = zio_root(spa, NULL,
		    NULL, ZIO_FLAG_MUSTSUCCEED);
		err = bpobj_iterate(&dp->dp_free_bpobj,
		    dsl_scan_free_block_cb, scn, tx);
		VERIFY0(zio_wait(scn->scn_zio_root));
		scn->scn_zio_root = NULL;

		if (err != 0 && err != ERESTART)
			zfs_panic_recover("error %u from bpobj_iterate()", err);
	}

	if (err == 0 && spa_feature_is_active(spa, SPA_FEATURE_ASYNC_DESTROY)) {
		ASSERT(scn->scn_async_destroying);
		scn->scn_is_bptree = B_TRUE;
		scn->scn_zio_root = zio_root(spa, NULL,
		    NULL, ZIO_FLAG_MUSTSUCCEED);
		err = bptree_iterate(dp->dp_meta_objset,
		    dp->dp_bptree_obj, B_TRUE, dsl_scan_free_block_cb, scn, tx);
		VERIFY0(zio_wait(scn->scn_zio_root));
		scn->scn_zio_root = NULL;

		if (err == EIO || err == ECKSUM) {
			err = 0;
		} else if (err != 0 && err != ERESTART) {
			zfs_panic_recover("error %u from "
			    "traverse_dataset_destroyed()", err);
		}

		if (bptree_is_empty(dp->dp_meta_objset, dp->dp_bptree_obj)) {
			/* finished; deactivate async destroy feature */
			spa_feature_decr(spa, SPA_FEATURE_ASYNC_DESTROY, tx);
			ASSERT(!spa_feature_is_active(spa,
			    SPA_FEATURE_ASYNC_DESTROY));
			VERIFY0(zap_remove(dp->dp_meta_objset,
			    DMU_POOL_DIRECTORY_OBJECT,
			    DMU_POOL_BPTREE_OBJ, tx));
			VERIFY0(bptree_free(dp->dp_meta_objset,
			    dp->dp_bptree_obj, tx));
			dp->dp_bptree_obj = 0;
			scn->scn_async_destroying = B_FALSE;
			scn->scn_async_stalled = B_FALSE;
		} else {
			/*
			 * If we didn't make progress, mark the async
			 * destroy as stalled, so that we will not initiate
			 * a spa_sync() on its behalf.  Note that we only
			 * check this if we are not finished, because if the
			 * bptree had no blocks for us to visit, we can
			 * finish without "making progress".
			 */
			scn->scn_async_stalled =
			    (scn->scn_visited_this_txg == 0);
		}
	}
	if (scn->scn_visited_this_txg) {
		zfs_dbgmsg("freed %llu blocks in %llums from "
		    "free_bpobj/bptree txg %llu; err=%u",
		    (longlong_t)scn->scn_visited_this_txg,
		    (longlong_t)
		    NSEC2MSEC(gethrtime() - scn->scn_sync_start_time),
		    (longlong_t)tx->tx_txg, err);
		scn->scn_visited_this_txg = 0;

		/*
		 * Write out changes to the DDT that may be required as a
		 * result of the blocks freed.  This ensures that the DDT
		 * is clean when a scrub/resilver runs.
		 */
		ddt_sync(spa, tx->tx_txg);
	}
	if (err != 0)
		return (err);
	if (dp->dp_free_dir != NULL && !scn->scn_async_destroying &&
	    zfs_free_leak_on_eio &&
	    (dsl_dir_phys(dp->dp_free_dir)->dd_used_bytes != 0 ||
	    dsl_dir_phys(dp->dp_free_dir)->dd_compressed_bytes != 0 ||
	    dsl_dir_phys(dp->dp_free_dir)->dd_uncompressed_bytes != 0)) {
		/*
		 * We have finished background destroying, but there is still
		 * some space left in the dp_free_dir. Transfer this leaked
		 * space to the dp_leak_dir.
		 */
		if (dp->dp_leak_dir == NULL) {
			rrw_enter(&dp->dp_config_rwlock, RW_WRITER, FTAG);
			(void) dsl_dir_create_sync(dp, dp->dp_root_dir,
			    LEAK_DIR_NAME, tx);
			VERIFY0(dsl_pool_open_special_dir(dp,
			    LEAK_DIR_NAME, &dp->dp_leak_dir));
			rrw_exit(&dp->dp_config_rwlock, FTAG);
		}
		dsl_dir_diduse_space(dp->dp_leak_dir, DD_USED_HEAD,
		    dsl_dir_phys(dp->dp_free_dir)->dd_used_bytes,
		    dsl_dir_phys(dp->dp_free_dir)->dd_compressed_bytes,
		    dsl_dir_phys(dp->dp_free_dir)->dd_uncompressed_bytes, tx);
		dsl_dir_diduse_space(dp->dp_free_dir, DD_USED_HEAD,
		    -dsl_dir_phys(dp->dp_free_dir)->dd_used_bytes,
		    -dsl_dir_phys(dp->dp_free_dir)->dd_compressed_bytes,
		    -dsl_dir_phys(dp->dp_free_dir)->dd_uncompressed_bytes, tx);
	}

	if (dp->dp_free_dir != NULL && !scn->scn_async_destroying) {
		/* finished; verify that space accounting went to zero */
		ASSERT0(dsl_dir_phys(dp->dp_free_dir)->dd_used_bytes);
		ASSERT0(dsl_dir_phys(dp->dp_free_dir)->dd_compressed_bytes);
		ASSERT0(dsl_dir_phys(dp->dp_free_dir)->dd_uncompressed_bytes);
	}

	EQUIV(bpobj_is_open(&dp->dp_obsolete_bpobj),
	    0 == zap_contains(dp->dp_meta_objset, DMU_POOL_DIRECTORY_OBJECT,
	    DMU_POOL_OBSOLETE_BPOBJ));
	if (err == 0 && bpobj_is_open(&dp->dp_obsolete_bpobj)) {
		ASSERT(spa_feature_is_active(dp->dp_spa,
		    SPA_FEATURE_OBSOLETE_COUNTS));

		scn->scn_is_bptree = B_FALSE;
		scn->scn_async_block_min_time_ms = zfs_obsolete_min_time_ms;
		err = bpobj_iterate(&dp->dp_obsolete_bpobj,
		    dsl_scan_obsolete_block_cb, scn, tx);
		if (err != 0 && err != ERESTART)
			zfs_panic_recover("error %u from bpobj_iterate()", err);

		if (bpobj_is_empty(&dp->dp_obsolete_bpobj))
			dsl_pool_destroy_obsolete_bpobj(dp, tx);
	}

	return (0);
}

static boolean_t
dsl_scan_need_resilver(spa_t *spa, const dva_t *dva, size_t psize,
    uint64_t phys_birth)
{
	vdev_t *vd;

	if (DVA_GET_GANG(dva)) {
		/*
		 * Gang members may be spread across multiple
		 * vdevs, so the best estimate we have is the
		 * scrub range, which has already been checked.
		 * XXX -- it would be better to change our
		 * allocation policy to ensure that all
		 * gang members reside on the same vdev.
		 */
		return (B_TRUE);
	}

	vd = vdev_lookup_top(spa, DVA_GET_VDEV(dva));

	/*
	 * Check if the txg falls within the range which must be
	 * resilvered.  DVAs outside this range can always be skipped.
	 */
	if (!vdev_dtl_contains(vd, DTL_PARTIAL, phys_birth, 1))
		return (B_FALSE);

	/*
	 * Check if the top-level vdev must resilver this offset.
	 * When the offset does not intersect with a dirty leaf DTL
	 * then it may be possible to skip the resilver IO.  The psize
	 * is provided instead of asize to simplify the check for RAIDZ.
	 */
	if (!vdev_dtl_need_resilver(vd, DVA_GET_OFFSET(dva), psize))
		return (B_FALSE);

	return (B_TRUE);
}

/*
 * This is the primary entry point for scans that is called from syncing
 * context. Scans must happen entirely during syncing context so that we
 * cna guarantee that blocks we are currently scanning will not change out
 * from under us. While a scan is active, this funciton controls how quickly
 * transaction groups proceed, instead of the normal handling provided by
 * txg_sync_thread().
 */
void
dsl_scan_sync(dsl_pool_t *dp, dmu_tx_t *tx)
{
	int err = 0;
	dsl_scan_t *scn = dp->dp_scan;
	spa_t *spa = dp->dp_spa;
	state_sync_type_t sync_type = SYNC_OPTIONAL;

	/*
	 * Check for scn_restart_txg before checking spa_load_state, so
	 * that we can restart an old-style scan while the pool is being
	 * imported (see dsl_scan_init).
	 */
	if (dsl_scan_restarting(scn, tx)) {
		pool_scan_func_t func = POOL_SCAN_SCRUB;
		dsl_scan_done(scn, B_FALSE, tx);
		if (vdev_resilver_needed(spa->spa_root_vdev, NULL, NULL))
			func = POOL_SCAN_RESILVER;
		zfs_dbgmsg("restarting scan func=%u txg=%llu",
		    func, (longlong_t)tx->tx_txg);
		dsl_scan_setup_sync(&func, tx);
	}

	/*
	 * Only process scans in sync pass 1.
	 */
	if (spa_sync_pass(dp->dp_spa) > 1)
		return;

	/*
	 * If the spa is shutting down, then stop scanning. This will
	 * ensure that the scan does not dirty any new data during the
	 * shutdown phase.
	 */
	if (spa_shutting_down(spa))
		return;

	/*
	 * If the scan is inactive due to a stalled async destroy, try again.
	 */
	if (!scn->scn_async_stalled && !dsl_scan_active(scn))
		return;

	/* reset scan statistics */
	scn->scn_visited_this_txg = 0;
	scn->scn_holes_this_txg = 0;
	scn->scn_lt_min_this_txg = 0;
	scn->scn_gt_max_this_txg = 0;
	scn->scn_ddt_contained_this_txg = 0;
	scn->scn_objsets_visited_this_txg = 0;
	scn->scn_avg_seg_size_this_txg = 0;
	scn->scn_segs_this_txg = 0;
	scn->scn_avg_zio_size_this_txg = 0;
	scn->scn_zios_this_txg = 0;
	scn->scn_suspending = B_FALSE;
	scn->scn_sync_start_time = gethrtime();
	spa->spa_scrub_active = B_TRUE;

	/*
	 * First process the async destroys.  If we pause, don't do
	 * any scrubbing or resilvering.  This ensures that there are no
	 * async destroys while we are scanning, so the scan code doesn't
	 * have to worry about traversing it.  It is also faster to free the
	 * blocks than to scrub them.
	 */
	err = dsl_process_async_destroys(dp, tx);
	if (err != 0)
		return;

	if (!dsl_scan_is_running(scn) || dsl_scan_is_paused_scrub(scn))
		return;

	/*
	 * Wait a few txgs after importing to begin scanning so that
	 * we can get the pool imported quickly.
	 */
	if (spa->spa_syncing_txg < spa->spa_first_txg + SCAN_IMPORT_WAIT_TXGS)
		return;

	/*
	 * It is possible to switch from unsorted to sorted at any time,
	 * but afterwards the scan will remain sorted unless reloaded from
	 * a checkpoint after a reboot.
	 */
	if (!zfs_scan_legacy) {
		scn->scn_is_sorted = B_TRUE;
		if (scn->scn_last_checkpoint == 0)
			scn->scn_last_checkpoint = ddi_get_lbolt();
	}

	/*
	 * For sorted scans, determine what kind of work we will be doing
	 * this txg based on our memory limitations and whether or not we
	 * need to perform a checkpoint.
	 */
	if (scn->scn_is_sorted) {
		/*
		 * If we are over our checkpoint interval, set scn_clearing
		 * so that we can begin checkpointing immediately. The
		 * checkpoint allows us to save a consisent bookmark
		 * representing how much data we have scrubbed so far.
		 * Otherwise, use the memory limit to determine if we should
		 * scan for metadata or start issue scrub IOs. We accumulate
		 * metadata until we hit our hard memory limit at which point
		 * we issue scrub IOs until we are at our soft memory limit.
		 */
		if (scn->scn_checkpointing ||
		    ddi_get_lbolt() - scn->scn_last_checkpoint >
		    SEC_TO_TICK(zfs_scan_checkpoint_intval)) {
			if (!scn->scn_checkpointing)
				zfs_dbgmsg("begin scan checkpoint");

			scn->scn_checkpointing = B_TRUE;
			scn->scn_clearing = B_TRUE;
		} else {
			boolean_t should_clear = dsl_scan_should_clear(scn);
			if (should_clear && !scn->scn_clearing) {
				zfs_dbgmsg("begin scan clearing");
				scn->scn_clearing = B_TRUE;
			} else if (!should_clear && scn->scn_clearing) {
				zfs_dbgmsg("finish scan clearing");
				scn->scn_clearing = B_FALSE;
			}
		}
	} else {
		ASSERT0(scn->scn_checkpointing);
                ASSERT0(scn->scn_clearing);
	}

	if (!scn->scn_clearing && scn->scn_done_txg == 0) {
		/* Need to scan metadata for more blocks to scrub */
		dsl_scan_phys_t *scnp = &scn->scn_phys;
		taskqid_t prefetch_tqid;
		uint64_t bytes_per_leaf = zfs_scan_vdev_limit;
		uint64_t nr_leaves = dsl_scan_count_leaves(spa->spa_root_vdev);

		/*
		 * Calculate the max number of in-flight bytes for pool-wide
		 * scanning operations (minimum 1MB). Limits for the issuing
		 * phase are done per top-level vdev and are handled separately.
		 */
		scn->scn_maxinflight_bytes =
		    MAX(nr_leaves * bytes_per_leaf, 1ULL << 20);

		if (scnp->scn_ddt_bookmark.ddb_class <=
		    scnp->scn_ddt_class_max) {
			ASSERT(ZB_IS_ZERO(&scnp->scn_bookmark));
			zfs_dbgmsg("doing scan sync txg %llu; "
			    "ddt bm=%llu/%llu/%llu/%llx",
			    (longlong_t)tx->tx_txg,
			    (longlong_t)scnp->scn_ddt_bookmark.ddb_class,
			    (longlong_t)scnp->scn_ddt_bookmark.ddb_type,
			    (longlong_t)scnp->scn_ddt_bookmark.ddb_checksum,
			    (longlong_t)scnp->scn_ddt_bookmark.ddb_cursor);
		} else {
			zfs_dbgmsg("doing scan sync txg %llu; "
			    "bm=%llu/%llu/%llu/%llu",
			    (longlong_t)tx->tx_txg,
			    (longlong_t)scnp->scn_bookmark.zb_objset,
			    (longlong_t)scnp->scn_bookmark.zb_object,
			    (longlong_t)scnp->scn_bookmark.zb_level,
			    (longlong_t)scnp->scn_bookmark.zb_blkid);
		}

		scn->scn_zio_root = zio_root(dp->dp_spa, NULL,
		    NULL, ZIO_FLAG_CANFAIL);

		scn->scn_prefetch_stop = B_FALSE;
		prefetch_tqid = taskq_dispatch(dp->dp_sync_taskq,
		    dsl_scan_prefetch_thread, scn, TQ_SLEEP);
		ASSERT(prefetch_tqid != TASKQID_INVALID);

		dsl_pool_config_enter(dp, FTAG);
		dsl_scan_visit(scn, tx);
		dsl_pool_config_exit(dp, FTAG);

		mutex_enter(&dp->dp_spa->spa_scrub_lock);
		scn->scn_prefetch_stop = B_TRUE;
		cv_broadcast(&spa->spa_scrub_io_cv);
		mutex_exit(&dp->dp_spa->spa_scrub_lock);

		taskq_wait_id(dp->dp_sync_taskq, prefetch_tqid);
		(void) zio_wait(scn->scn_zio_root);
		scn->scn_zio_root = NULL;

		zfs_dbgmsg("scan visited %llu blocks in %llums "
		    "(%llu os's, %llu holes, %llu < mintxg, "
		    "%llu in ddt, %llu > maxtxg)",
		    (longlong_t)scn->scn_visited_this_txg,
		    (longlong_t)NSEC2MSEC(gethrtime() -
		    scn->scn_sync_start_time),
		    (longlong_t)scn->scn_objsets_visited_this_txg,
		    (longlong_t)scn->scn_holes_this_txg,
		    (longlong_t)scn->scn_lt_min_this_txg,
		    (longlong_t)scn->scn_ddt_contained_this_txg,
		    (longlong_t)scn->scn_gt_max_this_txg);

		if (!scn->scn_suspending) {
			ASSERT0(avl_numnodes(&scn->scn_queue));
			scn->scn_done_txg = tx->tx_txg + 1;
			if (scn->scn_is_sorted) {
				scn->scn_checkpointing = B_TRUE;
				scn->scn_clearing = B_TRUE;
			}
			zfs_dbgmsg("scan complete txg %llu",
				   (longlong_t)tx->tx_txg);
		}
	} else if (scn->scn_is_sorted && scn->scn_bytes_pending != 0) {
		/* need to issue scrubbing IOs from per-vdev queues */
		scn->scn_zio_root = zio_root(dp->dp_spa, NULL,
		    NULL, ZIO_FLAG_CANFAIL);
		scan_io_queues_run(scn);
		(void) zio_wait(scn->scn_zio_root);
		scn->scn_zio_root = NULL;

		/* calculate and dprintf the current memory usage */
		(void) dsl_scan_should_clear(scn);
		dsl_scan_update_stats(scn);

		zfs_dbgmsg("scrubbed %llu blocks (%llu segs) in %llums "
		    "(avg_block_size = %llu, avg_seg_size = %llu)",
		    (longlong_t)scn->scn_zios_this_txg,
		    (longlong_t)scn->scn_segs_this_txg,
		    (longlong_t)NSEC2MSEC(gethrtime() -
		    scn->scn_sync_start_time),
		    (longlong_t)scn->scn_avg_zio_size_this_txg,
		    (longlong_t)scn->scn_avg_seg_size_this_txg);
	} else if (scn->scn_done_txg != 0 && scn->scn_done_txg <= tx->tx_txg) {
		/* Finished with everything. Mark the scrub as complete */
		zfs_dbgmsg("scan issuing complete txg %llu",
		    (longlong_t)tx->tx_txg);
		ASSERT3U(scn->scn_done_txg, !=, 0);
		ASSERT0(spa->spa_scrub_inflight);
		ASSERT0(scn->scn_bytes_pending);
		dsl_scan_done(scn, B_TRUE, tx);
		sync_type = SYNC_MANDATORY;
	}

	dsl_scan_sync_state(scn, tx, sync_type);
}

static void
count_block(dsl_scan_t *scn, zfs_all_blkstats_t *zab, const blkptr_t *bp)
{
	int i;

	/* update the spa's stats on how many bytes we have issued */
	for (i = 0; i < BP_GET_NDVAS(bp); i++) {
		atomic_add_64(&scn->scn_dp->dp_spa->spa_scan_pass_issued,
		    DVA_GET_ASIZE(&bp->blk_dva[i]));
	}

	/*
	 * If we resume after a reboot, zab will be NULL; don't record
	 * incomplete stats in that case.
	 */
	if (zab == NULL)
		return;

	mutex_enter(&zab->zab_lock);

	for (i = 0; i < 4; i++) {
		int l = (i < 2) ? BP_GET_LEVEL(bp) : DN_MAX_LEVELS;
		int t = (i & 1) ? BP_GET_TYPE(bp) : DMU_OT_TOTAL;
		if (t & DMU_OT_NEWTYPE)
			t = DMU_OT_OTHER;
		zfs_blkstat_t *zb = &zab->zab_type[l][t];
		int equal;

		zb->zb_count++;
		zb->zb_asize += BP_GET_ASIZE(bp);
		zb->zb_lsize += BP_GET_LSIZE(bp);
		zb->zb_psize += BP_GET_PSIZE(bp);
		zb->zb_gangs += BP_COUNT_GANG(bp);

		switch (BP_GET_NDVAS(bp)) {
		case 2:
			if (DVA_GET_VDEV(&bp->blk_dva[0]) ==
			    DVA_GET_VDEV(&bp->blk_dva[1]))
				zb->zb_ditto_2_of_2_samevdev++;
			break;
		case 3:
			equal = (DVA_GET_VDEV(&bp->blk_dva[0]) ==
			    DVA_GET_VDEV(&bp->blk_dva[1])) +
			    (DVA_GET_VDEV(&bp->blk_dva[0]) ==
			    DVA_GET_VDEV(&bp->blk_dva[2])) +
			    (DVA_GET_VDEV(&bp->blk_dva[1]) ==
			    DVA_GET_VDEV(&bp->blk_dva[2]));
			if (equal == 1)
				zb->zb_ditto_2_of_3_samevdev++;
			else if (equal == 3)
				zb->zb_ditto_3_of_3_samevdev++;
			break;
		}
	}

	mutex_exit(&zab->zab_lock);
}

static void
scan_io_queue_insert_impl(dsl_scan_io_queue_t *queue, scan_io_t *sio)
{
	avl_index_t idx;
	int64_t asize = sio->sio_asize;
	dsl_scan_t *scn = queue->q_scn;

	ASSERT(MUTEX_HELD(&queue->q_vd->vdev_scan_io_queue_lock));

	if (avl_find(&queue->q_sios_by_addr, sio, &idx) != NULL) {
		/* block is already scheduled for reading */
		atomic_add_64(&scn->scn_bytes_pending, -asize);
		kmem_free(sio, sizeof (*sio));
		return;
	}
	avl_insert(&queue->q_sios_by_addr, sio, idx);
	range_tree_add(queue->q_exts_by_addr, sio->sio_offset, asize);
}

/*
 * Given all the info we got from our metadata scanning process, we
 * construct a scan_io_t and insert it into the scan sorting queue. The
 * I/O must already be suitable for us to process. This is controlled
 * by dsl_scan_enqueue().
 */
static void
scan_io_queue_insert(dsl_scan_io_queue_t *queue, const blkptr_t *bp, int dva_i,
    int zio_flags, const zbookmark_phys_t *zb)
{
	dsl_scan_t *scn = queue->q_scn;
	scan_io_t *sio = kmem_zalloc(sizeof (*sio), KM_SLEEP);

	ASSERT0(BP_IS_GANG(bp));
	ASSERT(MUTEX_HELD(&queue->q_vd->vdev_scan_io_queue_lock));

	bp2sio(bp, sio, dva_i);
	sio->sio_flags = zio_flags;
	sio->sio_zb = *zb;

	/*
	 * Increment the bytes pending counter now so that we can't
	 * get an integer underflow in case the worker processes the
	 * zio before we get to incrementing this counter.
	 */
	atomic_add_64(&scn->scn_bytes_pending, sio->sio_asize);

	scan_io_queue_insert_impl(queue, sio);
}

/*
 * Given a set of I/O parameters as discovered by the metadata traversal
 * process, attempts to place the I/O into the sorted queues (if allowed),
 * or immediately executes the I/O.
 */
static void
dsl_scan_enqueue(dsl_pool_t *dp, const blkptr_t *bp, int zio_flags,
    const zbookmark_phys_t *zb)
{
	spa_t *spa = dp->dp_spa;

	ASSERT(!BP_IS_EMBEDDED(bp));

	/*
	 * Gang blocks are hard to issue sequentially, so we just issue them
	 * here immediately instead of queuing them.
	 */
	if (!dp->dp_scan->scn_is_sorted || BP_IS_GANG(bp)) {
		scan_exec_io(dp, bp, zio_flags, zb, NULL);
		return;
	}
	for (int i = 0; i < BP_GET_NDVAS(bp); i++) {
		dva_t dva;
		vdev_t *vdev;

		dva = bp->blk_dva[i];
		vdev = vdev_lookup_top(spa, DVA_GET_VDEV(&dva));
		ASSERT(vdev != NULL);

		mutex_enter(&vdev->vdev_scan_io_queue_lock);
		if (vdev->vdev_scan_io_queue == NULL)
			vdev->vdev_scan_io_queue = scan_io_queue_create(vdev);
		ASSERT(dp->dp_scan != NULL);
		scan_io_queue_insert(vdev->vdev_scan_io_queue, bp,
		    i, zio_flags, zb);
		mutex_exit(&vdev->vdev_scan_io_queue_lock);
	}
}

static int
dsl_scan_scrub_cb(dsl_pool_t *dp,
    const blkptr_t *bp, const zbookmark_phys_t *zb)
{
	dsl_scan_t *scn = dp->dp_scan;
	spa_t *spa = dp->dp_spa;
	uint64_t phys_birth = BP_PHYSICAL_BIRTH(bp);
	size_t psize = BP_GET_PSIZE(bp);
	boolean_t needs_io;
	int zio_flags = ZIO_FLAG_SCAN_THREAD | ZIO_FLAG_RAW | ZIO_FLAG_CANFAIL;

	int d;
<<<<<<< HEAD

	count_block(dp->dp_blkstats, bp);
=======
>>>>>>> 589eeb40

	if (phys_birth <= scn->scn_phys.scn_min_txg ||
	    phys_birth >= scn->scn_phys.scn_max_txg)
		return (0);

	if (BP_IS_EMBEDDED(bp)) {
		count_block(scn, dp->dp_blkstats, bp);
		return (0);
	}

	ASSERT(DSL_SCAN_IS_SCRUB_RESILVER(scn));
	if (scn->scn_phys.scn_func == POOL_SCAN_SCRUB) {
		zio_flags |= ZIO_FLAG_SCRUB;
		needs_io = B_TRUE;
	} else {
		ASSERT3U(scn->scn_phys.scn_func, ==, POOL_SCAN_RESILVER);
		zio_flags |= ZIO_FLAG_RESILVER;
		needs_io = B_FALSE;
	}

	/* If it's an intent log block, failure is expected. */
	if (zb->zb_level == ZB_ZIL_LEVEL)
		zio_flags |= ZIO_FLAG_SPECULATIVE;

	for (d = 0; d < BP_GET_NDVAS(bp); d++) {
		const dva_t *dva = &bp->blk_dva[d];

		/*
		 * Keep track of how much data we've examined so that
		 * zpool(1M) status can make useful progress reports.
		 */
		scn->scn_phys.scn_examined += DVA_GET_ASIZE(dva);
		spa->spa_scan_pass_exam += DVA_GET_ASIZE(dva);

		/* if it's a resilver, this may not be in the target range */
		if (!needs_io)
			needs_io = dsl_scan_need_resilver(spa, dva, psize,
                            phys_birth);
	}

	if (needs_io && !zfs_no_scrub_io) {
		dsl_scan_enqueue(dp, bp, zio_flags, zb);
	} else {
		count_block(scn, dp->dp_blkstats, bp);
	}

	/* do not relocate this block */
	return (0);
}

static void
dsl_scan_scrub_done(zio_t *zio)
{
	spa_t *spa = zio->io_spa;
	blkptr_t *bp = zio->io_bp;
	dsl_scan_io_queue_t *queue = zio->io_private;

	abd_free(zio->io_abd);

	if (queue == NULL) {
 		mutex_enter(&spa->spa_scrub_lock);
		ASSERT3U(spa->spa_scrub_inflight, >=, BP_GET_PSIZE(bp));
		spa->spa_scrub_inflight -= BP_GET_PSIZE(bp);
		cv_broadcast(&spa->spa_scrub_io_cv);
		mutex_exit(&spa->spa_scrub_lock);
	} else {
		mutex_enter(&queue->q_vd->vdev_scan_io_queue_lock);
		ASSERT3U(queue->q_inflight_bytes, >=, BP_GET_PSIZE(bp));
		queue->q_inflight_bytes -= BP_GET_PSIZE(bp);
		cv_broadcast(&queue->q_zio_cv);
		mutex_exit(&queue->q_vd->vdev_scan_io_queue_lock);
	}

	if (zio->io_error && (zio->io_error != ECKSUM ||
	    !(zio->io_flags & ZIO_FLAG_SPECULATIVE))) {
		atomic_inc_64(&spa->spa_dsl_pool->dp_scan->scn_phys.scn_errors);
	}
}

/*
 * Given a scanning zio's information, executes the zio. The zio need
 * not necessarily be only sortable, this function simply executes the
 * zio, no matter what it is. The optional queue argument allows the
 * caller to specify that they want per top level vdev IO rate limiting
 * instead of the legacy global limiting.
 */
static void
scan_exec_io(dsl_pool_t *dp, const blkptr_t *bp, int zio_flags,
    const zbookmark_phys_t *zb, dsl_scan_io_queue_t *queue)
{
	spa_t *spa = dp->dp_spa;
	dsl_scan_t *scn = dp->dp_scan;
	size_t size = BP_GET_PSIZE(bp);
	abd_t *data = abd_alloc_for_io(size, B_FALSE);
	unsigned int scan_delay = 0;

	if (queue == NULL) {
		mutex_enter(&spa->spa_scrub_lock);
		while (spa->spa_scrub_inflight >= scn->scn_maxinflight_bytes)
			cv_wait(&spa->spa_scrub_io_cv, &spa->spa_scrub_lock);
		spa->spa_scrub_inflight += BP_GET_PSIZE(bp);
		mutex_exit(&spa->spa_scrub_lock);
	} else {
		kmutex_t *q_lock = &queue->q_vd->vdev_scan_io_queue_lock;

		mutex_enter(q_lock);
		while (queue->q_inflight_bytes >= queue->q_maxinflight_bytes)
			cv_wait(&queue->q_zio_cv, q_lock);
		queue->q_inflight_bytes += BP_GET_PSIZE(bp);
		mutex_exit(q_lock);
	}
	if (zio_flags & ZIO_FLAG_RESILVER)
		scan_delay = zfs_resilver_delay;
	else {
		ASSERT(zio_flags & ZIO_FLAG_SCRUB);
		scan_delay = zfs_scrub_delay;
	}
<<<<<<< HEAD

	if (scan_delay && (ddi_get_lbolt64() - spa->spa_last_io <= zfs_scan_idle))
		delay(MAX((int)scan_delay, 0));
	
	count_block(dp->dp_scan, dp->dp_blkstats, bp);
	zio_nowait(zio_read(dp->dp_scan->scn_zio_root, spa, bp, data, size,
	    dsl_scan_scrub_done, queue, ZIO_PRIORITY_SCRUB, zio_flags, zb));
}

=======

	if (scan_delay && (ddi_get_lbolt64() - spa->spa_last_io <= zfs_scan_idle))
		delay(MAX((int)scan_delay, 0));
	
	count_block(dp->dp_scan, dp->dp_blkstats, bp);
	zio_nowait(zio_read(dp->dp_scan->scn_zio_root, spa, bp, data, size,
	    dsl_scan_scrub_done, queue, ZIO_PRIORITY_SCRUB, zio_flags, zb));
}

>>>>>>> 589eeb40
/*
 * This is the primary extent sorting algorithm. We balance two parameters:
 * 1) how many bytes of I/O are in an extent
 * 2) how well the extent is filled with I/O (as a fraction of its total size)
 * Since we allow extents to have gaps between their constituent I/Os, it's
 * possible to have a fairly large extent that contains the same amount of
 * I/O bytes than a much smaller extent, which just packs the I/O more tightly.
 * The algorithm sorts based on a score calculated from the extent's size,
 * the relative fill volume (in %) and a "fill weight" parameter that controls
 * the split between whether we prefer larger extents or more well populated
 * extents:
 *
 * SCORE = FILL_IN_BYTES + (FILL_IN_PERCENT * FILL_IN_BYTES * FILL_WEIGHT)
 *
 * Example:
 * 1) assume extsz = 64 MiB
 * 2) assume fill = 32 MiB (extent is half full)
 * 3) assume fill_weight = 3
 * 4)	SCORE = 32M + (((32M * 100) / 64M) * 3 * 32M) / 100
 *	SCORE = 32M + (50 * 3 * 32M) / 100
 *	SCORE = 32M + (4800M / 100)
 *	SCORE = 32M + 48M
 *	         ^     ^
 *	         |     +--- final total relative fill-based score
 *	         +--------- final total fill-based score
 *	SCORE = 80M
 *
 * As can be seen, at fill_ratio=3, the algorithm is slightly biased towards
 * extents that are more completely filled (in a 3:2 ratio) vs just larger.
 * Note that as an optimization, we replace multiplication and division by
 * 100 with bitshifting by 7 (which effecitvely multiplies and divides by 128).
 */
static int
ext_size_compare(const void *x, const void *y)
{
	const range_seg_t *rsa = x, *rsb = y;
	uint64_t sa = rsa->rs_end - rsa->rs_start,
	    sb = rsb->rs_end - rsb->rs_start;
	uint64_t score_a, score_b;

	score_a = rsa->rs_fill + ((((rsa->rs_fill << 7) / sa) *
	    fill_weight * rsa->rs_fill) >> 7);
	score_b = rsb->rs_fill + ((((rsb->rs_fill << 7) / sb) *
	    fill_weight * rsb->rs_fill) >> 7);

	if (score_a > score_b)
		return (-1);
	if (score_a == score_b) {
		if (rsa->rs_start < rsb->rs_start)
			return (-1);
		if (rsa->rs_start == rsb->rs_start)
			return (0);
		return (1);
	}
	return (1);
}

/*
 * Comparator for the q_sios_by_addr tree. Sorting is simply performed
 * based on LBA-order (from lowest to highest).
 */
static int
io_addr_compare(const void *x, const void *y)
{
	const scan_io_t *a = x, *b = y;

	if (a->sio_offset < b->sio_offset)
		return (-1);
	if (a->sio_offset == b->sio_offset)
		return (0);
	return (1);
}

/* IO queues are created on demand when they are needed. */
static dsl_scan_io_queue_t *
scan_io_queue_create(vdev_t *vd)
{
	dsl_scan_t *scn = vd->vdev_spa->spa_dsl_pool->dp_scan;
	dsl_scan_io_queue_t *q = kmem_zalloc(sizeof (*q), KM_SLEEP);

	q->q_scn = scn;
	q->q_vd = vd;
	cv_init(&q->q_zio_cv, NULL, CV_DEFAULT, NULL);
	q->q_exts_by_addr = range_tree_create_impl(&rt_avl_ops,
	    &q->q_exts_by_size, ext_size_compare, zfs_scan_max_ext_gap);
	avl_create(&q->q_sios_by_addr, io_addr_compare,
	    sizeof (scan_io_t), offsetof(scan_io_t, sio_nodes.sio_addr_node));

	return (q);
}

/*
 * Destroys a scan queue and all segments and scan_io_t's contained in it.
 * No further execution of I/O occurs, anything pending in the queue is
 * simply freed without being executed.
 */
void
dsl_scan_io_queue_destroy(dsl_scan_io_queue_t *queue)
{
	dsl_scan_t *scn = queue->q_scn;
	scan_io_t *sio;
	void *cookie = NULL;
	int64_t bytes_dequeued = 0;

	ASSERT(MUTEX_HELD(&queue->q_vd->vdev_scan_io_queue_lock));

	while ((sio = avl_destroy_nodes(&queue->q_sios_by_addr, &cookie)) !=
	    NULL) {
		ASSERT(range_tree_contains(queue->q_exts_by_addr,
		    sio->sio_offset, sio->sio_asize));
		bytes_dequeued += sio->sio_asize;
		kmem_free(sio, sizeof (*sio));
	}

	atomic_add_64(&scn->scn_bytes_pending, -bytes_dequeued);
	range_tree_vacate(queue->q_exts_by_addr, NULL, queue);
	range_tree_destroy(queue->q_exts_by_addr);
	avl_destroy(&queue->q_sios_by_addr);
	cv_destroy(&queue->q_zio_cv);

	kmem_free(queue, sizeof (*queue));
}

/*
 * Properly transfers a dsl_scan_queue_t from `svd' to `tvd'. This is
 * called on behalf of vdev_top_transfer when creating or destroying
 * a mirror vdev due to zpool attach/detach.
 */
void
dsl_scan_io_queue_vdev_xfer(vdev_t *svd, vdev_t *tvd)
{
	mutex_enter(&svd->vdev_scan_io_queue_lock);
	mutex_enter(&tvd->vdev_scan_io_queue_lock);

	VERIFY3P(tvd->vdev_scan_io_queue, ==, NULL);
	tvd->vdev_scan_io_queue = svd->vdev_scan_io_queue;
	svd->vdev_scan_io_queue = NULL;
	if (tvd->vdev_scan_io_queue != NULL)
		tvd->vdev_scan_io_queue->q_vd = tvd;

	mutex_exit(&tvd->vdev_scan_io_queue_lock);
	mutex_exit(&svd->vdev_scan_io_queue_lock);
}

static void
scan_io_queues_destroy(dsl_scan_t *scn)
{
	vdev_t *rvd = scn->scn_dp->dp_spa->spa_root_vdev;

	for (uint64_t i = 0; i < rvd->vdev_children; i++) {
		vdev_t *tvd = rvd->vdev_child[i];

		mutex_enter(&tvd->vdev_scan_io_queue_lock);
		if (tvd->vdev_scan_io_queue != NULL)
			dsl_scan_io_queue_destroy(tvd->vdev_scan_io_queue);
		tvd->vdev_scan_io_queue = NULL;
		mutex_exit(&tvd->vdev_scan_io_queue_lock);
	}
}

static void
dsl_scan_freed_dva(spa_t *spa, const blkptr_t *bp, int dva_i)
{
	dsl_pool_t *dp = spa->spa_dsl_pool;
	dsl_scan_t *scn = dp->dp_scan;
	vdev_t *vdev;
	kmutex_t *q_lock;
	dsl_scan_io_queue_t *queue;
	scan_io_t srch, *sio;
	avl_index_t idx;
	uint64_t start, size;

	vdev = vdev_lookup_top(spa, DVA_GET_VDEV(&bp->blk_dva[dva_i]));
	ASSERT(vdev != NULL);
	q_lock = &vdev->vdev_scan_io_queue_lock;
	queue = vdev->vdev_scan_io_queue;

	mutex_enter(q_lock);
	if (queue == NULL) {
		mutex_exit(q_lock);
		return;
	}

	bp2sio(bp, &srch, dva_i);
	start = srch.sio_offset;
	size = srch.sio_asize;

	/*
	 * We can find the zio in two states:
	 * 1) Cold, just sitting in the queue of zio's to be issued at
	 *	some point in the future. In this case, all we do is
	 *	remove the zio from the q_sios_by_addr tree, decrement
	 *	its data volume from the containing range_seg_t and
	 *	resort the q_exts_by_size tree to reflect that the
	 *	range_seg_t has lost some of its 'fill'. We don't shorten
	 *	the range_seg_t - this is usually rare enough not to be
	 *	worth the extra hassle of trying keep track of precise
	 *	extent boundaries.
	 * 2) Hot, where the zio is currently in-flight in
	 *	dsl_scan_issue_ios. In this case, we can't simply
	 *	reach in and stop the in-flight zio's, so we instead
	 *	block the caller. Eventually, dsl_scan_issue_ios will
	 *	be done with issuing the zio's it gathered and will
	 *	signal us.
	 */
	sio = avl_find(&queue->q_sios_by_addr, &srch, &idx);
	if (sio != NULL) {
		int64_t asize = sio->sio_asize;
		blkptr_t tmpbp;
		/* Got it while it was cold in the queue */
		ASSERT3U(start, ==, sio->sio_offset);
		ASSERT3U(size, ==, asize);
		avl_remove(&queue->q_sios_by_addr, sio);
		ASSERT(range_tree_contains(queue->q_exts_by_addr, start, size));
		range_tree_remove_fill(queue->q_exts_by_addr, start, size);

		/*
		 * We only update scn_bytes_pending in the cold path,
		 * otherwise it will already have been accounted for as
		 * part of the zio's execution.
		 */
		atomic_add_64(&scn->scn_bytes_pending, -asize);

		/* count the block as though we issued it */
		sio2bp(sio, &tmpbp, dva_i);
		count_block(scn, dp->dp_blkstats, &tmpbp);

		kmem_free(sio, sizeof (*sio));
	}
	mutex_exit(q_lock);
}

/*
 * Callback invoked when a zio_free() zio is executing. This needs to be
 * intercepted to prevent the zio from deallocating a particular portion
 * of disk space and it then getting reallocated and written to, while we
 * still have it queued up for processing.
 */
void
dsl_scan_freed(spa_t *spa, const blkptr_t *bp)
{
	dsl_pool_t *dp = spa->spa_dsl_pool;
	dsl_scan_t *scn = dp->dp_scan;

	ASSERT(!BP_IS_EMBEDDED(bp));
	ASSERT(scn != NULL);
	if (!dsl_scan_is_running(scn))
		return;

	for (int i = 0; i < BP_GET_NDVAS(bp); i++)
		dsl_scan_freed_dva(spa, bp, i);
}<|MERGE_RESOLUTION|>--- conflicted
+++ resolved
@@ -3502,13 +3502,6 @@
 	boolean_t needs_io;
 	int zio_flags = ZIO_FLAG_SCAN_THREAD | ZIO_FLAG_RAW | ZIO_FLAG_CANFAIL;
 
-	int d;
-<<<<<<< HEAD
-
-	count_block(dp->dp_blkstats, bp);
-=======
->>>>>>> 589eeb40
-
 	if (phys_birth <= scn->scn_phys.scn_min_txg ||
 	    phys_birth >= scn->scn_phys.scn_max_txg)
 		return (0);
@@ -3625,7 +3618,6 @@
 		ASSERT(zio_flags & ZIO_FLAG_SCRUB);
 		scan_delay = zfs_scrub_delay;
 	}
-<<<<<<< HEAD
 
 	if (scan_delay && (ddi_get_lbolt64() - spa->spa_last_io <= zfs_scan_idle))
 		delay(MAX((int)scan_delay, 0));
@@ -3635,17 +3627,6 @@
 	    dsl_scan_scrub_done, queue, ZIO_PRIORITY_SCRUB, zio_flags, zb));
 }
 
-=======
-
-	if (scan_delay && (ddi_get_lbolt64() - spa->spa_last_io <= zfs_scan_idle))
-		delay(MAX((int)scan_delay, 0));
-	
-	count_block(dp->dp_scan, dp->dp_blkstats, bp);
-	zio_nowait(zio_read(dp->dp_scan->scn_zio_root, spa, bp, data, size,
-	    dsl_scan_scrub_done, queue, ZIO_PRIORITY_SCRUB, zio_flags, zb));
-}
-
->>>>>>> 589eeb40
 /*
  * This is the primary extent sorting algorithm. We balance two parameters:
  * 1) how many bytes of I/O are in an extent
